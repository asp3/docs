--- conflicted
+++ resolved
@@ -572,15 +572,9 @@
 	target :'YOUR-APP-NAME' do
 	  use_frameworks!
 
-<<<<<<< HEAD
-	     # For API
-	     pod 'AWSAPIGateway', '~> 2.12.1' 
-	     # other pods
-=======
 	    pod 'Amplify', :path => '~/aws-amplify/amplify-ios'
         pod 'AWSPluginsCore', :path => '~/aws-amplify/amplify-ios'
         pod 'AmplifyPlugins/AWSAPIPlugin', :path => '~/aws-amplify/amplify-ios'
->>>>>>> c417fb55
 	end
 ```
 
