--- conflicted
+++ resolved
@@ -12,11 +12,6 @@
       <PlatformsGroup>
         <Link href="/start/q/integration/react?sc_icampaign=react-start&sc_ichannel=docs-home">
           <img alt={img.REACT.alt} height={40} width={40} src={img.REACT.src} />
-<<<<<<< HEAD
-        </Link>
-        <Link href="/start/q/integration/vue?sc_icampaign=vue-start&sc_ichannel=docs-home">
-          <img alt={img.VUE.alt} height={40} width={40} src={img.VUE.src} />
-=======
         </Link>
         <Link href="/start/q/integration/next?sc_icampaign=nextjs-start&sc_ichannel=docs-home">
           <img alt={img.NEXT.alt} height={40} width={40} src={img.NEXT.src} />
@@ -39,7 +34,6 @@
             width={40}
             src={img.ANGULAR.src}
           />
->>>>>>> b71c7451
         </Link>
         <Link href="/start/q/integration/js?sc_icampaign=js-start&sc_ichannel=docs-home">
           <img alt={img.JS.alt} height={40} width={40} src={img.JS.src} />
