--- conflicted
+++ resolved
@@ -25,101 +25,9 @@
   const router = useRouter();
   const path = router.asPath;
   const filterKeys = parseLocalStorage('filterKeys', {});
-  const [domLoaded, setDomLoaded] = useState(false);
-
-  useEffect(() => {
-    setDomLoaded(true);
-  }, []);
 
   return (
     <HostStyle>
-<<<<<<< HEAD
-      {domLoaded && (
-        <Container>
-          <SecondaryNavStyle id="secondary-nav">
-            <div className="secondary-nav-links">
-              {[
-                {
-                  label: 'Getting Started',
-                  url: '/start'
-                },
-                {
-                  label: 'Libraries',
-                  url: '/lib',
-                  additionalActiveChildRoots: ['/lib', '/sdk']
-                },
-                {
-                  label: 'CLI',
-                  url: '/cli'
-                },
-                {
-                  label: 'Studio',
-                  url: '/console'
-                },
-                {
-                  label: 'Hosting',
-                  url: HOSTING_REFERENCE,
-                  external: true
-                },
-                {
-                  label: 'Guides',
-                  url: '/guides'
-                },
-                ...('platform' in filterKeys &&
-                (filterKeys as { platform: string }).platform
-                  ? [
-                      {
-                        label: 'API Reference',
-                        url: (() => {
-                          switch (
-                            (filterKeys as { platform: string }).platform
-                          ) {
-                            case 'ios': {
-                              return IOS_REFERENCE;
-                            }
-                            case 'android': {
-                              return ANDROID_REFERENCE;
-                            }
-                            default: {
-                              return JS_REFERENCE;
-                            }
-                          }
-                        })(),
-                        external: true
-                      }
-                    ]
-                  : [])
-              ].map(({ url, label, external, additionalActiveChildRoots }) => {
-                const matchingRoots =
-                  additionalActiveChildRoots === undefined
-                    ? [url]
-                    : [url, ...additionalActiveChildRoots];
-                const active = matchingRoots.some((root) => {
-                  return path.startsWith(root);
-                });
-                const LinkStyle = active ? LinkActiveStyle : LinkInactiveStyle;
-                if (external) {
-                  return (
-                    <ExternalLink href={url} key={label} graphic="black">
-                      <span>{label}</span>
-                    </ExternalLink>
-                  );
-                } else {
-                  return (
-                    <InternalLink href={url} key={label}>
-                      <LinkStyle href={url}>{label}</LinkStyle>
-                    </InternalLink>
-                  );
-                }
-              })}
-            </div>
-            <SearchBarContainer>
-              <SearchBar />
-            </SearchBarContainer>
-          </SecondaryNavStyle>
-        </Container>
-      )}
-=======
       <Container>
         <SecondaryNavStyle id="secondary-nav">
           <div className="secondary-nav-links">
@@ -213,7 +121,6 @@
           </SearchBarContainer>
         </SecondaryNavStyle>
       </Container>
->>>>>>> fb640b60
     </HostStyle>
   );
 }