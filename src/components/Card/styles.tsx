import React from "react";
import styled from "@emotion/styled";
import InternalLink from "../InternalLink";

import {MQFablet, MQDesktop} from "../media";

type CardProps = {
  className?: string;
  href?: string;
  external?: boolean;
};

const ExternalLinkGraphic = styled.img`
  position: absolute;
  top: 0.75rem;
  right: 0.75rem;
  width: 0.75rem;
  z-index: 1;
`;

const Anchor = styled.a`
  position: relative;
`;

const docsCard: React.FC<CardProps> = ({
  children,
  className,
  href,
  external,
}) => {
  if (!href) return <div className={className}>{children}</div>;
  return (
<<<<<<< HEAD
    <Link href={href} passHref={true} legacyBehavior>
=======
    <InternalLink href={href} passHref={true} legacyBehavior>
>>>>>>> b71c7451
      <Anchor>
        {external && (
          <ExternalLinkGraphic
            src="/assets/external-link-black.svg"
            alt="External link"
          />
        )}
        <div className={className}>{children}</div>
      </Anchor>
    </InternalLink>
  );
};

export const Card = styled(docsCard)`
  position: relative;
  display: flex;
  background-color: var(--bg-color);
  padding: 1.5rem;
  display: flex;
  flex-direction: row;
  align-items: stretch;
  height: 100%;
  justify-content: center;
  box-shadow: rgba(0, 0, 0, 0.09) 0.3125rem 0.3125rem 0 -0.0625rem,
    0 0.25rem 0.5rem 0 rgba(0, 0, 0, 0.15);
  transition: all 0.6s cubic-bezier(0.165, 0.84, 0.44, 1);

  ${MQFablet} {
    padding: 2rem 1.5rem;
  }

  ${MQDesktop} {
    padding: 2rem 2.5rem;
  }

  &:hover {
    box-shadow: 0 0.375rem 0 -0.0625rem rgba(0, 0, 0, 0.1),
      0 0.25rem 0.5rem 0 rgba(0, 0, 0, 0.1);
    transform: translateY(-0.125rem);
  }
  &:active {
    box-shadow: 0rem 0.2rem 0 -0.025rem rgba(0, 0, 0, 0.2),
      0 0.0625rem 0.125rem 0 rgba(0, 0, 0, 0.2);
    transform: translateY(0);
  }

  &.vertical {
    flex-direction: column;
    justify-content: space-around;
    text-align: center;
    padding: 2.5rem;
    height: 180px;

    img {
      margin-right: 0;
      text-align: center;
      margin-bottom: 0.5rem;
      height: 3rem;
    }

    img:hover {
      opacity: 0.8;
    }

    div {
      justify-content: center;
    }
  }

  a {
    &:hover,
    & h2:hover,
    & h3:hover {
      text-decoration: none;
    }
  }

  h4 {
    color: var(--font-color);
  }

  p {
    margin-top: 0.25em;
    color: var(--font-color-secondary);
    font-size: 0.875rem;
  }

  p:hover,
  h4:hover {
    opacity: 0.8;
  }

  * {
    cursor: pointer;
  }
`;

export const CardDetail = styled.div`
  display: flex;
  flex: 1;
  flex-direction: column;
  width: 100%;

  > h4 {
    color: var(--font-color);
  }

  > p {
    margin-top: 0.25em;
    color: var(--font-color-secondary);
    font-size: 0.875rem;
  }

  p:hover,
  h4:hover {
    opacity: 0.8;
  }
`;

export const CardGraphic = styled.img`
  margin-right: 0.75rem;
  width: 3rem;
  min-width: 3rem;
  margin-top: -6px;
  align-self: center;

  img:hover {
    opacity: 0.8;
  }
`;<|MERGE_RESOLUTION|>--- conflicted
+++ resolved
@@ -30,11 +30,7 @@
 }) => {
   if (!href) return <div className={className}>{children}</div>;
   return (
-<<<<<<< HEAD
-    <Link href={href} passHref={true} legacyBehavior>
-=======
     <InternalLink href={href} passHref={true} legacyBehavior>
->>>>>>> b71c7451
       <Anchor>
         {external && (
           <ExternalLinkGraphic
