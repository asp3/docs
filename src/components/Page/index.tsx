--- conflicted
+++ resolved
@@ -7,13 +7,7 @@
   getChapterDirectory,
   isProductRoot
 } from '../../utils/getLocalDirectory';
-<<<<<<< HEAD
-import SidebarLayoutToggle from '../SidebarLayoutToggle';
-import { useRef, useState, useEffect } from 'react';
-import { MQTablet } from '../media';
-=======
 import { useRef } from 'react';
->>>>>>> f01f8295
 import {
   filterMetadataByOption,
   SelectedFilters
