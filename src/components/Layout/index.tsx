--- conflicted
+++ resolved
@@ -10,22 +10,6 @@
   RIGHT_NAV_LINKS,
   SOCIAL_LINKS
 } from '../../utils/globalnav';
-<<<<<<< HEAD
-import React, { useEffect, useState } from 'react';
-
-export default function Layout({
-  children,
-  meta,
-  filterKey,
-  filterMetadataByOption
-}: {
-  children: any;
-  meta?: any;
-  filterKey?: string;
-  filterMetadataByOption?: any;
-}) {
-
-=======
 import { forwardRef } from 'react';
 
 const Layout = forwardRef(function Layout(
@@ -42,7 +26,6 @@
   },
   footerRef
 ) {
->>>>>>> b71c7451
   const router = useRouter();
   if (!router.isReady) return <></>;
 
