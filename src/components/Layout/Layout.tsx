--- conflicted
+++ resolved
@@ -315,11 +315,7 @@
                     />
                   ) : null}
                   {useCustomTitle ? null : (
-<<<<<<< HEAD
-                    <HeadingTitle level={1}>{pageTitle}</HeadingTitle>
-=======
                     <Heading level={1}>{pageTitle}</Heading>
->>>>>>> 36e47a85
                   )}
                   {children}
                 </Flex>
