import { useState, forwardRef, useEffect } from 'react';
import Head from 'next/head';
import { useRouter } from 'next/router';
import {
  Flex,
  View,
  Button,
  ThemeProvider,
  IconsProvider
} from '@aws-amplify/ui-react';
import { defaultIcons } from '@/themes/defaultIcons';
import { defaultTheme } from '@/themes/defaultTheme';
import { Footer } from '@/components/Footer/';
import { GlobalNav, NavMenuItem } from '@/components/GlobalNav/GlobalNav';
import {
  DEFAULT_PLATFORM,
  PLATFORMS,
  PLATFORM_DISPLAY_NAMES,
  Platform
} from '@/data/platforms';
import { SpaceShip } from '@/components/SpaceShip';
import SearchBar from '@/components/SearchBar';
import { IconMenu, IconDoubleChevron } from '@/components/Icons';
import { LEFT_NAV_LINKS, RIGHT_NAV_LINKS } from '@/utils/globalnav';
import { trackPageVisit } from '../../utils/track';
import { Menu } from '@/components/Menu';
import { LayoutProvider } from '@/components/Layout';
<<<<<<< HEAD
import { directory } from 'src/directory/directory.mjs';
import { PlatformNavigator } from '@/components/PlatformNavigator';
=======
import directory from 'src/directory/directory.json';
import { PageNode } from 'src/directory/directory';
>>>>>>> 20c201d9

export const Layout = forwardRef(function Layout(
  {
    children,
    pageTitle,
    pageDescription,
    platform,
    url,
    pageType = 'inner'
  }: {
    children: any;
    pageTitle?: string;
    pageDescription?: string;
    platform?: Platform;
    url?: string;
    pageType?: 'home' | 'inner';
  },
  footerRef
) {
  useEffect(() => {
    trackPageVisit();
  }, []);

  const [menuOpen, toggleMenuOpen] = useState(false);

  const router = useRouter();
  const basePath = 'docs.amplify.aws';
  const metaUrl = url ? url : basePath + router.asPath;

  const rootPage = directory as PageNode;
  const platformOverviewPage =
    rootPage.children && rootPage.children.length === 1
      ? rootPage.children[0]
      : undefined;

  // [platform] will always be the very first subpath right?
  // when using `router.asPath` it returns a string that starts with a '/'
  // To get the "platform" the client was trying to visit, we have to get the string at index 1
  // Doing this because when visiting a 404 page, there is no `router.query.platform`, so we have
  // to check where the user was trying to visit from
  const asPathPlatform = router.asPath.split('/')[1] as Platform;

  const currentPlatform = platform
    ? platform
    : PLATFORMS.includes(asPathPlatform)
    ? asPathPlatform
    : DEFAULT_PLATFORM;

  const title = [
    pageTitle,
    platform ? PLATFORM_DISPLAY_NAMES[platform] : null,
    'AWS Amplify Docs'
  ]
    .filter((s) => s !== '' && s !== null)
    .join(' - ');

  const description = pageDescription + 'AWS Amplify Docs';

  return (
    <>
      <Head>
        <title>{`${title}`}</title>
        <meta property="og:title" content={title} key="og:title" />
        <meta name="description" content={description} />
        <meta
          property="og:description"
          content={description}
          key="og:description"
        />
        <meta property="og:url" content={metaUrl} key="og:url" />
        <meta
          property="og:image"
          content="https://docs.amplify.aws/assets/ogp.jpg"
          key="og:image"
        />
        <meta property="description" content={description} key="description" />
        <meta property="twitter:card" content="summary" key="twitter:card" />
        <meta property="twitter:title" content={title} key="twitter:title" />
        <meta
          property="twitter:description"
          content={description}
          key="twitter:description"
        />
        <meta
          property="twitter:image"
          content="https://docs.amplify.aws/assets/ogp.jpg"
          key="twitter:image"
        />
      </Head>
      <LayoutProvider value={{ menuOpen, toggleMenuOpen }}>
        <ThemeProvider theme={defaultTheme}>
          <IconsProvider icons={defaultIcons}>
            <View className={`layout-wrapper layout-wrapper--${pageType}`}>
              {pageType === 'home' ? <SpaceShip /> : null}
              <GlobalNav
                leftLinks={LEFT_NAV_LINKS as NavMenuItem[]}
                rightLinks={RIGHT_NAV_LINKS as NavMenuItem[]}
                currentSite="Docs"
              />
              <View className={`layout-search layout-search--${pageType}`}>
                <Flex className="search-menu-bar">
                  <Button
                    onClick={() => toggleMenuOpen(true)}
                    size="small"
                    className="search-menu-toggle mobile-toggle"
                  >
                    <IconMenu aria-hidden="true" />
                    Menu
                  </Button>
<<<<<<< HEAD
                  <PlatformNavigator
                    currentPlatform={PLATFORM_DISPLAY_NAMES[currentPlatform]}
                  />
                </div>
                <div className="layout-sidebar-menu">
                  <Menu
                    currentPlatform={currentPlatform}
                    platformOverviewPage={platformOverviewPage}
                  />
                </div>
=======
                  <View className="search-menu-bar__search">
                    <SearchBar />
                  </View>
                </Flex>
              </View>
              <View
                className={`layout-sidebar${
                  menuOpen ? ' layout-sidebar--expanded' : ''
                }`}
              >
                <View
                  className={`layout-sidebar__backdrop${
                    menuOpen ? ' layout-sidebar__backdrop--expanded' : ''
                  }`}
                  onClick={() => toggleMenuOpen(false)}
                ></View>
                <View
                  className={`layout-sidebar__inner${
                    menuOpen ? ' layout-sidebar__inner--expanded' : ''
                  }`}
                >
                  <div className="layout-sidebar-platform">
                    <Button
                      size="small"
                      colorTheme="overlay"
                      className="mobile-toggle"
                      onClick={() => toggleMenuOpen(false)}
                    >
                      <IconDoubleChevron aria-hidden="true" />
                      Menu
                    </Button>
                    [ Platform switcher goes here]
                  </div>
                  <div className="layout-sidebar-menu">
                    <Menu
                      currentPlatform={currentPlatform}
                      platformOverviewPage={platformOverviewPage}
                    />
                  </div>
                </View>
>>>>>>> 20c201d9
              </View>

              <View className="layout-main">
                <Flex as="main" className="main">
                  {children}
                </Flex>
                <Footer />
              </View>
            </View>
          </IconsProvider>
        </ThemeProvider>
      </LayoutProvider>
    </>
  );
});<|MERGE_RESOLUTION|>--- conflicted
+++ resolved
@@ -25,13 +25,9 @@
 import { trackPageVisit } from '../../utils/track';
 import { Menu } from '@/components/Menu';
 import { LayoutProvider } from '@/components/Layout';
-<<<<<<< HEAD
-import { directory } from 'src/directory/directory.mjs';
 import { PlatformNavigator } from '@/components/PlatformNavigator';
-=======
 import directory from 'src/directory/directory.json';
 import { PageNode } from 'src/directory/directory';
->>>>>>> 20c201d9
 
 export const Layout = forwardRef(function Layout(
   {
@@ -141,18 +137,6 @@
                     <IconMenu aria-hidden="true" />
                     Menu
                   </Button>
-<<<<<<< HEAD
-                  <PlatformNavigator
-                    currentPlatform={PLATFORM_DISPLAY_NAMES[currentPlatform]}
-                  />
-                </div>
-                <div className="layout-sidebar-menu">
-                  <Menu
-                    currentPlatform={currentPlatform}
-                    platformOverviewPage={platformOverviewPage}
-                  />
-                </div>
-=======
                   <View className="search-menu-bar__search">
                     <SearchBar />
                   </View>
@@ -184,7 +168,9 @@
                       <IconDoubleChevron aria-hidden="true" />
                       Menu
                     </Button>
-                    [ Platform switcher goes here]
+                    <PlatformNavigator
+                      currentPlatform={PLATFORM_DISPLAY_NAMES[currentPlatform]}
+                    />
                   </div>
                   <div className="layout-sidebar-menu">
                     <Menu
@@ -193,7 +179,6 @@
                     />
                   </div>
                 </View>
->>>>>>> 20c201d9
               </View>
 
               <View className="layout-main">
