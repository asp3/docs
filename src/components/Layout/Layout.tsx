import { useState, useEffect, useRef } from 'react';
import Head from 'next/head';
import { useRouter } from 'next/router';
import {
  Button,
  Flex,
  Heading,
  IconsProvider,
  ThemeProvider,
  View,
  VisuallyHidden
} from '@aws-amplify/ui-react';
import classNames from 'classnames';
import { defaultIcons } from '@/themes/defaultIcons';
import { defaultTheme } from '@/themes/defaultTheme';
import { gen2Theme } from '@/themes/gen2Theme';
import { Footer } from '@/components/Footer/';
import { GlobalNav, NavMenuItem } from '@/components/GlobalNav/GlobalNav';
import {
  DEFAULT_PLATFORM,
  PLATFORMS,
  PLATFORM_DISPLAY_NAMES,
  Platform
} from '@/data/platforms';
import { ALGOLIA_API_KEY, ALGOLIA_INDEX_NAME, ALGOLIA_APP_ID } from '../../constants/algolia';
import { GEN2BANNER_URLS } from '@/data/gen2Banner-urls';
import { SpaceShip } from '@/components/SpaceShip';
import { IconMenu, IconDoubleChevron } from '@/components/Icons';
import { LEFT_NAV_LINKS, RIGHT_NAV_LINKS } from '@/utils/globalnav';
import { Menu } from '@/components/Menu';
import { LayoutProvider } from '@/components/Layout';
import { TableOfContents } from '@/components/TableOfContents';
import type { HeadingInterface } from '@/components/TableOfContents/TableOfContents';
import { PlatformNavigator } from '@/components/PlatformNavigator';
import directory from 'src/directory/directory.json';
import flatDirectory from 'src/directory/flatDirectory.json';
import { PageNode } from 'src/directory/directory';
import { Breadcrumbs } from '@/components/Breadcrumbs';
import { debounce } from '@/utils/debounce';
import { DocSearch } from '@docsearch/react';
import '@docsearch/css';
import { PageLastUpdated } from '../PageLastUpdated';
import { findDirectoryNode } from '@/utils/findDirectoryNode';
import Feedback from '../Feedback';
import RepoActions from '../Menu/RepoActions';
import { Banner } from '@/components/Banner';

export const Layout = ({
  children,
  hasTOC = true,
  pageDescription,
  pageTitle,
  pageType = 'inner',
  platform,
  showBreadcrumbs = true,
  showLastUpdatedDate = true,
  url,
  useCustomTitle = false
}: {
  children: any;
  hasTOC?: boolean;
  pageDescription?: string;
  pageTitle?: string;
  pageType?: 'home' | 'inner';
  platform?: Platform;
  showBreadcrumbs?: boolean;
  showLastUpdatedDate: boolean;
  url?: string;
  useCustomTitle?: boolean;
}) => {
  const [menuOpen, toggleMenuOpen] = useState(false);
  const [tocHeadings, setTocHeadings] = useState<HeadingInterface[]>([]);
  const menuButtonRef = useRef<HTMLButtonElement>(null);
  const sidebarMenuButtonRef = useRef<HTMLButtonElement>(null);

  useEffect(() => {
    const headings: HeadingInterface[] = [];

    const defaultHeadings = '.main > h2, .main > h3';
    const cliCommandHeadings =
      '.commands-list__command > h2, .commands-list__command > .commands-list__command__subcommands > h3';
    const headingSelectors = [defaultHeadings, cliCommandHeadings];

    const pageHeadings = document.querySelectorAll(headingSelectors.join(', '));

    pageHeadings.forEach((node) => {
      const { innerText, id, localName } = node as HTMLElement;
      if (innerText && id && (localName == 'h2' || localName == 'h3')) {
        headings.push({
          linkText: innerText,
          hash: id,
          level: localName
        });
      }
    });
    setTocHeadings(headings);

    if (pageType === 'home') {
      document.addEventListener('scroll', handleScroll);
      return () => {
        document.removeEventListener('scroll', handleScroll);
      };
    }
  }, [children, pageType]);

  const showTOC = hasTOC && tocHeadings.length > 0;
  const router = useRouter();
  const basePath = 'docs.amplify.aws';
  const metaUrl = url ? url : basePath + router.asPath;
  const pathname = router.pathname;
  const shouldShowGen2Banner = GEN2BANNER_URLS.includes(router.asPath);

  let currentPlatform = DEFAULT_PLATFORM;
  const homepageNode = directory as PageNode;
  let rootMenuNode;

  const isGen2 = router.asPath.split('/')[1] === 'gen2';
  const isPrev = router.asPath.split('/')[2] === 'prev';
  const searchParam = isGen2 ? 'gen2' : '[platform]';

  if (homepageNode?.children && homepageNode.children.length > 0) {
    rootMenuNode = homepageNode.children.find((node) => {
      if (node.path) {
        return node.path.indexOf(searchParam) > -1;
      }
    });
  }

  if (!isGen2) {
    // [platform] will always be the very first subpath right?
    // when using `router.asPath` it returns a string that starts with a '/'
    // To get the "platform" the client was trying to visit, we have to get the string at index 1
    // Doing this because when visiting a 404 page, there is no `router.query.platform`, so we have
    // to check where the user was trying to visit from
    const asPathPlatform = router.asPath.split('/')[1] as Platform;

    currentPlatform = platform
      ? platform
      : PLATFORMS.includes(asPathPlatform)
        ? asPathPlatform
        : DEFAULT_PLATFORM;
  }

  const title = [
    pageTitle,
    platform ? PLATFORM_DISPLAY_NAMES[platform] : null,
    'AWS Amplify Docs'
  ]
    .filter((s) => s !== '' && s !== null)
    .join(' - ');

  const description = `${pageDescription} AWS Amplify Docs`;

  const handleScroll = debounce((e) => {
    const bodyScroll = e.target.documentElement.scrollTop;
    if (bodyScroll > 20) {
      document.body.classList.add('scrolled');
    } else if (document.body.classList.contains('scrolled')) {
      document.body.classList.remove('scrolled');
    }
  }, 20);

  const handleMenuToggle = () => {
    if (!menuOpen) {
      toggleMenuOpen(true);
      // For keyboard navigators, move focus to the close menu button in the nav
      setTimeout(() => sidebarMenuButtonRef?.current?.focus(), 0);
    } else {
      toggleMenuOpen(false);
      // For keyboard navigators, move focus back to menu button in header
      menuButtonRef?.current?.focus();
    }
  };
  let platformNav = <div className="layout-sidebar-platform">
    <PlatformNavigator
      currentPlatform={
        currentPlatform
      }
      isPrev={isPrev}
    />
  </div>
  let menu = <Menu
    currentPlatform={currentPlatform}
    rootMenuNode={rootMenuNode}
  />
  if (isGen2) {
    menu = <Menu
      rootMenuNode={rootMenuNode}
    />
    platformNav = null;
  } else if (isPrev) {
    let prevNode = findDirectoryNode('/[platform]/prev');
    menu = <Menu
      currentPlatform={currentPlatform}
      rootMenuNode={prevNode}
    />
  }


  return (
    <>
      <Head>
        <title>{`${title}`}</title>
        <meta property="og:title" content={title} key="og:title" />
        <meta name="description" content={description} />
        <meta
          property="og:description"
          content={description}
          key="og:description"
        />
        <meta property="og:url" content={metaUrl} key="og:url" />
        <meta
          property="og:image"
          content="https://docs.amplify.aws/assets/ogp.jpg"
          key="og:image"
        />
        <meta property="description" content={description} key="description" />
        <meta property="twitter:card" content="summary" key="twitter:card" />
        <meta property="twitter:title" content={title} key="twitter:title" />
        <meta
          property="twitter:description"
          content={description}
          key="twitter:description"
        />
        <meta
          property="twitter:image"
          content="https://docs.amplify.aws/assets/ogp.jpg"
          key="twitter:image"
        />
      </Head>
      <LayoutProvider value={{ menuOpen, toggleMenuOpen }}>
        <ThemeProvider theme={isGen2 ? gen2Theme : defaultTheme}>
          <IconsProvider icons={defaultIcons}>
            <View className={`layout-wrapper layout-wrapper--${pageType}`}>
              {pageType === 'home' ? (
                <SpaceShip hasBanner={shouldShowGen2Banner} />
              ) : null}
              <GlobalNav
                leftLinks={LEFT_NAV_LINKS as NavMenuItem[]}
                rightLinks={RIGHT_NAV_LINKS as NavMenuItem[]}
                currentSite="Docs"
                isGen2={isGen2}
              />
              <Flex className={`layout-search layout-search--${pageType}`}>
                <Button
                  onClick={() => handleMenuToggle()}
                  size="small"
                  ref={menuButtonRef}
                  className="search-menu-toggle mobile-toggle"
                >
                  <IconMenu aria-hidden="true" />
                  Menu
                </Button>

                <View
                  className={classNames(
                    'layout-search__search',
                    `layout-search__search--${pageType}`,
                    { 'layout-search__search--toc': showTOC }
                  )}
                >
                  <DocSearch
                    appId={process.env.ALGOLIA_APP_ID || ALGOLIA_APP_ID}
                    indexName={process.env.ALGOLIA_INDEX_NAME || ALGOLIA_INDEX_NAME}
                    apiKey={process.env.ALGOLIA_API_KEY || ALGOLIA_API_KEY}
                    searchParameters={{
                      facetFilters: [`platform:${currentPlatform}`],
                    }}
                  />
                </View>
              </Flex>
              <View
<<<<<<< HEAD
                className={classNames('layout-sidebar', { 'layout-sidebar--expanded': menuOpen })}
              >
                <View
                  className={classNames('layout-sidebar__backdrop', { 'layout-sidebar__backdrop--expanded': menuOpen })}
                  onClick={() => toggleMenuOpen(false)}
                ></View>
                <View
                  className={classNames('layout-sidebar__inner', { 'layout-sidebar__inner--expanded': menuOpen })}
=======
                className={`layout-sidebar${menuOpen ? ' layout-sidebar--expanded' : ''
                  }`}
              >
                <View
                  className={`layout-sidebar__backdrop${menuOpen ? ' layout-sidebar__backdrop--expanded' : ''
                    }`}
                  onClick={() => toggleMenuOpen(false)}
                ></View>
                <View
                  className={`layout-sidebar__inner${menuOpen ? ' layout-sidebar__inner--expanded' : ''
                    }`}
>>>>>>> 568dcd1c
                >
                  <Button
                    size="small"
                    colorTheme="overlay"
                    className={classNames('layout-sidebar__mobile-toggle', {
                      'layout-sidebar__mobile-toggle--open': menuOpen
                    })}
                    ref={sidebarMenuButtonRef}
                    onClick={() => handleMenuToggle()}
                  >
                    <IconDoubleChevron />
                    <VisuallyHidden>Close menu</VisuallyHidden>
                  </Button>
                  {platformNav}

                  <div className="layout-sidebar-menu">
                    {menu}
                    <div className="layout-sidebar-feedback">
                      <RepoActions router={router}></RepoActions>
                      <Feedback router={router}></Feedback>
                    </div>
                    {showLastUpdatedDate && (
                      <PageLastUpdated
                        directoryData={flatDirectory[router.pathname]}
                      />
                    )}
                  </div>
                </View>
              </View>

              <View key={router.asPath} className="layout-main">
                <Flex
                  as="main"
                  className={`main${showTOC ? ' main--toc' : ''}`}
                >
                  {shouldShowGen2Banner ? <Banner /> : null}
                  {showBreadcrumbs ? (
                    <Breadcrumbs
                      route={pathname}
                      platform={currentPlatform}
                      isGen2={isGen2}
                    />
                  ) : null}
                  {useCustomTitle ? null : (
                    <Heading level={1}>{pageTitle}</Heading>
                  )}
                  {children}
                </Flex>
                {showTOC ? <TableOfContents headers={tocHeadings} /> : null}
              </View>
              <Footer hasTOC={showTOC} />
            </View>
          </IconsProvider>
        </ThemeProvider>
      </LayoutProvider>
    </>
  );
};<|MERGE_RESOLUTION|>--- conflicted
+++ resolved
@@ -270,7 +270,6 @@
                 </View>
               </Flex>
               <View
-<<<<<<< HEAD
                 className={classNames('layout-sidebar', { 'layout-sidebar--expanded': menuOpen })}
               >
                 <View
@@ -279,19 +278,6 @@
                 ></View>
                 <View
                   className={classNames('layout-sidebar__inner', { 'layout-sidebar__inner--expanded': menuOpen })}
-=======
-                className={`layout-sidebar${menuOpen ? ' layout-sidebar--expanded' : ''
-                  }`}
-              >
-                <View
-                  className={`layout-sidebar__backdrop${menuOpen ? ' layout-sidebar__backdrop--expanded' : ''
-                    }`}
-                  onClick={() => toggleMenuOpen(false)}
-                ></View>
-                <View
-                  className={`layout-sidebar__inner${menuOpen ? ' layout-sidebar__inner--expanded' : ''
-                    }`}
->>>>>>> 568dcd1c
                 >
                   <Button
                     size="small"
