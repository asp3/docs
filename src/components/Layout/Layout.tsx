import { useState, useEffect, useRef } from 'react';
import Head from 'next/head';
import { useRouter } from 'next/router';
import {
  Button,
  Flex,
  Heading,
  IconsProvider,
  ThemeProvider,
  View,
  VisuallyHidden
} from '@aws-amplify/ui-react';
import classNames from 'classnames';
import { defaultIcons } from '@/themes/defaultIcons';
import { defaultTheme } from '@/themes/defaultTheme';
import { gen2Theme } from '@/themes/gen2Theme';
import { Footer } from '@/components/Footer/';
import { GlobalNav, NavMenuItem } from '@/components/GlobalNav/GlobalNav';
import {
  DEFAULT_PLATFORM,
  PLATFORMS,
  PLATFORM_DISPLAY_NAMES,
  Platform
} from '@/data/platforms';
import { SpaceShip } from '@/components/SpaceShip';
import SearchBar from '@/components/SearchBar';
import { IconMenu, IconDoubleChevron } from '@/components/Icons';
import { LEFT_NAV_LINKS, RIGHT_NAV_LINKS } from '@/utils/globalnav';
import { trackPageVisit } from '../../utils/track';
import { Menu } from '@/components/Menu';
import { LayoutProvider } from '@/components/Layout';
import { TableOfContents } from '@/components/TableOfContents';
import type { HeadingInterface } from '@/components/TableOfContents/TableOfContents';
import { PlatformNavigator } from '@/components/PlatformNavigator';
import directory from 'src/directory/directory.json';
import flatDirectory from 'src/directory/flatDirectory.json';
import { PageNode } from 'src/directory/directory';
import { Breadcrumbs } from '@/components/Breadcrumbs';
import { debounce } from '@/utils/debounce';
<<<<<<< HEAD
import { DocSearch } from '@docsearch/react';
import '@docsearch/css';

const appId = 'W6Q5N5WUDV';
const apiKey = '953b9e801f385c3c689fc8e94690ab43';
const searchIndex = process.env.NEXT_PUBLIC_ALGOLIA_INDEX
  ? process.env.NEXT_PUBLIC_ALGOLIA_INDEX
  : 'custom_search_staging';

=======
import { PageLastUpdated } from '../PageLastUpdated';
>>>>>>> ba7e0723

export const Layout = ({
  children,
  hasTOC = true,
  pageDescription,
  pageTitle,
  pageType = 'inner',
  platform,
  showBreadcrumbs = true,
  showLastUpdatedDate = true,
  url,
  useCustomTitle = false
}: {
  children: any;
  hasTOC?: boolean;
  pageDescription?: string;
  pageTitle?: string;
  pageType?: 'home' | 'inner';
  platform?: Platform;
  showBreadcrumbs?: boolean;
  showLastUpdatedDate: boolean;
  url?: string;
  useCustomTitle?: boolean;
}) => {
  const [menuOpen, toggleMenuOpen] = useState(false);
  const [tocHeadings, setTocHeadings] = useState<HeadingInterface[]>([]);
  const menuButtonRef = useRef<HTMLButtonElement>(null);
  const sidebarMenuButtonRef = useRef<HTMLButtonElement>(null);

  useEffect(() => {
    trackPageVisit();
  }, []);

  useEffect(() => {
    const headings: HeadingInterface[] = [];

    const defaultHeadings = '.main > h2, .main > h3';
    const cliCommandHeadings =
      '.commands-list__command > h2, .commands-list__command > .commands-list__command__subcommands > h3';
    const headingSelectors = [defaultHeadings, cliCommandHeadings];

    const pageHeadings = document.querySelectorAll(headingSelectors.join(', '));

    pageHeadings.forEach((node) => {
      const { innerText, id, localName } = node as HTMLElement;
      if (innerText && id && (localName == 'h2' || localName == 'h3')) {
        headings.push({
          linkText: innerText,
          hash: id,
          level: localName
        });
      }
    });
    setTocHeadings(headings);

    if (pageType === 'home') {
      document.addEventListener('scroll', handleScroll);
      return () => {
        document.removeEventListener('scroll', handleScroll);
      };
    }
  }, [children, pageType]);

  const showTOC = hasTOC && tocHeadings.length > 0;
  const router = useRouter();
  const basePath = 'docs.amplify.aws';
  const metaUrl = url ? url : basePath + router.asPath;
  const pathname = router.pathname;

  let currentPlatform = DEFAULT_PLATFORM;
  const homepageNode = directory as PageNode;
  let rootMenuNode;

  const isGen2 = router.asPath.split('/')[1] === 'gen2';
  const searhParam = isGen2 ? 'gen2' : '[platform]';

  if (homepageNode?.children && homepageNode.children.length > 0) {
    rootMenuNode = homepageNode.children.find((node) => {
      if (node.path) {
        return node.path.indexOf(searhParam) > -1;
      }
    });
  }

  if (!isGen2) {
    // [platform] will always be the very first subpath right?
    // when using `router.asPath` it returns a string that starts with a '/'
    // To get the "platform" the client was trying to visit, we have to get the string at index 1
    // Doing this because when visiting a 404 page, there is no `router.query.platform`, so we have
    // to check where the user was trying to visit from
    const asPathPlatform = router.asPath.split('/')[1] as Platform;

    currentPlatform = platform
      ? platform
      : PLATFORMS.includes(asPathPlatform)
        ? asPathPlatform
        : DEFAULT_PLATFORM;
  }

  const title = [
    pageTitle,
    platform ? PLATFORM_DISPLAY_NAMES[platform] : null,
    'AWS Amplify Docs'
  ]
    .filter((s) => s !== '' && s !== null)
    .join(' - ');

  const description = `${pageDescription} AWS Amplify Docs`;

  const handleScroll = debounce((e) => {
    const bodyScroll = e.target.documentElement.scrollTop;
    if (bodyScroll > 20) {
      document.body.classList.add('scrolled');
    } else if (document.body.classList.contains('scrolled')) {
      document.body.classList.remove('scrolled');
    }
  }, 20);

  const handleMenuToggle = () => {
    if (!menuOpen) {
      toggleMenuOpen(true);
      // For keyboard navigators, move focus to the close menu button in the nav
      setTimeout(() => sidebarMenuButtonRef?.current?.focus(), 0);
    } else {
      toggleMenuOpen(false);
      // For keyboard navigators, move focus back to menu button in header
      menuButtonRef?.current?.focus();
    }
  };

  return (
    <>
      <Head>
        <title>{`${title}`}</title>
        <meta property="og:title" content={title} key="og:title" />
        <meta name="description" content={description} />
        <meta
          property="og:description"
          content={description}
          key="og:description"
        />
        <meta property="og:url" content={metaUrl} key="og:url" />
        <meta
          property="og:image"
          content="https://docs.amplify.aws/assets/ogp.jpg"
          key="og:image"
        />
        <meta property="description" content={description} key="description" />
        <meta property="twitter:card" content="summary" key="twitter:card" />
        <meta property="twitter:title" content={title} key="twitter:title" />
        <meta
          property="twitter:description"
          content={description}
          key="twitter:description"
        />
        <meta
          property="twitter:image"
          content="https://docs.amplify.aws/assets/ogp.jpg"
          key="twitter:image"
        />
      </Head>
      <LayoutProvider value={{ menuOpen, toggleMenuOpen }}>
        <ThemeProvider theme={isGen2 ? gen2Theme : defaultTheme}>
          <IconsProvider icons={defaultIcons}>
            <View className={`layout-wrapper layout-wrapper--${pageType}`}>
              {pageType === 'home' ? <SpaceShip /> : null}
              <GlobalNav
                leftLinks={LEFT_NAV_LINKS as NavMenuItem[]}
                rightLinks={RIGHT_NAV_LINKS as NavMenuItem[]}
                currentSite="Docs"
                isGen2={isGen2}
              />
              <Flex className={`layout-search layout-search--${pageType}`}>
                <Button
                  onClick={() => handleMenuToggle()}
                  size="small"
                  ref={menuButtonRef}
                  className="search-menu-toggle mobile-toggle"
                >
                  <IconMenu aria-hidden="true" />
                  Menu
                </Button>

                <View
                  className={classNames(
                    'layout-search__search',
                    `layout-search__search--${pageType}`,
                    { 'layout-search__search--toc': showTOC }
                  )}
                >
                  <DocSearch
                    appId={appId}
                    indexName={searchIndex}
                    apiKey={apiKey}
                  />
                </View>
              </Flex>
              <View
                className={`layout-sidebar${menuOpen ? ' layout-sidebar--expanded' : ''
                  }`}
              >
                <View
                  className={`layout-sidebar__backdrop${menuOpen ? ' layout-sidebar__backdrop--expanded' : ''
                    }`}
                  onClick={() => toggleMenuOpen(false)}
                ></View>
                <View
                  className={`layout-sidebar__inner${menuOpen ? ' layout-sidebar__inner--expanded' : ''
                    }`}
                >
                  <Button
                    size="small"
                    colorTheme="overlay"
                    className={classNames('layout-sidebar__mobile-toggle', {
                      'layout-sidebar__mobile-toggle--open': menuOpen
                    })}
                    ref={sidebarMenuButtonRef}
                    onClick={() => handleMenuToggle()}
                  >
                    <IconDoubleChevron />
                    <VisuallyHidden>Close menu</VisuallyHidden>
                  </Button>
                  {isGen2 ? null : (
                    <div className="layout-sidebar-platform">
                      <PlatformNavigator
                        currentPlatform={
                          PLATFORM_DISPLAY_NAMES[currentPlatform]
                        }
                      />
                    </div>
                  )}

                  <div className="layout-sidebar-menu">
                    {isGen2 ? (
                      <Menu
                        rootMenuNode={rootMenuNode}
                        menuTitle="How Gen2 Amplify works"
                        menuHref={{
                          pathname: `/gen2`
                        }}
                      />
                    ) : (
                      <Menu
                        currentPlatform={currentPlatform}
                        rootMenuNode={rootMenuNode}
                        menuTitle="How Amplify works"
                        menuHref={{
                          pathname: `/[platform]`,
                          query: { platform: currentPlatform }
                        }}
                      />
                    )}
                    {/* <div className="layout-sidebar-feedback">
                      [ Feedback widget goes here ]
                    </div> */}
                    {showLastUpdatedDate && (
                      <PageLastUpdated
                        directoryData={flatDirectory[router.pathname]}
                      />
                    )}
                  </div>
                </View>
              </View>

              <View key={router.asPath} className="layout-main">
                <Flex
                  as="main"
                  className={`main${showTOC ? ' main--toc' : ''}`}
                >
                  {showBreadcrumbs ? (
                    <Breadcrumbs
                      route={pathname}
                      platform={currentPlatform}
                      isGen2={isGen2}
                    />
                  ) : null}
                  {useCustomTitle ? null : (
                    <Heading level={1}>{pageTitle}</Heading>
                  )}
                  {children}
                </Flex>
                {showTOC ? <TableOfContents headers={tocHeadings} /> : null}
              </View>
              <Footer hasTOC={showTOC} />
            </View>
          </IconsProvider>
        </ThemeProvider>
      </LayoutProvider>
    </>
  );
};<|MERGE_RESOLUTION|>--- conflicted
+++ resolved
@@ -37,7 +37,6 @@
 import { PageNode } from 'src/directory/directory';
 import { Breadcrumbs } from '@/components/Breadcrumbs';
 import { debounce } from '@/utils/debounce';
-<<<<<<< HEAD
 import { DocSearch } from '@docsearch/react';
 import '@docsearch/css';
 
@@ -47,9 +46,7 @@
   ? process.env.NEXT_PUBLIC_ALGOLIA_INDEX
   : 'custom_search_staging';
 
-=======
 import { PageLastUpdated } from '../PageLastUpdated';
->>>>>>> ba7e0723
 
 export const Layout = ({
   children,
