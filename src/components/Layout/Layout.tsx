--- conflicted
+++ resolved
@@ -38,12 +38,9 @@
 import { Breadcrumbs } from '@/components/Breadcrumbs';
 import { debounce } from '@/utils/debounce';
 import { PageLastUpdated } from '../PageLastUpdated';
-<<<<<<< HEAD
 import { findDirectoryNode } from '@/utils/findDirectoryNode';
-=======
 import Feedback from '../Feedback';
 import RepoActions from '../Menu/RepoActions';
->>>>>>> af61c08b
 import { Banner } from '@/components/Banner';
 
 export const Layout = ({
