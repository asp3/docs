import { useState, forwardRef, useEffect } from 'react';
import Head from 'next/head';
import { useRouter } from 'next/router';
import {
  Flex,
  View,
  Button,
  ThemeProvider,
  IconsProvider
} from '@aws-amplify/ui-react';
import { defaultIcons } from '@/themes/defaultIcons';
import { defaultTheme } from '@/themes/defaultTheme';
import { gen2Theme } from '@/themes/gen2Theme';
import { Footer } from '@/components/Footer/';
import { GlobalNav, NavMenuItem } from '@/components/GlobalNav/GlobalNav';
import {
  DEFAULT_PLATFORM,
  PLATFORMS,
  PLATFORM_DISPLAY_NAMES,
  Platform
} from '@/data/platforms';
import { SpaceShip } from '@/components/SpaceShip';
import SearchBar from '@/components/SearchBar';
import { IconMenu, IconDoubleChevron } from '@/components/Icons';
import { LEFT_NAV_LINKS, RIGHT_NAV_LINKS } from '@/utils/globalnav';
import { trackPageVisit } from '../../utils/track';
import { Menu } from '@/components/Menu';
import { LayoutProvider } from '@/components/Layout';
import { PlatformNavigator } from '@/components/PlatformNavigator';
import directory from 'src/directory/directory.json';
import { PageNode } from 'src/directory/directory';

export const Layout = forwardRef(function Layout(
  {
    children,
    pageTitle,
    pageDescription,
    platform,
    url,
    pageType = 'inner'
  }: {
    children: any;
    pageTitle?: string;
    pageDescription?: string;
    platform?: Platform;
    url?: string;
    pageType?: 'home' | 'inner';
  },
  footerRef
) {
  useEffect(() => {
    trackPageVisit();
  }, []);

  const [menuOpen, toggleMenuOpen] = useState(false);

  const router = useRouter();
  const basePath = 'docs.amplify.aws';
  const metaUrl = url ? url : basePath + router.asPath;

  let currentPlatform = DEFAULT_PLATFORM;
  const homepageNode = directory as PageNode;
  let rootMenuNode;

  const isGen2 = router.asPath.split('/')[1] === 'gen2';
  const searhParam = isGen2 ? 'gen2' : '[platform]';

  if (homepageNode?.children && homepageNode.children.length > 0) {
    rootMenuNode = homepageNode.children.find((node) => {
      if (node.path) {
        return node.path.indexOf(searhParam) > -1;
      }
    });
  }

  if (!isGen2) {
    // [platform] will always be the very first subpath right?
    // when using `router.asPath` it returns a string that starts with a '/'
    // To get the "platform" the client was trying to visit, we have to get the string at index 1
    // Doing this because when visiting a 404 page, there is no `router.query.platform`, so we have
    // to check where the user was trying to visit from
    const asPathPlatform = router.asPath.split('/')[1] as Platform;

    currentPlatform = platform
      ? platform
      : PLATFORMS.includes(asPathPlatform)
      ? asPathPlatform
      : DEFAULT_PLATFORM;
  }

  const title = [
    pageTitle,
    platform ? PLATFORM_DISPLAY_NAMES[platform] : null,
    'AWS Amplify Docs'
  ]
    .filter((s) => s !== '' && s !== null)
    .join(' - ');

  const description = pageDescription + 'AWS Amplify Docs';

  return (
    <>
      <Head>
        <title>{`${title}`}</title>
        <meta property="og:title" content={title} key="og:title" />
        <meta name="description" content={description} />
        <meta
          property="og:description"
          content={description}
          key="og:description"
        />
        <meta property="og:url" content={metaUrl} key="og:url" />
        <meta
          property="og:image"
          content="https://docs.amplify.aws/assets/ogp.jpg"
          key="og:image"
        />
        <meta property="description" content={description} key="description" />
        <meta property="twitter:card" content="summary" key="twitter:card" />
        <meta property="twitter:title" content={title} key="twitter:title" />
        <meta
          property="twitter:description"
          content={description}
          key="twitter:description"
        />
        <meta
          property="twitter:image"
          content="https://docs.amplify.aws/assets/ogp.jpg"
          key="twitter:image"
        />
      </Head>
      <LayoutProvider value={{ menuOpen, toggleMenuOpen }}>
        <ThemeProvider theme={isGen2 ? gen2Theme : defaultTheme}>
          <IconsProvider icons={defaultIcons}>
            <View className={`layout-wrapper layout-wrapper--${pageType}`}>
              {pageType === 'home' ? <SpaceShip /> : null}
              <GlobalNav
                leftLinks={LEFT_NAV_LINKS as NavMenuItem[]}
                rightLinks={RIGHT_NAV_LINKS as NavMenuItem[]}
                currentSite="Docs"
                isGen2={isGen2}
              />
              <View className={`layout-search layout-search--${pageType}`}>
                <Flex className="search-menu-bar">
                  <Button
                    onClick={() => toggleMenuOpen(true)}
                    size="small"
                    className="search-menu-toggle mobile-toggle"
                  >
                    <IconMenu aria-hidden="true" />
                    Menu
                  </Button>
                  <View className="search-menu-bar__search">
                    <SearchBar />
                  </View>
                </Flex>
              </View>
              <View
                className={`layout-sidebar${
                  menuOpen ? ' layout-sidebar--expanded' : ''
                }`}
              >
                <View
                  className={`layout-sidebar__backdrop${
                    menuOpen ? ' layout-sidebar__backdrop--expanded' : ''
                  }`}
                  onClick={() => toggleMenuOpen(false)}
                ></View>
                <View
                  className={`layout-sidebar__inner${
                    menuOpen ? ' layout-sidebar__inner--expanded' : ''
                  }`}
                >
                  <div className="layout-sidebar-platform">
                    <Button
                      size="small"
                      colorTheme="overlay"
                      className="mobile-toggle"
                      onClick={() => toggleMenuOpen(false)}
                    >
                      <IconDoubleChevron aria-hidden="true" />
                      Menu
                    </Button>
<<<<<<< HEAD
                    <PlatformNavigator
                      currentPlatform={PLATFORM_DISPLAY_NAMES[currentPlatform]}
                    />
=======
                    {isGen2 ? <></> : `[ Platform switcher goes here ]`}
>>>>>>> dcda272e
                  </div>
                  <div className="layout-sidebar-menu">
                    {isGen2 ? (
                      <Menu
                        rootMenuNode={rootMenuNode}
                        menuTitle="How Gen2 Amplify works"
                        menuHref={{
                          pathname: `/gen2`
                        }}
                      />
                    ) : (
                      <Menu
                        currentPlatform={currentPlatform}
                        rootMenuNode={rootMenuNode}
                        menuTitle="How Amplify works"
                        menuHref={{
                          pathname: `/[platform]`,
                          query: { platform: currentPlatform }
                        }}
                      />
                    )}
                  </div>
                </View>
              </View>

              <View className="layout-main">
                <Flex as="main" className="main">
                  {children}
                </Flex>
                <Footer />
              </View>
            </View>
          </IconsProvider>
        </ThemeProvider>
      </LayoutProvider>
    </>
  );
});<|MERGE_RESOLUTION|>--- conflicted
+++ resolved
@@ -181,13 +181,9 @@
                       <IconDoubleChevron aria-hidden="true" />
                       Menu
                     </Button>
-<<<<<<< HEAD
-                    <PlatformNavigator
+                    {isGen2 ? <></> : <PlatformNavigator
                       currentPlatform={PLATFORM_DISPLAY_NAMES[currentPlatform]}
-                    />
-=======
-                    {isGen2 ? <></> : `[ Platform switcher goes here ]`}
->>>>>>> dcda272e
+                    />}
                   </div>
                   <div className="layout-sidebar-menu">
                     {isGen2 ? (
