--- conflicted
+++ resolved
@@ -20,10 +20,6 @@
   PLATFORM_DISPLAY_NAMES,
   Platform
 } from '@/data/platforms';
-<<<<<<< HEAD
-=======
-import { GEN2BANNER_URLS } from '@/data/gen2Banner-urls';
->>>>>>> 56ae61d1
 import { SpaceShip } from '@/components/SpaceShip';
 import { LEFT_NAV_LINKS, RIGHT_NAV_LINKS } from '@/utils/globalnav';
 import { LayoutProvider, LayoutHeader } from '@/components/Layout';
@@ -32,10 +28,6 @@
 import { Breadcrumbs } from '@/components/Breadcrumbs';
 import { debounce } from '@/utils/debounce';
 import '@docsearch/css';
-<<<<<<< HEAD
-=======
-import { Banner } from '@/components/Banner';
->>>>>>> 56ae61d1
 import { usePathWithoutHash } from '@/utils/usePathWithoutHash';
 import {
   NextPrevious,
@@ -79,11 +71,7 @@
   const isGen1 = asPathWithNoHash.split('/')[1] === 'gen1';
   const isContributor = asPathWithNoHash.split('/')[1] === 'contribute';
   const currentGlobalNavMenuItem = isContributor ? 'Contribute' : 'Docs';
-<<<<<<< HEAD
   const isHome = pageType === 'home';
-=======
-
->>>>>>> 56ae61d1
   const handleColorModeChange = (mode: ColorMode) => {
     setColorMode(mode);
     if (mode !== 'system') {
@@ -111,20 +99,11 @@
     ? (asPathWithNoHash.split('/')[2] as Platform)
     : (asPathWithNoHash.split('/')[1] as Platform);
 
-<<<<<<< HEAD
   const currentPlatform = platform
     ? platform
     : PLATFORMS.includes(asPathPlatform)
       ? asPathPlatform
       : DEFAULT_PLATFORM;
-=======
-    currentPlatform = platform
-      ? platform
-      : PLATFORMS.includes(asPathPlatform)
-        ? asPathPlatform
-        : DEFAULT_PLATFORM;
-  }
->>>>>>> 56ae61d1
 
   const title = [
     pageTitle,
@@ -253,11 +232,7 @@
               />
               <LayoutHeader
                 showTOC={showTOC}
-<<<<<<< HEAD
                 isGen1={isGen1}
-=======
-                isGen2={isGen2}
->>>>>>> 56ae61d1
                 currentPlatform={currentPlatform}
                 pageType={pageType}
                 showLastUpdatedDate={showLastUpdatedDate}
