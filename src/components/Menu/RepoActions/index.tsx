--- conflicted
+++ resolved
@@ -2,26 +2,8 @@
 import { RepoActionsStyle } from './styles';
 
 const getLabelForPath = (path) => {
-<<<<<<< HEAD
-  if (path.startsWith("/cli")) {
-    return "CLI";
-  } else if (path.startsWith("/lib") && path.includes("platform/js")) {
-    return "JavaScript";
-  } else if (path.startsWith("/lib") && path.includes("platform/android")) {
-    return "Android Lib";
-  } else if (path.startsWith("/lib") && path.includes("platform/ios")) {
-    return "iOS Lib";
-  } else if (path.startsWith("/sdk") && path.includes("platform/android")) {
-    return "Android SDK";
-  } else if (path.startsWith("/sdk") && path.includes("platform/ios")) {
-    return "iOS SDK";
-  } else if (path.includes("start/")) {
-    return "Getting Started";
-=======
   if (path.startsWith('/cli')) {
     return 'CLI';
-  } else if (path.startsWith('/ui') || path.startsWith('/ui-legacy')) {
-    return 'UI';
   } else if (path.startsWith('/lib') && path.includes('platform/js')) {
     return 'JavaScript';
   } else if (path.startsWith('/lib') && path.includes('platform/android')) {
@@ -34,7 +16,6 @@
     return 'iOS SDK';
   } else if (path.includes('start/')) {
     return 'Getting Started';
->>>>>>> feec6ccb
   } else {
     return '';
   }
