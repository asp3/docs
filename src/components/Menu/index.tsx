--- conflicted
+++ resolved
@@ -17,12 +17,8 @@
 import Directory from './Directory';
 import RepoActions from './RepoActions';
 import FilterSelect from './FilterSelect';
-<<<<<<< HEAD
-import { LibVersionSwitcher } from './VersionSwitcher';
-=======
 import { VersionSwitcher, LibVersionSwitcher } from './VersionSwitcher';
 import { useLastUpdatedDatesContext } from '../LastUpdatedProvider';
->>>>>>> 1f47463f
 
 type MenuProps = {
   filters: string[];
@@ -66,18 +62,6 @@
     }
   };
 
-<<<<<<< HEAD
-  render() {
-    let showLibVersionSwitcher = false;
-
-    //TODO: add Android filterkey here to support Android version switcher
-    if (
-      (this.props.url.startsWith('/lib') ||
-        this.props.url.startsWith('/lib-v1')) &&
-      this.props.filterKey == 'ios'
-    ) {
-      showLibVersionSwitcher = true;
-=======
   let showVersionSwitcher = false;
   let showLibVersionSwitcher = false;
   if (
@@ -104,7 +88,6 @@
       combinedDates.push(...state.files[props.filterKey]);
     } else if (state.files['all'] && state.files['all'].length > 0) {
       combinedDates.push(...state.files['all']);
->>>>>>> 1f47463f
     }
 
     lastUpdatedDate = Math.max(
@@ -117,32 +100,6 @@
       <MenuStyle>
         <div>
           <div>
-<<<<<<< HEAD
-            <div>
-              <MenuHeaderStyle>
-                <MenuCloseButton closeMenu={this.closeMenu} />
-                {typeof this.props.filterKey !== 'undefined' && (
-                  <FilterSelect
-                    filters={this.props.filters}
-                    filterKey={this.props.filterKey}
-                    filterKind={this.props.filterKind}
-                    url={this.props.url}
-                  />
-                )}
-              </MenuHeaderStyle>
-              <MenuBodyStyle>
-                {showLibVersionSwitcher && (
-                  <LibVersionSwitcher url={this.props.url} />
-                )}
-                <Directory
-                  filterKey={this.props.filterKey}
-                  url={this.props.url}
-                />
-                <MenuBreakStyle />
-                <RepoActions
-                  url={this.props.url}
-                  directoryPath={this.props.directoryPath}
-=======
             <MenuHeaderStyle>
               <MenuCloseButton closeMenu={closeMenu} />
               {typeof props.filterKey !== 'undefined' && (
@@ -151,7 +108,6 @@
                   filterKey={props.filterKey}
                   filterKind={props.filterKind}
                   url={props.url}
->>>>>>> 1f47463f
                 />
               )}
             </MenuHeaderStyle>
