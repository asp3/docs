export const meta = {
  title: `Hub`,
  description: `Amplify has a local eventing system called Hub. It is a lightweight implementation of Publisher-Subscriber pattern, and is used to share data between modules and components in your app. `,
  filterKey: 'platform',
  supportedPlatforms: INTEGRATION_FILTER_OPTIONS
};

import { generateStaticPaths } from '@/utils/generateStaticPaths.tsx';

import { INTEGRATION_FILTER_OPTIONS } from '@/utils/filter-data.ts';

export const getStaticPaths = () => {
  return generateStaticPaths(meta.filterKey, meta.supportedPlatforms);
};

export const getStaticProps = (context) => {
  return {
    props: {
      platform: context.params.platform,
      filterKind: meta.filterKey
    }
  };
};

import android_maintenance from '/src/fragments/lib-v1/android-maintenance.mdx';

<Fragments fragments={{ android: android_maintenance }} />

import android1 from '/src/fragments/lib-v1/utilities/native_common/hub/common.mdx';

<Fragments fragments={{ android: android1 }} />

import ios_maintenance from '/src/fragments/lib-v1/ios-maintenance.mdx';

<Fragments fragments={{ ios: ios_maintenance }} />

<<<<<<< HEAD
import ios2 from "/src/fragments/lib-v1/utilities/native_common/hub/common.mdx";

<Fragments fragments={{ios: ios2}} />

<InlineFilter filters={['js', 'react-native']}>

Amplify has a local eventing system called Hub. It is a lightweight implementation of Publisher-Subscriber pattern, and is used to share data between modules and components in your app. Amplify uses Hub for different categories to communicate with one another when specific events occur, such as authentication events like a user sign-in or notification of a file download.

## Installation
```javascript
import { Hub } from 'aws-amplify';
```

## Working with the API

### Channels
A channel is a logical group name that you use to organize messages and listen on. These are strings and completely up to you as the developer to define for dispatching or listening. However, while you can dispatch to any channel, ***Amplify protects certain channels*** and will flag a warning as sending unexpected payloads could have undesirable side effects (such as impacting authentication flows). The protected channels are currently:

* core
* auth
* api
* analytics
* interactions
* pubsub
* storage
* datastore

### Listening for messages

`Hub.listen(channel: string | RegExp, callback)` is used to listen for messages that have been dispatched. You must provide either a named `channel` or a regular expression, along with a callback. In the case of a regular expression only dispatches which contain a `message` in their payload will be matched against your pattern. You can add multiple listeners to your application for different channels or patterns to listen for, or trap generic events and perform your own filtering.

```javascript
import { Hub } from 'aws-amplify';

class MyClass {
    constructor() {
        Hub.listen('auth', (data) => {
            const { payload } = data;
            this.onAuthEvent(payload);           
            console.log('A new auth event has happened: ', data.payload.data.username + ' has ' + data.payload.event);
        })
    }

    onAuthEvent(payload) {
        // ... your implementation
    }
}
```

<Callout>

In previous versions of Amplify capturing updates required you to implement an `onHubCapsule` handler function in your class and pass in `this` to the listen method. While still possible, this is no longer considered best practice and we have begun deprecating the method. Please define an explicit callback and pass it into the listen function (e.g. `Hub.listen('auth', this.myCallback)`) or use an anonymous function such as in the above example.

</Callout>

### Sending messages

Sending events to different channels is done with the `dispatch` function:
```javascript
Hub.dispatch(
    'DogsChannel', 
    { 
        event: 'buttonClick', 
        data: {color:'blue'}, 
        message:'' 
});

setTimeout(() => {
  Hub.dispatch(
      'CatsChannel', 
      { 
            event: 'drinkMilk', 
            data: { 
                breed: 'Persian',
                age: 5
            },
            message: `The cat ${cat.name} has finished her milk`
        });
}, 5000)
```
`Hub.dispatch(channel: string, payload: HubPayload)` can be used to dispatch a `HubPayload` to a `channel`. The `channel` is a logical grouping for your organization while the `HubPayload` is a type defined as:
```javascript
export type HubPayload = {
    event: string,
    data?: any,
    message?: string
};
```

The `event` field is recommended to be a small string without spaces such as `signIn` or `hang_up` as it's useful for checking payload groupings. The `data` field is a freeform structure which many times is used for larger JSON objects or custom data types. Finally while `message` is optional, we encourage you to use it as it is required when using a `RegExp` filtering with `Hub.listen()`.

### Stop Listening
=======
import ios2 from '/src/fragments/lib-v1/utilities/native_common/hub/common.mdx';
>>>>>>> 5ee2de7f

<Fragments fragments={{ ios: ios2 }} />

import js0 from '/src/fragments/lib-v1/utilities/js/hub.mdx';

<<<<<<< HEAD
/* start listening for messages */
const hubListenerCancelToken = Hub.listen(/.*/, (data) => {
  console.log('Listening for all messages: ', data.payload.data);
});

/* later */
hubListenerCancelToken(); // stop listening for messages
```

### Listening for Regular Expressions

The listener feature of Hub is a powerful way to perform filtering when you're unsure what the data across different channels will look like. Additionally it's also a nice realtime debugging feature. For instance, if you wanted to listen to all messages then you can just pass in a wildcard:

```javascript
Hub.listen(/.*/, (data) => {
  console.log('Listening for all messages: ', data.payload.data)
})
```

When using a "Capturing Group" (e.g. parenthesis grouping regular expressions) an array will be populated called `patternInfo` and returned as part of your callback:

```javascript
Hub.listen(/user(.*)/, (data) => {
  console.log('A USER event has been found matching the pattern: ', data.payload.message);
  console.log('patternInfo:', data.patternInfo);
})
```

For example, this can be useful if you want to extract the text before and/or after a specific phrase:

```javascript
Hub.listen(/user ([^ ]+) ([^ ]+) (.*)/, (data) => {
  console.log('A USER event has been found matching the pattern: ', data.payload.message);
  console.log('patternInfo:', data.patternInfo);
})
```

### State Management

Hub can be used as part of a state management system such as [Redux](https://redux.js.org/) or [MobX](https://github.com/mobxjs/mobx) by updating the store when an event is seen by one or more listeners. You could also construct your own local store. For example, suppose you have the following in a React application's top level component:

```javascript
const store = (() => {
  const listeners = [];

  const theStore = {
      subscribe(listener) {
          listeners.push(listener);
      }
  };

  return new Proxy(theStore, {
      set(_obj, _prop, _value) {
          listeners.forEach(l => l());
          return Reflect.set(...arguments);
      }
  });
})();

Hub.listen(/.*/, (data) => {
  console.log('Listening for all messages: ', data.payload.data)
  if (data.payload.message){
    store['message-' + Math.floor(Math.random() * 100)] = data.payload.message
  }
})

class App extends Component {

  addItem = () => {
    Hub.dispatch('MyGroup', {
      data : { a: 1},
      event: 'clicked',
      message: 'A user clicked a button'
    })
    console.log(store);
  }

  render() {
    console.log('store: ', store)
    return (
      <div className="App">
        <button onClick={this.addItem}>Add item</button>
        <DogAlerts store={store}/>
        <DogStatus store={store}/>
      </div>
    );
  }
}
```

This naive sample (which is for example purposes and not production ready) creates a `store` that is updated when events are received by `Hub.listen()` if there is a message present in the payload. You then create these messages with `Hub.dispatch()` upon a button click and pass the store down to two components called `<DogAlerts />` and `<DogStatus />`.  The first is a very simple stateless component that renders the current store value from props:

```javascript
const DogAlerts = (props) => {
  return <pre>{JSON.stringify(props, null, 2)}</pre>
}
```

While this is nice functionality, when the button is clicked the component will not be updated. In order to do that you can use a class component (or React Hooks) and call `store.subscribe` as part of the `componentDidMount()` lifecycle method:

```javascript
class DogStatus extends Component {
  componentDidMount(){
    this.props.store.subscribe(()=>{
      this.forceUpdate();
    })
  }

  render(){
    return(<div>
      <pre>Dog Status</pre>
      <pre>{JSON.stringify(this.props, null, 2)}</pre>
    </div>)
  }
}
```

Now when the store is updated the `<DogStatus />` component re-renders on the screen.

## API Reference

For the complete API documentation for Hub module, visit our [API Reference](https://aws-amplify.github.io/amplify-js/api/classes/hubclass.html)

</InlineFilter>
=======
<Fragments fragments={{ js: js0 }} />

import reactnative0 from '/src/fragments/lib-v1/utilities/js/hub.mdx';

<Fragments fragments={{ 'react-native': reactnative0 }} />
>>>>>>> 5ee2de7f
<|MERGE_RESOLUTION|>--- conflicted
+++ resolved
@@ -34,236 +34,14 @@
 
 <Fragments fragments={{ ios: ios_maintenance }} />
 
-<<<<<<< HEAD
-import ios2 from "/src/fragments/lib-v1/utilities/native_common/hub/common.mdx";
-
-<Fragments fragments={{ios: ios2}} />
-
-<InlineFilter filters={['js', 'react-native']}>
-
-Amplify has a local eventing system called Hub. It is a lightweight implementation of Publisher-Subscriber pattern, and is used to share data between modules and components in your app. Amplify uses Hub for different categories to communicate with one another when specific events occur, such as authentication events like a user sign-in or notification of a file download.
-
-## Installation
-```javascript
-import { Hub } from 'aws-amplify';
-```
-
-## Working with the API
-
-### Channels
-A channel is a logical group name that you use to organize messages and listen on. These are strings and completely up to you as the developer to define for dispatching or listening. However, while you can dispatch to any channel, ***Amplify protects certain channels*** and will flag a warning as sending unexpected payloads could have undesirable side effects (such as impacting authentication flows). The protected channels are currently:
-
-* core
-* auth
-* api
-* analytics
-* interactions
-* pubsub
-* storage
-* datastore
-
-### Listening for messages
-
-`Hub.listen(channel: string | RegExp, callback)` is used to listen for messages that have been dispatched. You must provide either a named `channel` or a regular expression, along with a callback. In the case of a regular expression only dispatches which contain a `message` in their payload will be matched against your pattern. You can add multiple listeners to your application for different channels or patterns to listen for, or trap generic events and perform your own filtering.
-
-```javascript
-import { Hub } from 'aws-amplify';
-
-class MyClass {
-    constructor() {
-        Hub.listen('auth', (data) => {
-            const { payload } = data;
-            this.onAuthEvent(payload);           
-            console.log('A new auth event has happened: ', data.payload.data.username + ' has ' + data.payload.event);
-        })
-    }
-
-    onAuthEvent(payload) {
-        // ... your implementation
-    }
-}
-```
-
-<Callout>
-
-In previous versions of Amplify capturing updates required you to implement an `onHubCapsule` handler function in your class and pass in `this` to the listen method. While still possible, this is no longer considered best practice and we have begun deprecating the method. Please define an explicit callback and pass it into the listen function (e.g. `Hub.listen('auth', this.myCallback)`) or use an anonymous function such as in the above example.
-
-</Callout>
-
-### Sending messages
-
-Sending events to different channels is done with the `dispatch` function:
-```javascript
-Hub.dispatch(
-    'DogsChannel', 
-    { 
-        event: 'buttonClick', 
-        data: {color:'blue'}, 
-        message:'' 
-});
-
-setTimeout(() => {
-  Hub.dispatch(
-      'CatsChannel', 
-      { 
-            event: 'drinkMilk', 
-            data: { 
-                breed: 'Persian',
-                age: 5
-            },
-            message: `The cat ${cat.name} has finished her milk`
-        });
-}, 5000)
-```
-`Hub.dispatch(channel: string, payload: HubPayload)` can be used to dispatch a `HubPayload` to a `channel`. The `channel` is a logical grouping for your organization while the `HubPayload` is a type defined as:
-```javascript
-export type HubPayload = {
-    event: string,
-    data?: any,
-    message?: string
-};
-```
-
-The `event` field is recommended to be a small string without spaces such as `signIn` or `hang_up` as it's useful for checking payload groupings. The `data` field is a freeform structure which many times is used for larger JSON objects or custom data types. Finally while `message` is optional, we encourage you to use it as it is required when using a `RegExp` filtering with `Hub.listen()`.
-
-### Stop Listening
-=======
 import ios2 from '/src/fragments/lib-v1/utilities/native_common/hub/common.mdx';
->>>>>>> 5ee2de7f
 
 <Fragments fragments={{ ios: ios2 }} />
 
 import js0 from '/src/fragments/lib-v1/utilities/js/hub.mdx';
 
-<<<<<<< HEAD
-/* start listening for messages */
-const hubListenerCancelToken = Hub.listen(/.*/, (data) => {
-  console.log('Listening for all messages: ', data.payload.data);
-});
-
-/* later */
-hubListenerCancelToken(); // stop listening for messages
-```
-
-### Listening for Regular Expressions
-
-The listener feature of Hub is a powerful way to perform filtering when you're unsure what the data across different channels will look like. Additionally it's also a nice realtime debugging feature. For instance, if you wanted to listen to all messages then you can just pass in a wildcard:
-
-```javascript
-Hub.listen(/.*/, (data) => {
-  console.log('Listening for all messages: ', data.payload.data)
-})
-```
-
-When using a "Capturing Group" (e.g. parenthesis grouping regular expressions) an array will be populated called `patternInfo` and returned as part of your callback:
-
-```javascript
-Hub.listen(/user(.*)/, (data) => {
-  console.log('A USER event has been found matching the pattern: ', data.payload.message);
-  console.log('patternInfo:', data.patternInfo);
-})
-```
-
-For example, this can be useful if you want to extract the text before and/or after a specific phrase:
-
-```javascript
-Hub.listen(/user ([^ ]+) ([^ ]+) (.*)/, (data) => {
-  console.log('A USER event has been found matching the pattern: ', data.payload.message);
-  console.log('patternInfo:', data.patternInfo);
-})
-```
-
-### State Management
-
-Hub can be used as part of a state management system such as [Redux](https://redux.js.org/) or [MobX](https://github.com/mobxjs/mobx) by updating the store when an event is seen by one or more listeners. You could also construct your own local store. For example, suppose you have the following in a React application's top level component:
-
-```javascript
-const store = (() => {
-  const listeners = [];
-
-  const theStore = {
-      subscribe(listener) {
-          listeners.push(listener);
-      }
-  };
-
-  return new Proxy(theStore, {
-      set(_obj, _prop, _value) {
-          listeners.forEach(l => l());
-          return Reflect.set(...arguments);
-      }
-  });
-})();
-
-Hub.listen(/.*/, (data) => {
-  console.log('Listening for all messages: ', data.payload.data)
-  if (data.payload.message){
-    store['message-' + Math.floor(Math.random() * 100)] = data.payload.message
-  }
-})
-
-class App extends Component {
-
-  addItem = () => {
-    Hub.dispatch('MyGroup', {
-      data : { a: 1},
-      event: 'clicked',
-      message: 'A user clicked a button'
-    })
-    console.log(store);
-  }
-
-  render() {
-    console.log('store: ', store)
-    return (
-      <div className="App">
-        <button onClick={this.addItem}>Add item</button>
-        <DogAlerts store={store}/>
-        <DogStatus store={store}/>
-      </div>
-    );
-  }
-}
-```
-
-This naive sample (which is for example purposes and not production ready) creates a `store` that is updated when events are received by `Hub.listen()` if there is a message present in the payload. You then create these messages with `Hub.dispatch()` upon a button click and pass the store down to two components called `<DogAlerts />` and `<DogStatus />`.  The first is a very simple stateless component that renders the current store value from props:
-
-```javascript
-const DogAlerts = (props) => {
-  return <pre>{JSON.stringify(props, null, 2)}</pre>
-}
-```
-
-While this is nice functionality, when the button is clicked the component will not be updated. In order to do that you can use a class component (or React Hooks) and call `store.subscribe` as part of the `componentDidMount()` lifecycle method:
-
-```javascript
-class DogStatus extends Component {
-  componentDidMount(){
-    this.props.store.subscribe(()=>{
-      this.forceUpdate();
-    })
-  }
-
-  render(){
-    return(<div>
-      <pre>Dog Status</pre>
-      <pre>{JSON.stringify(this.props, null, 2)}</pre>
-    </div>)
-  }
-}
-```
-
-Now when the store is updated the `<DogStatus />` component re-renders on the screen.
-
-## API Reference
-
-For the complete API documentation for Hub module, visit our [API Reference](https://aws-amplify.github.io/amplify-js/api/classes/hubclass.html)
-
-</InlineFilter>
-=======
 <Fragments fragments={{ js: js0 }} />
 
 import reactnative0 from '/src/fragments/lib-v1/utilities/js/hub.mdx';
 
-<Fragments fragments={{ 'react-native': reactnative0 }} />
->>>>>>> 5ee2de7f
+<Fragments fragments={{ 'react-native': reactnative0 }} />