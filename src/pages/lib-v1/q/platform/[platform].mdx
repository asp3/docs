--- conflicted
+++ resolved
@@ -18,13 +18,9 @@
 
 <Fragments fragments={{ flutter: flutter_maintenance }} />
 
-<<<<<<< HEAD
-The Amplify open-source client libraries provide use-case centric and easy-to-use interfaces across different categories of AWS cloud powered operations, enabling mobile and web developers to easily interact with their backends. The Amplify libraries can be used with new backends created using the Amplify CLI or Amplify Studio, or with existing backend resources.
-=======
-<InlineFilter filters={["ios", "android", "flutter"]}>
+<InlineFilter filters={["ios", "android", "flutter", "js"]}>
 The Amplify open-source client libraries provide use-case centric, and easy-to-use interfaces across different categories of cloud powered operations enabling mobile and web developers to easily interact with their backends. These libraries are powered by the AWS cloud. The libraries can be used with both new backends created using the Amplify CLI and existing backend resources.
 </InlineFilter>
->>>>>>> 948ee314
 
 import ios0 from '/src/fragments/lib-v1/ios.mdx';
 
