import crypto from 'crypto';
import Document, { Html, Head, Main, NextScript } from 'next/document';

const cspHashOf = (text) => {
  const hash = crypto.createHash('sha256');
  hash.update(text);
  return `'sha256-${hash.digest('base64')}'`;
};

const ANALYTICS_CSP = {
  all: {
    connect: [
      'https://amazonwebservices.d2.sc.omtrdc.net',
      'https://aws.demdex.net',
      'https://dpm.demdex.net',
      'https://cm.everesttech.net',
      '*.shortbread.aws.dev'
    ],
    img: [
      'https://amazonwebservices.d2.sc.omtrdc.net',
      'https://aws.demdex.net',
      'https://dpm.demdex.net',
      'https://cm.everesttech.net'
    ],
    frame: ['https://aws.demdex.net', 'https://dpm.demdex.net'],
    script: ['*.shortbread.aws.dev'],
    style: ['*.shortbread.aws.dev']
  },
  prod: {
    connect: [
      'https://d2c.aws.amazon.com/',
      'https://vs.aws.amazon.com',
      'https://a0.awsstatic.com/',
      'https://aws.amazon.com/'
    ],
    img: ['https://a0.awsstatic.com/', 'https://d2c.aws.amazon.com/'],
    script: ['https://a0.awsstatic.com/', 'https://d2c.aws.amazon.com/']
  },
  alpha: {
    connect: [
      'https://aa0.awsstatic.com/',
      'https://alpha.d2c.marketing.aws.dev/',
      'https://aws-mktg-csds-alpha.integ.amazon.com/',
      'https://d2c-alpha.dse.marketing.aws.a2z.com',
      'https://vs-alpha.aws.amazon.com'
    ],
    img: ['https://aa0.awsstatic.com/', 'https://alpha.d2c.marketing.aws.dev/'],
    script: [
      'https://aa0.awsstatic.com/',
      'https://alpha.d2c.marketing.aws.dev/'
    ]
  }
};

// CSP also set in customHttp.yml
const getCspContent = (context) => {
  const cspInlineScriptHash = cspHashOf(
    NextScript.getInlineScriptSource(context)
  );

  // Dev environment
  if (process.env.BUILD_ENV !== 'production') {
    return `upgrade-insecure-requests;
      default-src 'none';
      style-src 'self' 'unsafe-inline' ${ANALYTICS_CSP.all.style.join(' ')};
      font-src 'self' data:;
      frame-src 'self' https://www.youtube-nocookie.com ${ANALYTICS_CSP.all.frame.join(
        ' '
      )};
      connect-src 'self' ${ANALYTICS_CSP.all.connect.join(
        ' '
      )} ${ANALYTICS_CSP.alpha.connect.join(
        ' '
      )} https://*.algolia.net https://*.algolianet.com *.amazonaws.com;
      img-src 'self' https://img.shields.io data: ${ANALYTICS_CSP.all.img.join(
        ' '
      )} ${ANALYTICS_CSP.alpha.img.join(' ')}; 
      media-src 'self';
      script-src 'unsafe-eval' 'self' ${cspInlineScriptHash} ${ANALYTICS_CSP.alpha.script.join(
        ' '
      )} ${ANALYTICS_CSP.all.script.join(' ')};`;
  }

  // Prod environment
  // Have to keep track of CSP inside customHttp.yml as well
  return `upgrade-insecure-requests;
    default-src 'none';
    style-src 'self' 'unsafe-inline' ${ANALYTICS_CSP.all.style.join(' ')};
    font-src 'self';
    frame-src 'self' https://www.youtube-nocookie.com ${ANALYTICS_CSP.all.frame.join(
      ' '
    )};
    connect-src 'self' ${ANALYTICS_CSP.all.connect.join(
      ' '
    )} ${ANALYTICS_CSP.prod.connect.join(
      ' '
    )} https://*.algolia.net https://*.algolianet.com *.amazonaws.com;
    img-src 'self' https://img.shields.io ${ANALYTICS_CSP.all.img.join(
      ' '
    )} ${ANALYTICS_CSP.prod.img.join(' ')};
    media-src 'self';
    script-src 'self' ${cspInlineScriptHash} ${ANALYTICS_CSP.prod.script.join(
      ' '
    )} ${ANALYTICS_CSP.all.script.join(' ')};
  `;
};

export default class MyDocument extends Document {
  render() {
    return (
      <Html lang="en">
        <Head>
          <meta
            httpEquiv="Content-Security-Policy"
            content={getCspContent(this.props)}
          />
<<<<<<< HEAD
          <link
            rel="preload"
            href="/fonts/AmazonEmber_W_Rg.woff2"
            as="font"
            type="font/woff2"
            crossOrigin="anonymous"
          />
          <link
            rel="preload"
            href="/fonts/AmazonEmber_W_Lt.woff2"
            as="font"
            type="font/woff2"
            crossOrigin="anonymous"
          />
=======
>>>>>>> 6119da89
          <script
            src="https://prod.assets.shortbread.aws.dev/shortbread.js"
            defer
          ></script>
<<<<<<< HEAD
          <link
            href="https://prod.assets.shortbread.aws.dev/shortbread.css"
            rel="stylesheet"
          ></link>
=======
>>>>>>> 6119da89
        </Head>
        <body>
          <Main />
          <NextScript />
        </body>
      </Html>
    );
  }
}<|MERGE_RESOLUTION|>--- conflicted
+++ resolved
@@ -114,34 +114,10 @@
             httpEquiv="Content-Security-Policy"
             content={getCspContent(this.props)}
           />
-<<<<<<< HEAD
-          <link
-            rel="preload"
-            href="/fonts/AmazonEmber_W_Rg.woff2"
-            as="font"
-            type="font/woff2"
-            crossOrigin="anonymous"
-          />
-          <link
-            rel="preload"
-            href="/fonts/AmazonEmber_W_Lt.woff2"
-            as="font"
-            type="font/woff2"
-            crossOrigin="anonymous"
-          />
-=======
->>>>>>> 6119da89
           <script
             src="https://prod.assets.shortbread.aws.dev/shortbread.js"
             defer
           ></script>
-<<<<<<< HEAD
-          <link
-            href="https://prod.assets.shortbread.aws.dev/shortbread.css"
-            rel="stylesheet"
-          ></link>
-=======
->>>>>>> 6119da89
         </Head>
         <body>
           <Main />
