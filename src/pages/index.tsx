--- conflicted
+++ resolved
@@ -1,11 +1,6 @@
-<<<<<<< HEAD
-import React, { useEffect } from 'react';
-import { Heading, Text, Flex, Button } from '@aws-amplify/ui-react';
-=======
 import { useEffect, useLayoutEffect } from 'react';
 import { Heading, Text, Flex, Button } from '@aws-amplify/ui-react';
 import { debounce } from '@/utils/debounce';
->>>>>>> 4513f5b7
 import { Layout } from '@/components/Layout';
 import { GetStartedPopover } from '@/components/GetStartedPopover';
 import { IconChevron } from '@/components/Icons';
@@ -51,8 +46,6 @@
           libraries, CLI, and services, you can easily connect your frontend to
           the cloud for authentication, storage, APIs, and more.
         </Text>
-<<<<<<< HEAD
-
         <Flex>
           <Button variation="primary" size="large" gap="small">
             How Amplify Works{' '}
@@ -61,11 +54,6 @@
               className="icon-rotate-270"
               fontSize=".875em"
             />
-=======
-        <Flex className="home-intro__cta">
-          <Button variation="primary" size="large">
-            How Amplify Works
->>>>>>> 4513f5b7
           </Button>
           <GetStartedPopover />
         </Flex>
