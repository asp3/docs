import { getCustomStaticPath } from '@/utils/getCustomStaticPath';

export const meta = {
  title: 'Connect API and database to the app',
<<<<<<< HEAD
  description: 'Getting Started with Amplify - how to model your data using Amplify',
=======
  description:
    'Getting Started with Amplify - how to model your data using Amplify',
>>>>>>> 6e2adc31
  platforms: ['angular', 'javascript', 'nextjs', 'react', 'react-native', 'vue']
};

export const getStaticPaths = async () => {
  return getCustomStaticPath(meta.platforms);
};

export function getStaticProps(context) {
  return {
    props: {
      platform: context.params.platform,
      meta
    }
  };
}

import next0 from '/src/fragments/start/getting-started/next/api.mdx';

<Fragments fragments={{ next: next0 }} />

import react1 from '/src/fragments/start/getting-started/react/api.mdx';

<Fragments fragments={{ react: react1 }} />

import angular2 from '/src/fragments/start/getting-started/angular/data-model.mdx';

<Fragments fragments={{ angular: angular2 }} />

import js4 from '/src/fragments/start/getting-started/vanillajs/data-model.mdx';

<Fragments fragments={{ javascript: js4 }} />

import vue5 from '/src/fragments/start/getting-started/vue/data-model.mdx';

<Fragments fragments={{ vue: vue5 }} />

import next6 from '/src/fragments/start/getting-started/common/data-model-footer.mdx';

<Fragments fragments={{ next: next6 }} />

import react7 from '/src/fragments/start/getting-started/common/data-model-footer.mdx';

<Fragments fragments={{ react: react7 }} />

import angular8 from '/src/fragments/start/getting-started/common/data-model-footer.mdx';

<Fragments fragments={{ angular: angular8 }} />

import js10 from '/src/fragments/start/getting-started/common/data-model-footer.mdx';

<Fragments fragments={{ javascript: js10 }} />

import vue11 from '/src/fragments/start/getting-started/common/data-model-footer.mdx';

<Fragments fragments={{ vue: vue11 }} />

import reactnativeDataModel from '/src/fragments/start/getting-started/reactnative/data-model.mdx';

<Fragments fragments={{ 'react-native': reactnativeDataModel }} />

import reactnativeDataModelFooter from '/src/fragments/start/getting-started/common/data-model-footer.mdx';

<Fragments fragments={{ 'react-native': reactnativeDataModelFooter }} /><|MERGE_RESOLUTION|>--- conflicted
+++ resolved
@@ -2,12 +2,8 @@
 
 export const meta = {
   title: 'Connect API and database to the app',
-<<<<<<< HEAD
-  description: 'Getting Started with Amplify - how to model your data using Amplify',
-=======
   description:
     'Getting Started with Amplify - how to model your data using Amplify',
->>>>>>> 6e2adc31
   platforms: ['angular', 'javascript', 'nextjs', 'react', 'react-native', 'vue']
 };
 
