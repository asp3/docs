--- conflicted
+++ resolved
@@ -50,11 +50,8 @@
 
 ```graphql
 # This "input" configures a global authorization rule to enable public access to
-<<<<<<< HEAD
 # all models in this schema. Learn more about authorization rules here: https://docs.amplify.aws/react/build-a-backend/graphqlapi/customize-authorization-rules/
-=======
-# all models in this schema. Learn more about authorization rules here: https://docs.amplify.aws/cli/graphql/authorization-rules
->>>>>>> 317bd4b5
+
 input AMPLIFY {
   globalAuthRule: AuthRule = { allow: public }
 } # FOR TESTING ONLY!
