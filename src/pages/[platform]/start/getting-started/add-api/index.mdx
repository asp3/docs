--- conflicted
+++ resolved
@@ -2,12 +2,8 @@
 
 export const meta = {
   title: 'Connect to the cloud',
-<<<<<<< HEAD
-  description: 'Getting Started with Amplify Libraries - how to add API and database to your app.',
-=======
   description:
     'Getting Started with Amplify Libraries - how to add API and database to your app.',
->>>>>>> 6e2adc31
   platforms: ['android', 'swift']
 };
 
