import { getCustomStaticPath } from '@/utils/getCustomStaticPath';

export const meta = {
  title: 'Deploy and host app',
<<<<<<< HEAD
  description: 'Getting Started with Amplify - how to host & deploy your web app',
=======
  description:
    'Getting Started with Amplify - how to host & deploy your web app',
>>>>>>> 6e2adc31
  platforms: ['angular', 'javascript', 'nextjs', 'react', 'vue']
};

export const getStaticPaths = async () => {
  return getCustomStaticPath(meta.platforms);
};

export function getStaticProps(context) {
  return {
    props: {
      platform: context.params.platform,
      meta
    }
  };
}

import next0 from '/src/fragments/start/getting-started/next/hosting.mdx';

<Fragments fragments={{ next: next0 }} />

import react1 from '/src/fragments/start/getting-started/vanillajs/hosting.mdx';

<Fragments fragments={{ react: react1 }} />

import angular2 from '/src/fragments/start/getting-started/angular/hosting.mdx';

<Fragments fragments={{ angular: angular2 }} />

import js4 from '/src/fragments/start/getting-started/vanillajs/hosting.mdx';

<Fragments fragments={{ javascript: js4 }} />

import vue5 from '/src/fragments/start/getting-started/vanillajs/hosting.mdx';

<Fragments fragments={{ vue: vue5 }} /><|MERGE_RESOLUTION|>--- conflicted
+++ resolved
@@ -2,12 +2,8 @@
 
 export const meta = {
   title: 'Deploy and host app',
-<<<<<<< HEAD
-  description: 'Getting Started with Amplify - how to host & deploy your web app',
-=======
   description:
     'Getting Started with Amplify - how to host & deploy your web app',
->>>>>>> 6e2adc31
   platforms: ['angular', 'javascript', 'nextjs', 'react', 'vue']
 };
 
