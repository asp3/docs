--- conflicted
+++ resolved
@@ -2,13 +2,8 @@
 
 export const meta = {
   title: 'Add authentication',
-<<<<<<< HEAD
   description: 'Getting Started with Amplify - how to add auth to your app',
   platforms: ['angular', 'react', 'react-native', 'vue']
-=======
-  description: 'Getting started with Amplify - How to add auth to your app',
-  platforms: ['angular','react','react-native','vue']
->>>>>>> 45e83c69
 };
 
 export const getStaticPaths = async () => {
@@ -27,12 +22,6 @@
 import react0 from '/src/fragments/start/getting-started/react/auth.mdx';
 
 <Fragments fragments={{ react: react0 }} />
-
-import angular1 from '/src/fragments/start/getting-started/angular/auth.mdx';
-
-import vue2 from '/src/fragments/start/getting-started/vue/auth.mdx';
-
-import reactNativeAuth from '/src/fragments/start/getting-started/reactnative/auth.mdx';
 
 <InlineFilter filters={['react-native','angular','vue']}>
 
