import { getCustomStaticPath } from '@/utils/getCustomStaticPath';

export const meta = {
  title: 'To-do app',
<<<<<<< HEAD
  description: 'Getting Started with Amplify - Try Amplify on a ToDo sample app',
=======
  description:
    'Getting Started with Amplify - Try Amplify on a ToDo sample app',
>>>>>>> 6e2adc31
  platforms: ['android']
};

export const getStaticPaths = async () => {
  return getCustomStaticPath(meta.platforms);
};

export function getStaticProps(context) {
  return {
    props: {
      platform: context.params.platform,
      meta
    }
  };
}

import android1 from '/src/fragments/start/sample-apps/android/todo-app.mdx';

<Fragments fragments={{ android: android1 }} /><|MERGE_RESOLUTION|>--- conflicted
+++ resolved
@@ -2,12 +2,8 @@
 
 export const meta = {
   title: 'To-do app',
-<<<<<<< HEAD
-  description: 'Getting Started with Amplify - Try Amplify on a ToDo sample app',
-=======
   description:
     'Getting Started with Amplify - Try Amplify on a ToDo sample app',
->>>>>>> 6e2adc31
   platforms: ['android']
 };
 
