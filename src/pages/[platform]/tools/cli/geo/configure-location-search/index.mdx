import { getCustomStaticPath } from '@/utils/getCustomStaticPath';

export const meta = {
  title: 'Configure location search',
<<<<<<< HEAD
  description: 'Use Amplify CLI to create and manage location search indices or place indices that are used to search for places in your application.',
=======
  description:
    'Use Amplify CLI to create and manage location search indices or place indices that are used to search for places in your application.',
>>>>>>> 6e2adc31
  platforms: [
    'android',
    'angular',
    'flutter',
    'javascript',
    'nextjs',
    'react',
    'react-native',
    'swift',
    'vue'
  ]
};
export const getStaticPaths = async () => {
  return getCustomStaticPath(meta.platforms);
};

export function getStaticProps(context) {
  return {
    props: {
      platform: context.params.platform,
      meta
    }
  };
}

Amplify's `geo` category enables you to search by places, addresses, and coordinates in your app with "place index" resources.

<Callout>

**Note:** Please reach out to us for any feedback and/or issues [here](https://github.com/aws-amplify/amplify-cli/issues)

</Callout>

## Setup a new Location Search Index

You can add a new location search index by running the following command from your project's root folder:

```bash
amplify add geo
```

```console
? Select which capability you want to add:
  Map (visualize the geospatial data)
> Location search (search by places, addresses, coordinates)
```

If you haven't set up the `auth` category already, the Amplify CLI will guide you to enable the auth category. The `auth` category is required in your application so that the appropriate permissions to search for places can be given to Authorized and/or Guest users as described below.

Next, set a name for the location search index:

```console
? Provide a name for the location search index (place index):
> MyPlaceIndex
```

## Location Search Access permissions

Next, configure the access permissions for your location search index and authorize users to search for places. You can scope permissions based on an individual user's authentication status.

```console
? Who can access this Search Index?
❯ Authorized users only
  Authorized and Guest users
```

Select `Authorized users only` if only authenticated users can search for places.

Select `Authorized and Guest users` if both authenticated and unauthenticated users can can search for places.

For more information, refer [link to location service page](https://docs.aws.amazon.com/location/latest/developerguide/security_iam_id-based-policy-examples.html#security_iam_id-based-policy-examples-search-for-place).

<Callout>

**Note:** If you are using Amplify CLI version `7.6.19` or older and have a Search Index added to your application, please follow these instructions to get the auto-complete suggestions for search:

1. Upgrade the Amplify CLI to version `7.6.20` or later using `npm i -g @aws-amplify/cli`.
2. Run `amplify update geo` and select the existing Search Index. Choose the same configuration for the Search Index that you already have.
3. Run `amplify push` to update the backend resource.

</Callout>

## Location Search Index Pricing Plan

The pricing plan for Search Index will be set to `RequestBasedUsage`. We advice you to go through the [location service pricing](https://aws.amazon.com/location/pricing/) along with the [location service terms](https://aws.amazon.com/service-terms/) (_82.5 section_) to learn more about the pricing plan.

### Update Location Search Index pricing plan to `RequestBasedUsage`

You can check the pricing plan for your Search Index from `geo/<searchIndexID>/pricingPlan` attribute in your project metadata file located at `amplify/backend/amplify-meta.json` in your project.

```bash
"geo": {
    "MyPlaceIndex": {
      "isDefault": true,
      "providerPlugin": "awscloudformation",
      "service": "PlaceIndex",
      "dataProvider": "Esri",
      "dataSourceIntendedUse": "SingleUse",
      "pricingPlan": "MobileAssetManagement",
      "accessType": "AuthorizedUsers"
    }
}
```

You can check your Amplify CLI version using `amplify -v`.

<Callout>

**Note:** If you are using Amplify CLI version `7.6.8` or older and have a Search Index added to your application with the pricing plan set to `MobileAssetTracking` or `MobileAssetManagement`, please follow these instructions to update the pricing plan:

1. Upgrade the Amplify CLI to version `7.6.9` or later using `npm i -g @aws-amplify/cli`.
2. Run `amplify update geo` and select the Search Index with Asset based pricing plan. Choose the same configuration for the Search Index that you already have.
3. Run `amplify push` to update the backend resource.

</Callout>

## Advanced Settings

You can optionally configure the data provider and result storage location for your location search index.

### Location Search data provider

You can select a data provider as the source for geocoding, reverse geocoding and searches. Each provider gathers and curates their data using different means. They may also have varying expertise in different regions of the world. The available data providers of geospatial data are shown. To learn more about data providers, please refer this [location service doc](https://docs.aws.amazon.com/location/latest/developerguide/what-is-data-provider.html).

```console
? Specify the data provider of geospatial data for this Search Index:
  Esri
❯ HERE
```

<Callout>

**Note:** If your application is tracking or routing assets you use in your business (such as delivery vehicles or employees), you may only use `HERE` as your geolocation provider. See section 82 of the [AWS service terms](https://aws.amazon.com/service-terms/) for more details.

</Callout>

`HERE` will be set as default data provider for the location search index, if you do not want to explicitly set this property.

### Location Search result storage location

You can specify how the results of a search operation will be stored by the caller.

```console
? Do you want to cache or store the results of search operations?
> No
```

`No` will be chosen as default if the developer does not want to explicitly set this property.

Refer [this location service doc](https://docs.aws.amazon.com/location-places/latest/APIReference/API_DataSourceConfiguration.html#locationplaces-Type-DataSourceConfiguration-IntendedUse) for more information.

## Set a default Location Search Index

If you added more than one location search index via `amplify add geo`, the index that was added last will be the default. However, you can choose if the current search index should be the default one used in your application:

```console
Set this search index as the default? It will be used in Amplify Search API calls if no explicit reference is provided.
> No
```

Answering `No` will retain the previously set default.

That's it! You can now render maps in your application. Follow the library documentation as listed [here](/lib/geo/search).<|MERGE_RESOLUTION|>--- conflicted
+++ resolved
@@ -2,12 +2,8 @@
 
 export const meta = {
   title: 'Configure location search',
-<<<<<<< HEAD
-  description: 'Use Amplify CLI to create and manage location search indices or place indices that are used to search for places in your application.',
-=======
   description:
     'Use Amplify CLI to create and manage location search indices or place indices that are used to search for places in your application.',
->>>>>>> 6e2adc31
   platforms: [
     'android',
     'angular',
