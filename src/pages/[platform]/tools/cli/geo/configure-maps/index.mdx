--- conflicted
+++ resolved
@@ -2,12 +2,8 @@
 
 export const meta = {
   title: 'Configure maps',
-<<<<<<< HEAD
-  description: 'Use Amplify CLI to create and manage maps to visualize geospatial data in your app.',
-=======
   description:
     'Use Amplify CLI to create and manage maps to visualize geospatial data in your app.',
->>>>>>> 6e2adc31
   platforms: [
     'android',
     'angular',
