--- conflicted
+++ resolved
@@ -2,12 +2,8 @@
 
 export const meta = {
   title: 'Lambda layer behavior updates',
-<<<<<<< HEAD
-  description: 'Amplify has updated the way Lambda layer versions are managed with Amplify CLI version 5.0.0.',
-=======
   description:
     'Amplify has updated the way Lambda layer versions are managed with Amplify CLI version 5.0.0.',
->>>>>>> 6e2adc31
   platforms: [
     'android',
     'angular',
