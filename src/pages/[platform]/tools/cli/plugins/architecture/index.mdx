--- conflicted
+++ resolved
@@ -2,12 +2,8 @@
 
 export const meta = {
   title: 'Architecture',
-<<<<<<< HEAD
-  description: 'The Amplify CLI has a pluggable architecture. The CLI core provides the pluggable platform, and most of the CLI category functions are implemented as plugins.',
-=======
   description:
     'The Amplify CLI has a pluggable architecture. The CLI core provides the pluggable platform, and most of the CLI category functions are implemented as plugins.',
->>>>>>> 6e2adc31
   platforms: [
     'android',
     'angular',
