import { getCustomStaticPath } from '@/utils/getCustomStaticPath';

export const meta = {
  title: 'Explore key workflows for Amplify CLI',
<<<<<<< HEAD
  description: 'How to initialize a new Amplify project and other typical Amplify CLI workflows & commands.',
=======
  description:
    'How to initialize a new Amplify project and other typical Amplify CLI workflows & commands.',
>>>>>>> 6e2adc31
  platforms: [
    'android',
    'angular',
    'flutter',
    'javascript',
    'nextjs',
    'react',
    'react-native',
    'swift',
    'vue'
  ]
};

export const getStaticPaths = async () => {
  return getCustomStaticPath(meta.platforms);
};

export function getStaticProps(context) {
  return {
    props: {
      platform: context.params.platform,
      meta
    }
  };
}

## Initialize new project

To initialize a new Amplify project, run the following command from the root directory of your frontend app.

```bash
amplify init
```

The `init` command goes through the following steps:

- Analyzes the project and confirms the frontend settings
- Carries out the initialization logic of the selected frontend
- If there are multiple provider plugins, prompts to select the plugins that will provide accesses to cloud resources
- Carries out, in sequence, the initialization logic of the selected plugin(s)
- Insert amplify folder structure into the project's root directory, with the initial project configuration
- Generate the project metadata files, with the outputs of the above-selected plugin(s)
- Creates a cloud project in the [AWS Amplify Console](https://console.aws.amazon.com/amplify) to view and manage resources for all backend environments.

## Clone sample Amplify project

To clone a sample amplify fullstack project, execute the following command inside an empty directory:

`amplify init --app <github-url>`

where `<github-url>` is a valid sample Amplify project repository. Click [here](/cli/usage/headless#--app) for more details.

## Common CLI commands

### amplify init

The `init` command can determine defaults for the project based on the contents of the directory. To accept the defaults offered, answer yes to:

`Initialize the project with the above configuration?`

During the init process, the root stack is created with three resources:

- IAM role for unauthenticated users
- IAM role for authenticated users
- S3 bucket, the deployment bucket, to support this provider's workflow

The provider logs the information of the root stack and the resources into the project metadata file (amplify/backend/amplify-meta.json).

### amplify &lt;category&gt; add

Once init is complete, run the command `amplify <category> add` to add resources of a category to the cloud. This will place a CloudFormation template for the resources of this category in the category's subdirectory `amplify/backend/<category>` and insert its reference into the above-mentioned root stack as the nested child stack. When working in teams, it is good practice to run an `amplify pull` before modifying the backend categories.

### amplify push

Once you have made your category updates, run the command `amplify push` to update the cloud resources. The CLI will first upload the latest versions of the category nested stack templates to the S3 deployment bucket, and then call the AWS CloudFormation API to create / update resources in the cloud. Based upon the resources added/updated, the `aws-exports.js` file (for JS projects) and the `awsconfiguration.json` file (for native projects) gets created/updated. The root stack's template can be found in `amplify/backend/awscloudformation`.

### amplify pull

The `amplify pull` command operates similar to a _git pull_, fetching upstream backend environment definition changes from the cloud\* and update the local environment to match that definition. The command is particularly helpful in team scenarios when multiple team members are editing the same backend, pulling a backend into a new project, or when connecting to [multiple frontend projects](/cli/teams/multi-frontend) that share the same Amplify backend environment.

> \* The CLI will use the S3 deployment bucket to retrieve your project information including the CloudFormation templates from the last successful `amplify push`.

<Callout>

To generate client configuration files (aws-exports.js, amplifyconfiguration.json, or amplifyconfiguration.dart) for an existing project that is listed in the Amplify Hosting console, or to checkout a backend environment that has not been pulled locally:

1. Log in to the AWS console
2. Choose `AWS Amplify`
3. Click your app
4. Go to `Backend environments`
5. Find the backend environment you wish to pull
6. Click `Edit backend`
7. Run the command that is listed (`amplify pull --appId YOUR_APP_ID --envName YOUR_ENV_NAME`)

</Callout>

### amplify console

The `amplify console` command launches the browser directing you to your cloud project in the AWS Amplify Console. The Amplify Console provides a central location for development teams to view and manage their backend environments, status of the backend deployment, deep-links to the backend resources by Amplify category, and instructions on how to pull, clone, update, or delete environments.

### amplify configure project

The `amplify configure project` command is an advanced command and not commonly used for initial getting started projects. The command should be used to modify the project configuration present in the `.config/` directory and re-configuring AWS credentials (based on profile on your local machine) set up during the `amplify init` step. The `.config/` directory is generated in the `amplify/` directory, if not already present, and the `local-aws-info.json`, `local-env-info.json` and `project-info.json` files are configured to reflect the selections made as a part of the `amplify configure project` command.

`amplify configure project` is also used to enable **Serverless Container** options in your project with Amazon Elastic Container Service. When enabled, you will be able to build APIs with both AWS Lambda and AWS Fargate using a [Dockerfile](https://docs.docker.com/engine/reference/builder/) or a [Docker Compose file](https://docs.docker.com/compose/compose-file/). See [Serverless Containers](/cli/usage/containers) for more information.

### amplify logout --appId &lt;Amplify Project Id&gt;

When Amplify CLI is authenticated with Amplify Studio, JSON Web Tokens (JWTs) are stored on the developer's machine. This command will remove the JWTs associated with a particular Amplify project. The CLI will also prompt if you want to logout from all sessions. 'Yes' will remove the JWTs and ensure they are invalidated globally. 'No' will still remove the locally-stored JWTs but the tokens will remain valid until they expire.

## Upgrade Amplify CLI

The Amplify CLI team continuously pushes new features, enhancements and security improvements and it is recommended to update the Amplify CLI version which you or your team is using to the latest version. You can keep track of the latest releases of the Amplify CLI on npm - [https://www.npmjs.com/package/@aws-amplify/cli](https://www.npmjs.com/package/@aws-amplify/cli)

<BlockSwitcher>
<Block name="NPM">

```bash
npm install -g @aws-amplify/cli
```

</Block>
<Block name="cURL (Mac and Linux)">

```bash
amplify upgrade
```

</Block>
<Block name="cURL (Windows)">

```bash
amplify upgrade
```

</Block>
</BlockSwitcher>

### Verify Amplify CLI upgrade

Verify the successful installation of the latest CLI version by entering the following command in the CLI:

```bash
amplify -v
```

Confirm the installed version of the Amplify CLI. You can find the latest version of the CLI here - [https://www.npmjs.com/package/@aws-amplify/cli](https://www.npmjs.com/package/@aws-amplify/cli).

### (Optional) Update projects using latest Amplify CLI

Navigate to your Amplify project folder using the following command `cd <Project-Filepath>`. To verify if it is a valid Amplify project folder, enter the following command in the CLI:

```bash
amplify status
```

If it is a valid Amplify project folder, Amplify will display a list of the resources in the project folder that you have deployed to the AWS cloud.

Update your backend resources with updated security configurations or improvements by entering the following command in the CLI:

```bash
amplify push --force
```

Hit Enter or type Y when prompted for confirmations. Look for the following result to validate the configuration updates have been applied.

```console
✔ All resources are updated in the cloud
```

If you have multiple AWS Amplify project folders, repeat steps above for each project folder.

<Callout warning>

If you are receiving errors on push regarding unknown GraphQL directives and have not yet migrated your GraphQL resource to use GraphQL Transformer v2, please review the [migration documentation page](/cli/migration/transformer-migration/) for an in-depth guide to migrating the resource.

</Callout>

## Uninstall Amplify CLI

Use the following commands to completely remove Amplify CLI from your system. Removing the Amplify CLI will NOT delete any of your Amplify projects. To delete a project, run `amplify delete` within the project directory.

<BlockSwitcher>
<Block name="NPM">

```bash
npm uninstall -g @aws-amplify/cli
```

</Block>
<Block name="cURL (Mac and Linux)">

```bash
amplify uninstall
```

</Block>
<Block name="cURL (Windows)">

```bash
amplify uninstall
```

</Block>
</BlockSwitcher>

## List of commands

- `amplify <category> <subcommand>`
- `amplify push`
- `amplify pull`
- `amplify env <subcommand>`
- `amplify configure`
- `amplify console`
- `amplify delete`
- `amplify help`
- `amplify init`
- `amplify publish`
- `amplify run`
- `amplify status`
- `amplify logout`

### Category commands

- `amplify <category> add`
- `amplify <category> update`
- `amplify <category> remove`
- `amplify <category> push`

## Secrets scanning

When working with secrets in your Amplify project it is important to safeguard your secrets from being committed to version control. If you use git, we recommend using [git-secrets](https://github.com/awslabs/git-secrets) from [AWS Labs](https://github.com/awslabs). Once installed, it will scan your local repository for secrets and prevent you from committing them.<|MERGE_RESOLUTION|>--- conflicted
+++ resolved
@@ -2,12 +2,8 @@
 
 export const meta = {
   title: 'Explore key workflows for Amplify CLI',
-<<<<<<< HEAD
-  description: 'How to initialize a new Amplify project and other typical Amplify CLI workflows & commands.',
-=======
   description:
     'How to initialize a new Amplify project and other typical Amplify CLI workflows & commands.',
->>>>>>> 6e2adc31
   platforms: [
     'android',
     'angular',
