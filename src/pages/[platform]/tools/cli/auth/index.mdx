--- conflicted
+++ resolved
@@ -2,12 +2,8 @@
 
 export const meta = {
   title: 'Overview',
-<<<<<<< HEAD
-  description: 'The Amplify CLI supports configuring many different Authentication and Authorization workflows, including simple and advanced configurations of the login options, triggering Lambda functions during different lifecycle events, and administrative actions which you can optionally expose to your applications.',
-=======
   description:
     'The Amplify CLI supports configuring many different Authentication and Authorization workflows, including simple and advanced configurations of the login options, triggering Lambda functions during different lifecycle events, and administrative actions which you can optionally expose to your applications.',
->>>>>>> 6e2adc31
   platforms: [
     'android',
     'angular',
