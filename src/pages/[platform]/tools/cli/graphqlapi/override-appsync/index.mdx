import { getCustomStaticPath } from '@/utils/getCustomStaticPath';

export const meta = {
  title: 'Override Amplify-generated AppSync resources',
<<<<<<< HEAD
  description: 'The "amplify override api" command generates a developer-configurable "overrides" TypeScript file which provides Amplify-generated AppSync resources as CDK constructs. For example, developers can set api settings that are not directly available in the Amplify CLI workflow, such as X-Ray tracing.',
=======
  description:
    'The "amplify override api" command generates a developer-configurable "overrides" TypeScript file which provides Amplify-generated AppSync resources as CDK constructs. For example, developers can set api settings that are not directly available in the Amplify CLI workflow, such as X-Ray tracing.',
>>>>>>> 6e2adc31
  platforms: [
    'android',
    'angular',
    'flutter',
    'javascript',
    'nextjs',
    'react',
    'react-native',
    'swift',
    'vue'
  ]
};

export const getStaticPaths = async () => {
  return getCustomStaticPath(meta.platforms);
};

export function getStaticProps(context) {
  return {
    props: {
      platform: context.params.platform,
      meta
    }
  };
}

```bash
amplify override api
```

Run the command above to override Amplify-generated GraphQL API resources including AWS AppSync API, Amazon DynamoDB table, Amazon OpenSearch domain, and more.

<Callout>

If you need to customize a specific Amplify-generated VTL resolver, review [Override Amplify-generated resolvers](/cli/graphql/custom-business-logic/#override-amplify-generated-resolvers) first.

</Callout>

The command creates a new `overrides.ts` file under `amplify/backend/api/<resource-name>/` which provides you the Amplify-generated resources as [CDK constructs](https://docs.aws.amazon.com/cdk/latest/guide/home.html).

## Customize Amplify-generated AppSync GraphQL API resources

Apply all the overrides in the `override(...)` function. For example to enable X-Ray tracing for the AppSync GraphQL API:

```ts
import { AmplifyApiGraphQlResourceStackTemplate } from '@aws-amplify/cli-extensibility-helper';

export function override(resources: AmplifyApiGraphQlResourceStackTemplate) {
  resources.api.GraphQLAPI.xrayEnabled = true;
}
```

You can override the following GraphQL API resources that Amplify generates:

| Amplify-generated resource | Description |
| --- | --- |
| [GraphQLAPI](https://docs.aws.amazon.com/AWSCloudFormation/latest/UserGuide/aws-resource-appsync-graphqlapi.html) | AWS AppSync GraphQL API resource |
| [GraphQLAPIDefaultApiKey](https://docs.aws.amazon.com/AWSCloudFormation/latest/UserGuide/aws-resource-appsync-apikey.html) | API Key resource for the AppSync GraphQL API |
| [GraphQLAPITransformerSchema](https://docs.aws.amazon.com/AWSCloudFormation/latest/UserGuide/aws-resource-appsync-graphqlschema.html) | The GraphQL schema that's being deployed. (The output of the GraphQL Transformer) |
| [GraphQLAPINONEDS](https://docs.aws.amazon.com/AWSCloudFormation/latest/UserGuide/aws-resource-appsync-datasource.html) | A "none" data source that is used for requests that don't exit the AppSync API |
| [AmplifyDataStore](https://docs.aws.amazon.com/AWSCloudFormation/latest/UserGuide/aws-resource-dynamodb-table.html) | The delta sync table used for Amplify DataStore's conflict resolution |
| [AmplifyDataStoreIAMRole](https://docs.aws.amazon.com/AWSCloudFormation/latest/UserGuide/aws-resource-iam-role.html) | IAM role used to access the delta sync table for DataStore |
| [DynamoDBAccess](https://docs.aws.amazon.com/AWSCloudFormation/latest/UserGuide/aws-resource-iam-policy.html) | IAM policy to access the DynamoDB resources from AppSync |

## Customize Amplify-generated resources for @model directive

Apply all the overrides in the `override(...)` function. Pass in the @model type name into `resources.models[...]` to modify the resources generated for that particular @model type. For example, to enable time-to-live on the Todo `@model` type's DynamoDB table:

```ts
import { AmplifyApiGraphQlResourceStackTemplate } from '@aws-amplify/cli-extensibility-helper';

export function override(resources: AmplifyApiGraphQlResourceStackTemplate) {
  resources.models['Todo'].modelDDBTable.timeToLiveSpecification = {
    attributeName: 'ttl',
    enabled: true
  };
}
```

You can override the following @model directive resources that Amplify generates:

| Amplify-generated resource | Description |
| --- | --- |
| [modelStack](https://docs.aws.amazon.com/AWSCloudFormation/latest/UserGuide/aws-properties-stack.html) | The nested stack containing all resources for the @model type |
| [modelDDBTable](https://docs.aws.amazon.com/AWSCloudFormation/latest/UserGuide/aws-resource-dynamodb-table.html) | The DynamoDB table containing the data for this @model type |
| [modelIamRole](https://docs.aws.amazon.com/AWSCloudFormation/latest/UserGuide/aws-resource-iam-role.html) | IAM role to access the DynamoDB table for this @model type |
| [modelIamRoleDefaultPolicy](https://docs.aws.amazon.com/AWSCloudFormation/latest/UserGuide/aws-resource-iam-policy.html) | IAM policy to access the delta sync table for this @model type in case DataStore is enabled |
| [dynamoDBAccess](https://docs.aws.amazon.com/AWSCloudFormation/latest/UserGuide/aws-resource-iam-policy.html) | Default policy associated with the IAM role to access the DynamoDB table for this @model type |
| [modelDatasource](https://docs.aws.amazon.com/AWSCloudFormation/latest/UserGuide/aws-resource-appsync-datasource.html) | The AppSync DataSource to representing the DynamoDB table |
| [invokeLambdaFunction](https://docs.aws.amazon.com/AWSCloudFormation/latest/UserGuide/aws-resource-iam-policy.html) | IAM policy for Lambda-based conflict resolution function |

For example, you can override a model generated DynamoDB table configuration.

```ts
import { AmplifyApiGraphQlResourceStackTemplate } from '@aws-amplify/cli-extensibility-helper';

export function override(resources: AmplifyApiGraphQlResourceStackTemplate) {
  resources.models['Todo'].modelDatasource.dynamoDbConfig['deltaSyncConfig'][
    'baseTableTtl'
  ] = '3600';
}
```

### Example - Configure DynamoDB table's billing mode

Set the [DynamoDB billing mode](https://docs.aws.amazon.com/AWSCloudFormation/latest/UserGuide/aws-resource-dynamodb-table.html#cfn-dynamodb-table-billingmode) for the DynamoDB table. Either "PROVISIONED" or "PAY_PER_REQUEST".

```ts
import { AmplifyApiGraphQlResourceStackTemplate } from '@aws-amplify/cli-extensibility-helper';

export function override(resources: AmplifyApiGraphQlResourceStackTemplate) {
  resources.models['Post'].modelDDBTable.billingMode = 'PAY_PER_REQUEST';
}
```

### Example - Configure provisioned throughput for DynamoDB table or Global Secondary Index

Override the default [ProvisionedThroughput](https://docs.aws.amazon.com/AWSCloudFormation/latest/UserGuide/aws-resource-dynamodb-table.html#cfn-dynamodb-table-provisionedthroughput) provisioned for each `@model` table and its Global Secondary Indexes (GSI).

Only valid if the "DynamoDBBillingMode" is set to "PROVISIONED"

```ts
import { AmplifyApiGraphQlResourceStackTemplate } from '@aws-amplify/cli-extensibility-helper';

export function override(resources: AmplifyApiGraphQlResourceStackTemplate) {
  resources.models['Post'].modelDDBTable.provisionedThroughput = {
    readCapacityUnits: 5,
    writeCapacityUnits: 5
  };

  /**
   * When billing mode is set to "PROVISIONED", it is necessary to specify `provisionedThroughput` for every Global Secondary Index (GSI) that exists in the table.
   */

  resources.models[
    'Post'
  ].modelDDBTable.globalSecondaryIndexes[0].provisionedThroughput = {
    readCapacityUnits: 5,
    writeCapacityUnits: 5
  };
}
```

### Example - Enable point-in-time recovery for DynamoDB table

Enable/disable [DynamoDB point-in-time recovery](https://docs.aws.amazon.com/AWSCloudFormation/latest/UserGuide/aws-properties-dynamodb-table-pointintimerecoveryspecification.html) for each `@model` table.

```ts
import { AmplifyApiGraphQlResourceStackTemplate } from '@aws-amplify/cli-extensibility-helper';

export function override(resources: AmplifyApiGraphQlResourceStackTemplate) {
  resources.models['Post'].modelDDBTable.pointInTimeRecoverySpecification = {
    pointInTimeRecoveryEnabled: true
  };
}
```

## Customize Amplify-generated resources for @searchable (OpenSearch) directive

Apply all the overrides in the `override(...)` function. For example, to modify the OpenSearch instance count:

```ts
import { AmplifyApiGraphQlResourceStackTemplate } from '@aws-amplify/cli-extensibility-helper';

export function override(resources: AmplifyApiGraphQlResourceStackTemplate) {
  resources.opensearch.OpenSearchDomain.elasticsearchClusterConfig = {
    ...resources.opensearch.OpenSearchDomain.elasticsearchClusterConfig,
    instanceCount: 6
  };
}
```

You can override the following @searchable directive resources that Amplify generates:

| Amplify-generated resource | Description |
| --- | --- |
| [OpenSearchDataSource](https://docs.aws.amazon.com/AWSCloudFormation/latest/UserGuide/aws-resource-appsync-datasource.html) | The AppSync data source representing the OpenSearch integration |
| [OpenSearchAccessIAMRole](https://docs.aws.amazon.com/AWSCloudFormation/latest/UserGuide/aws-resource-iam-role.html) | IAM role to access OpenSearch domain |
| [OpenSearchAccessIAMRoleDefaultPolicy](https://docs.aws.amazon.com/AWSCloudFormation/latest/UserGuide/aws-resource-iam-policy.html) | IAM policy to access OpenSearch domain |
| [OpenSearchDomain](https://docs.aws.amazon.com/AWSCloudFormation/latest/UserGuide/aws-resource-elasticsearch-domain.html) | OpenSearch domain containing the @searchable data |
| [OpenSearchStreamingLambdaIAMRole](https://docs.aws.amazon.com/AWSCloudFormation/latest/UserGuide/aws-resource-iam-role.html) | IAM role to stream DynamoDB data to OpenSearch domain |
| [OpenSearchStreamingLambdaIAMRoleDefaultPolicy](https://docs.aws.amazon.com/AWSCloudFormation/latest/UserGuide/aws-resource-iam-policy.html) | IAM policy to stream DynamoDB data to OpenSearch domain |
| [CloudwatchLogsAccess](https://docs.aws.amazon.com/AWSCloudFormation/latest/UserGuide/aws-resource-iam-policy.html) | IAM policy for granting CloudWatch logs access |
| [OpenSearchStreamingLambdaFunction](https://docs.aws.amazon.com/AWSCloudFormation/latest/UserGuide/aws-resource-lambda-function.html) | Lambda function to stream DynamoDB data to OpenSearch domain |
| [OpenSearchModelLambdaMapping](https://docs.aws.amazon.com/AWSCloudFormation/latest/UserGuide/aws-resource-lambda-eventsourcemapping.html) | Event source mapping for DynamoDB table stream to Lambda function |

### Example - Configure Runtime for Streaming Lambda

You can define the runtime for the `@searchable` by setting the runtime value on the function object itself. This can be done to resolve a deprecated runtime in the event that you cannot upgrade your version of the Amplify CLI.

```ts
import { AmplifyApiGraphQlResourceStackTemplate } from '@aws-amplify/cli-extensibility-helper';

export function override(resources: AmplifyApiGraphQlResourceStackTemplate) {
  resources.opensearch.OpenSearchStreamingLambdaFunction.runtime = 'python3.9';
}
```

### Example - Configure OpenSearch Streaming function name

Override the name of the AWS Lambda searchable streaming function

```ts
import { AmplifyApiGraphQlResourceStackTemplate } from '@aws-amplify/cli-extensibility-helper';

export function override(resources: AmplifyApiGraphQlResourceStackTemplate) {
  resources.opensearch.OpenSearchStreamingLambdaFunction.FunctionName =
    'CustomFunctionName';
}
```

### Example - Configure OpenSearch instance version

Override the `elasticsearchVersion` in the OpenSearch domain created by `@searchable`

```ts
import { AmplifyApiGraphQlResourceStackTemplate } from '@aws-amplify/cli-extensibility-helper';

export function override(resources: AmplifyApiGraphQlResourceStackTemplate) {
  resources.opensearch.OpenSearchDomain.elasticsearchVersion = 'OpenSearch_1.3';
}
```

### Example - Configure OpenSearch instance type

Override the type of instance launched into the OpenSearch domain created by `@searchable`

```ts
import { AmplifyApiGraphQlResourceStackTemplate } from '@aws-amplify/cli-extensibility-helper';

export function override(resources: AmplifyApiGraphQlResourceStackTemplate) {
  resources.opensearch.OpenSearchDomain.elasticsearchClusterConfig = {
    ...resources.opensearch.OpenSearchDomain.elasticsearchClusterConfig,
    instanceType: 'm3.medium.elasticsearch'
  };
}
```

### Example - Configure OpenSearch instance count

Override the number of instances launched into the OpenSearch domain created by `@searchable`

```ts
import { AmplifyApiGraphQlResourceStackTemplate } from '@aws-amplify/cli-extensibility-helper';

export function override(resources: AmplifyApiGraphQlResourceStackTemplate) {
  resources.opensearch.OpenSearchDomain.elasticsearchClusterConfig = {
    ...resources.opensearch.OpenSearchDomain.elasticsearchClusterConfig,
    instanceCount: 2
  };
}
```

### Example - Configure OpenSearch EBS volume size

Override the amount of disk space allocated to each instance in the OpenSearch domain created by `@searchable`

```ts
import { AmplifyApiGraphQlResourceStackTemplate } from '@aws-amplify/cli-extensibility-helper';

export function override(resources: AmplifyApiGraphQlResourceStackTemplate) {
  resources.opensearch.OpenSearchDomain.ebsOptions = {
    ...resources.opensearch.OpenSearchDomain.ebsOptions,
    volumeSize: 10
  };
}
```

## Customize Amplify-generated resources for @predictions directive

Apply all the overrides in the `override(...)` function. For example, to add a Path to IAM role that facilitates text translation:

```ts
import { AmplifyApiGraphQlResourceStackTemplate } from '@aws-amplify/cli-extensibility-helper';

export function override(resources: AmplifyApiGraphQlResourceStackTemplate) {
  resources.predictions.TranslateDataSourceServiceRole.path =
    '/my/organization/';
}
```

You can override the following @predictions directive resources that Amplify generates:

| Amplify-generated resource | Description |
| --- | --- |
| [RekognitionDataSource](https://docs.aws.amazon.com/AWSCloudFormation/latest/UserGuide/aws-resource-appsync-datasource.html) | AppSync HTTP data source to connect to Amazon Rekognition service |
| [RekognitionDataSourceServiceRole](https://docs.aws.amazon.com/AWSCloudFormation/latest/UserGuide/aws-resource-iam-role.html) | AppSync service role to connect to Amazon Rekognition |
| [TranslateDataSource](https://docs.aws.amazon.com/AWSCloudFormation/latest/UserGuide/aws-resource-appsync-datasource.html) | AppSync HTTP data source to connect to Amazon Translate service |
| [translateTextAccess](https://docs.aws.amazon.com/AWSCloudFormation/latest/UserGuide/aws-resource-iam-policy.html) | IAM policy to connect to Amazon Translate |
| [LambdaDataSource](https://docs.aws.amazon.com/AWSCloudFormation/latest/UserGuide/aws-resource-appsync-datasource.html) | AppSync Lambda data source to connect to Amazon Polly |
| [LambdaDataSourceServiceRole](https://docs.aws.amazon.com/AWSCloudFormation/latest/UserGuide/aws-resource-iam-role.html) | AppSync service role to connect to Lambda function calling Amazon Polly |
| [LambdaDataSourceServiceRoleDefaultPolicy](https://docs.aws.amazon.com/AWSCloudFormation/latest/UserGuide/aws-resource-iam-policy.html) | IAM policy for AppSync to connect to Lambda function calling Amazon Polly |
| [TranslateDataSourceServiceRole](https://docs.aws.amazon.com/AWSCloudFormation/latest/UserGuide/aws-resource-iam-role.html) | AppSync service role to connect to Amazon Translate |
| [predictionsLambdaIAMRole](https://docs.aws.amazon.com/AWSCloudFormation/latest/UserGuide/aws-resource-iam-role.html) | IAM role for Lambda function calling Amazon Polly |
| [predictionsLambdaFunction](https://docs.aws.amazon.com/AWSCloudFormation/latest/UserGuide/aws-resource-lambda-function.html) | Lambda function calling Amazon Polly |
| [PredictionsLambdaAccess](https://docs.aws.amazon.com/AWSCloudFormation/latest/UserGuide/aws-resource-iam-policy.html) | IAM policy for Lambda function to access Amazon Polly |
| [predictionsIAMRole](https://docs.aws.amazon.com/AWSCloudFormation/latest/UserGuide/aws-resource-iam-role.html) | IAM role to access s3 bucket used by @predictions |
| [PredictionsStorageAccess](https://docs.aws.amazon.com/AWSCloudFormation/latest/UserGuide/aws-resource-iam-policy.html) | IAM policy to access S3 bucket used by @predictions |
| [identifyTextAccess](https://docs.aws.amazon.com/AWSCloudFormation/latest/UserGuide/aws-resource-iam-policy.html) | IAM policy to enable Identify Text |
| [identifyLabelsAccess](https://docs.aws.amazon.com/AWSCloudFormation/latest/UserGuide/aws-resource-iam-policy.html) | IAM policy to enable Identify Text |

## Place AppSync Resolvers in Custom-named Stacks

If you have a particularly large GraphQL schema, you may run into issues with too many resources defined in a stack. The most common case where this happens is in the ConnectionStack which contains the resolvers for all of the relational directives in the schema.

Creating a stack mapping does not create an additional root stack for the Amplify environment. All mapped stacks will still be placed under the existing Amplify environment root stack. To map a resolver to a different stack, update `<project root>/amplify/api/<api name>/transform.conf.json` with a "StackMapping" block. The StackMapping defines a map from resolver logical ID to stack name.

```json
{
  "Version": 5,
  "ElasticsearchWarning": true,
  "StackMapping": {
    "<Resolver logical ID>": "Custom stack name"
  }
}
```

The easiest way to determine a resolver logical ID is to run `amplify api gql-compile` and note the resolver logical ID in the list of Resources in the generated CloudFormation stack. Resolvers for model operations will be of the form `<Get | List | Create | Update | Delete><model name>Resolver`. Resolvers for relational directives are of the form `<model name><field name>Resolver`.

### Example

Given the following schema:

```graphql
type Blog @model {
  id: ID!
  name: String!
  posts: [Post] @hasMany
}

type Post @model {
  id: ID!
  title: 'Override Amplify-generated AppSync resources',
  content: String
  blog: Blog @belongsTo
}
```

To map the CreatePostResolver and the relational resolvers to a stack named 'MyCustomStack', add the following in `transform.conf.json`:

```json
"StackMapping": {
  "CreatePostResolver": "MyCustomStack",
  "BlogpostsResolver": "MyCustomStack",
  "PostblogResolver": "MyCustomStack",
}
```<|MERGE_RESOLUTION|>--- conflicted
+++ resolved
@@ -2,12 +2,8 @@
 
 export const meta = {
   title: 'Override Amplify-generated AppSync resources',
-<<<<<<< HEAD
-  description: 'The "amplify override api" command generates a developer-configurable "overrides" TypeScript file which provides Amplify-generated AppSync resources as CDK constructs. For example, developers can set api settings that are not directly available in the Amplify CLI workflow, such as X-Ray tracing.',
-=======
   description:
     'The "amplify override api" command generates a developer-configurable "overrides" TypeScript file which provides Amplify-generated AppSync resources as CDK constructs. For example, developers can set api settings that are not directly available in the Amplify CLI workflow, such as X-Ray tracing.',
->>>>>>> 6e2adc31
   platforms: [
     'android',
     'angular',
