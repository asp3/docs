--- conflicted
+++ resolved
@@ -2,12 +2,8 @@
 
 export const meta = {
   title: 'Incorporate machine learning',
-<<<<<<< HEAD
-  description: 'Add AI/ML capabilities such as text recognition, image labeling, text-to-speech, and translation to your GraphQL API.',
-=======
   description:
     'Add AI/ML capabilities such as text recognition, image labeling, text-to-speech, and translation to your GraphQL API.',
->>>>>>> 6e2adc31
   platforms: [
     'android',
     'angular',
