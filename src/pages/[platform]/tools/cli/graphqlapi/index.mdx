--- conflicted
+++ resolved
@@ -2,12 +2,8 @@
 
 export const meta = {
   title: 'Set up Amplify GraphQL API',
-<<<<<<< HEAD
-  description: 'Add a GraphQL API + database to your Amplify app using the Amplify CLI',
-=======
   description:
     'Add a GraphQL API + database to your Amplify app using the Amplify CLI',
->>>>>>> 6e2adc31
   platforms: [
     'android',
     'angular',
