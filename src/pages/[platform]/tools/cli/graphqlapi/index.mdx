--- conflicted
+++ resolved
@@ -1,10 +1,4 @@
 import { getCustomStaticPath } from '@/utils/getCustomStaticPath';
-<<<<<<< HEAD
-
-=======
-import { getChildPageNodes } from '@/utils/getChildPageNodes';
-                  
->>>>>>> a54725da
 export const meta = {
   title: 'Set up Amplify GraphQL API',
   description:
@@ -37,7 +31,6 @@
   };
 }
 
-<<<<<<< HEAD
 Amplify's GraphQL API category allows you to build a secure, real-time GraphQL API backed by a database in minutes. Define your data model in a GraphQL schema and Amplify will deploy a GraphQL API powered by AWS AppSync, connect to a database powered by Amazon DynamoDB on your behalf. You can secure your API with authorization rules and scale to custom use cases with AWS Lambda.
 
 ## Creating your first API and database table
@@ -458,7 +451,4 @@
 - [Add custom business logic to the GraphQL API](/cli/graphql/custom-business-logic)
 - [Run search and result aggregation queries](/cli/graphql/search-and-result-aggregations/)
 - [Connect to machine learning services](/cli/graphql/connect-to-machine-learning-services/)
-- [Examples and solutions](/cli/graphql/examples-and-solutions/)
-=======
-<Overview childPageNodes={props.childPageNodes} />
->>>>>>> a54725da
+- [Examples and solutions](/cli/graphql/examples-and-solutions/)