import { getCustomStaticPath } from '@/utils/getCustomStaticPath';
import { getChildPageNodes } from '@/utils/getChildPageNodes';

export const meta = {
  title: 'API (GraphQL)',
  description:
    'Add a GraphQL API and database to your Amplify app using the Amplify CLI.',
  platforms: [
    'android',
    'angular',
    'flutter',
    'javascript',
    'nextjs',
    'react',
    'react-native',
    'swift',
    'vue'
<<<<<<< HEAD
  ]
=======
  ],
  route: '/[platform]/tools/cli/graphqlapi'
>>>>>>> 34494836
};

export const getStaticPaths = async () => {
  return getCustomStaticPath(meta.platforms);
};

export function getStaticProps(context) {
  const childPageNodes = getChildPageNodes(meta.route);
  return {
    props: {
      platform: context.params.platform,
      meta,
      childPageNodes
    }
  };
}

<Overview childPageNodes={props.childPageNodes} /><|MERGE_RESOLUTION|>--- conflicted
+++ resolved
@@ -15,12 +15,8 @@
     'react-native',
     'swift',
     'vue'
-<<<<<<< HEAD
-  ]
-=======
   ],
   route: '/[platform]/tools/cli/graphqlapi'
->>>>>>> 34494836
 };
 
 export const getStaticPaths = async () => {
