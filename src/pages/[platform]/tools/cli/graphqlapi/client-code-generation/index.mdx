--- conflicted
+++ resolved
@@ -2,12 +2,8 @@
 
 export const meta = {
   title: 'JavaScript, Android, Swift, and Flutter client code generation',
-<<<<<<< HEAD
-  description: "Amplify's codegen capabilities generates native code for iOS and Android, as well as the generation of types for Flow and TypeScript. It can also generate GraphQL statements(queries, mutations, and subscriptions).",
-=======
   description:
     "Amplify's codegen capabilities generates native code for iOS and Android, as well as the generation of types for Flow and TypeScript. It can also generate GraphQL statements(queries, mutations, and subscriptions).",
->>>>>>> 6e2adc31
   platforms: [
     'android',
     'angular',
