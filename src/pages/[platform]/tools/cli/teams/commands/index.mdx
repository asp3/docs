--- conflicted
+++ resolved
@@ -2,12 +2,8 @@
 
 export const meta = {
   title: 'Commands',
-<<<<<<< HEAD
-  description: 'Use these Amplify CLI commands to manage a team workflow with multiple environments.',
-=======
   description:
     'Use these Amplify CLI commands to manage a team workflow with multiple environments.',
->>>>>>> 6e2adc31
   platforms: [
     'android',
     'angular',
