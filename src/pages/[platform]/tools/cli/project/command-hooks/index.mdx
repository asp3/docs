--- conflicted
+++ resolved
@@ -2,12 +2,8 @@
 
 export const meta = {
   title: 'Command hooks',
-<<<<<<< HEAD
-  description: 'Execute custom scripts before, during, and after Amplify CLI commands (“amplify push”, “amplify api gql-compile”, and more).',
-=======
   description:
     'Execute custom scripts before, during, and after Amplify CLI commands (“amplify push”, “amplify api gql-compile”, and more).',
->>>>>>> 6e2adc31
   platforms: [
     'android',
     'angular',
