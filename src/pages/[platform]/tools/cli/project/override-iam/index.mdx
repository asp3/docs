--- conflicted
+++ resolved
@@ -2,12 +2,8 @@
 
 export const meta = {
   title: 'Override Amplify-generated project-level IAM resources',
-<<<<<<< HEAD
-  description: 'The "amplify override project" command generates a developer-configurable "overrides" TypeScript file which provides Amplify-generated IAM roles for authenticated and unauthenticated as CDK constructs. For example, developers can run "amplify override project" to change the authenticated and unauthenticated IAM role names to comply with organization-specific naming conventions.',
-=======
   description:
     'The "amplify override project" command generates a developer-configurable "overrides" TypeScript file which provides Amplify-generated IAM roles for authenticated and unauthenticated as CDK constructs. For example, developers can run "amplify override project" to change the authenticated and unauthenticated IAM role names to comply with organization-specific naming conventions.',
->>>>>>> 6e2adc31
   platforms: [
     'android',
     'angular',
