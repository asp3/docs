import { getCustomStaticPath } from '@/utils/getCustomStaticPath';

export const meta = {
  title: 'Files and Folders',
<<<<<<< HEAD
  description: 'Learn more about the files and folders Amplify uses to maintain project state.',
=======
  description:
    'Learn more about the files and folders Amplify uses to maintain project state.',
>>>>>>> 6e2adc31
  platforms: [
    'android',
    'angular',
    'flutter',
    'javascript',
    'nextjs',
    'react',
    'react-native',
    'swift',
    'vue'
  ]
};

export const getStaticPaths = async () => {
  return getCustomStaticPath(meta.platforms);
};

export function getStaticProps(context) {
  return {
    props: {
      platform: context.params.platform,
      meta
    }
  };
}

## Folders

The CLI places the following folder structure in the root directory of the project during `amplify init`:

```text
amplify
  .config
  #current-cloud-backend
  backend
```

### amplify/.config

> Manual edits okay: NO

> Add to version control: YES

Contains files that store cloud configuration and `settings/preferences`. Run `amplify configure` to change the project configuration.

### amplify/#current-cloud-backend

> Manual edits okay: NO

> Add to version control: NO

Contains the current cloud state of the checked out environment's resources. The contents of this folder should never be manually updated. It will be overwritten on operations such as `amplify push`, `amplify pull` or `amplify env checkout`.

### amplify/backend

> Manual edits okay: YES

> Add to version control: YES

Contains the latest local development state of the checked out environment's resources. The contents of this folder can be modified and running `amplify push` will push changes in this directory to the cloud. Each plugin stores contents in its own subfolder within this folder.

### amplify/mock-data

> Manual edits okay: NO

> Add to version control: NO

Only created after running `amplify mock api`. It contains the SQLite databases that are used to back the local API when mocking. The contents should not be modified but you can delete the folder if you want to wipe your local API state.

## Core Amplify Files

These files work together to maintain the overall state of the Amplify project such as what resources are configured in the project, dependencies between resources, and when the last push was.

### backend-config.json

> Manual edits okay: YES

> Add to version control: YES

The `backend-config.json` in the `backend` directory contains configuration about your project's backend, such as how connects to AWS resources (eg. Cognito for auth or AppSync for an API backend). Typically, this file is updated by the CLI commands like `amplify add auth` or `amplify add api`. It can also be [extended manually](/cli/custom/cloudformation) to configure your backend beyond Amplify CLI's features. Both the `amplify/backend` and `amplify/#current-cloud-backend` directories contain a `backend-config.json` file.

### amplify-meta.json

> Manual edits okay: NO

> Add to version control: NO

Both the `amplify/backend` and `amplify/#current-cloud-backend` directories contain an `amplify-meta.json` file. The `amplify-meta.json` in the `backend` directory serves as the whiteboard for the CLI core and the plugins to log internal information and communicate with each other.

The CLI core provides read and write access to the file for the plugins. Core collects the selected providers' outputs after init and logs them under the "providers" object, e.g. the awscloudformation provider outputs the information of the root stack, the deployment S3 bucket, and the authorized/unauthorized IAM roles, and they are logged under the providers.awscloudformation object. Each category plugin logs information under its own name.

Because one category might create multiple services within one project (e.g. the interactions category can create multiple bots), the category metadata generally follows a two-level structure like the following:

```json
{
  "<category>": {
    "<service1>": {
      //service1 metadata
    },
    "<service2>": {
      //service2 metadata
    }
  }
}
```

The metadata for each service is first logged into the meta file after the `amplify <category> add` command is executed, containing some general information that indicates one service of the category has been added locally. Then, on the successful execution of the `amplify push` command, the `output` object will be added/updated in the service's metadata with information that describes the actual cloud resources that have been created or updated.

### aws-exports.js

> Manual edits okay: NO

> Add to version control: NO

This file is generated only for JavaScript projects. It contains the consolidated outputs from all the categories and is placed under the `src` directory specified during the `init` process. It is updated after `amplify push`.

This file is consumed by the [Amplify](https://github.com/aws-amplify/amplify-js) JavaScript library for configuration. It contains information which is non-sensitive and only required for external, unauthenticated actions from clients (such as user registration or sign-in flows in the case of Auth) or for constructing appropriate endpoint URLs after authorization has taken place.

### amplifyconfiguration.json

> Manual edits okay: NO

> Add to version control: NO

This file is generated by Amplify CLI for Swift and Android projects. It contains the consolidated outputs from all the categories and is updated after `amplify push`. It is consumed by the [Amplify Swift](https://github.com/aws-amplify/amplify-swift/) and [Amplify Android](https://github.com/aws-amplify/amplify-android) libraries for configuration.

Note: `amplifyconfiguration.json` is the equivalent of `aws-exports.js` generated for JavaScript projects.

### .gitignore

> Manual edits okay: YES

> Add to version control: YES

When a new project is initialized from the Amplify CLI, Amplify will append the following to the .gitignore file in the root directory. A .gitignore file will be created if one does not exist.

```text
#amplify-do-not-edit-begin
amplify/\#current-cloud-backend
amplify/.config/local-*
amplify/logs
amplify/mock-data
amplify/backend/amplify-meta.json
amplify/backend/awscloudformation
amplify/backend/.temp
build/
dist/
node_modules/
aws-exports.js
awsconfiguration.json
amplifyconfiguration.json
amplifyconfiguration.dart
amplify-build-config.json
amplify-gradle-config.json
amplifytools.xcconfig
.secret-*
#amplify-do-not-edit-end
```

### team-provider-info.json

> Manual edits okay: NO

> Add to version control: YES

Used to share project info within your team. Learn more at [Share single environment](/cli/teams/shared#sharing-projects-within-the-team).

### cli.json

> Manual edits okay: YES

> Add to version control: YES

Contains feature flag configuration for the project. If this file does not exist, it is created by Amplify CLI during `amplify init`. Environment specific feature flag overrides can also be defined in `cli.<environment name>.json`. If an environment specific file exists for the currently checked out environment, during `amplify env add` command the same file will be copied for the newly created environment as well. Learn more at [Feature flags](/cli/reference/feature-flags).

## General Category Files

While each category plugin has some unique files, there are also some common files stored across all categories.

### cli-inputs.json

> Manual edits okay: YES

> Add to version control: YES

Stores the input parameters necessary to generate CloudFormation stacks for the associated resource.

### override.ts

> Manual edits okay: YES

> Add to version control: YES

TypeScript file that allows overriding the associated CloudFormation stack for categories that support it. To create this file, run `amplify override <category>`.

### &lt;category&gt;-parameters.json

> Manual edits okay: NO

> Add to version control: YES

Stores the parameters selected during `amplify add <category>` so they can be used to populate answers during `amplify update <category>`. This file does NOT change the underlying category configuration; it is only used to populate answers in the walkthrough.

### parameters.json

> Manual edits okay: YES

> Add to version control: YES

Contains a JSON object that maps CloudFormation parameter names to values that will be passed to the CloudFormation template for the category. For example, if the CloudFormation template has the parameter:

```json
{
  "Parameters": {
    "RoleArn": {
      "Type": "String",
      "Default": "<default role ARN>"
    }
  }
}
```

And `parameters.json` contains

```json
{
  "RoleArn": "<role ARN override>"
}
```

Then the value of "RoleArn" when the template is pushed will be "&lt;role ARN override&gt;".

## Function Category Files

### amplify.state

> Manual edits okay: NO

> Add to version control: YES

Contains internal metadata about how the CLI should build and invoke the function.

## AppSync API Category Files

### transform.conf.json

> Manual edits okay: NO

> Add to version control: YES

Contains configuration about how to interpret the GraphQL schema and transform it into AppSync resolvers. Run `amplify api update` to change API category configuration.

## Shared State Files

These files are stored outside of the Amplify project directory and are used by all installations of Amplify on your machine.

### ~/.amplify/amplify-configuration.json

If you have opted in to [Usage Data](./usage-data) this file contains an installation UUID used to correlate data from your machine.

### ~/.amplify/plugins.json

This is where Amplify keeps track of all the installed Amplify plugins. The file has information on where each plugin is located and what commands are handled by each plugin.

### ~/.amplify/lib

This directory contains files that some plugins need at runtime. For example, the DynamoDB simulator used by `amplify mock`.

### ~/.amplify/bin/amplify (or amplify.exe on Windows)

The Amplify CLI executable.

### ~/.aws/amplify/deployment-secrets.json

Stores OAuth configuration values between the time they are configured using `amplify add auth` or `amplify update auth` and `amplify push`. Once the configuration is pushed it is removed from this file.<|MERGE_RESOLUTION|>--- conflicted
+++ resolved
@@ -2,12 +2,8 @@
 
 export const meta = {
   title: 'Files and Folders',
-<<<<<<< HEAD
-  description: 'Learn more about the files and folders Amplify uses to maintain project state.',
-=======
   description:
     'Learn more about the files and folders Amplify uses to maintain project state.',
->>>>>>> 6e2adc31
   platforms: [
     'android',
     'angular',
