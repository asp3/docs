import { getCustomStaticPath } from '@/utils/getCustomStaticPath';

export const meta = {
  title: 'Override Amplify-generated API Gateway resources',
<<<<<<< HEAD
  description: 'The "amplify override api" command generates a developer-configurable "overrides" TypeScript file which provides Amplify-generated API Gateway resources as CDK constructs. For example, developers can configure a custom description or the minimum compression size of their REST API.',
=======
  description:
    'The "amplify override api" command generates a developer-configurable "overrides" TypeScript file which provides Amplify-generated API Gateway resources as CDK constructs. For example, developers can configure a custom description or the minimum compression size of their REST API.',
>>>>>>> 6e2adc31
  platforms: [
    'android',
    'angular',
    'flutter',
    'javascript',
    'nextjs',
    'react',
    'react-native',
    'swift',
    'vue'
  ]
};

export const getStaticPaths = async () => {
  return getCustomStaticPath(meta.platforms);
};

export function getStaticProps(context) {
  return {
    props: {
      platform: context.params.platform,
      meta
    }
  };
}

```bash
amplify override api
```

Run the command above to override Amplify-generated Amazon API Gateway resources.

The command creates a new `overrides.ts` file under `amplify/backend/api/<resource-name>/` which provides you the Amplify-generated resources as [CDK constructs](https://docs.aws.amazon.com/cdk/latest/guide/home.html).

Apply all the overrides in the `override(...)` function. For example:

```ts
// This file is used to override the REST API resources configuration
import { AmplifyApiRestResourceStackTemplate } from '@aws-amplify/cli-extensibility-helper';

export function override(resources: AmplifyApiRestResourceStackTemplate) {
  resources.restApi.description = 'Custom description';
  resources.restApi.minimumCompressionSize = 1024;
}
```

To change a field on a particular path, use `resources.restApi.body.paths[\<route-path\>]`:

```ts
export function override(resources: AmplifyApiRestResourceStackTemplate) {
  // Change the default CORS response header Access-Control-Allow-Origin from "'*'" to the API's domain
  resources.restApi.body.paths['/items'].options[
    'x-amazon-apigateway-integration'
  ].responses.default.responseParameters[
    'method.response.header.Access-Control-Allow-Origin'
  ] = {
    'Fn::Sub': "'https://${ApiId}.execute-api.${AWS::Region}.amazonaws.com'"
  };
}
```

You can override the following REST API resources that Amplify generates:

<div class="table-wrapper" markdown="block">

| Amplify-generated resource | Description |
| --- | --- |
| [restApi](https://docs.aws.amazon.com/AWSCloudFormation/latest/UserGuide/aws-resource-apigateway-restapi.html) | The Amazon API Gateway REST API created by `amplify add api` |
| [deploymentResource](https://docs.aws.amazon.com/AWSCloudFormation/latest/UserGuide/aws-resource-apigateway-deployment.html) | The deployment resource that deploys the REST API above to a stage. |
| [policies](https://docs.aws.amazon.com/AWSCloudFormation/latest/UserGuide/aws-resource-iam-policy.html) | User pool group-related IAM policy. Example: `resources.policies["/items"].groups["Admin"]` |

</div>

## Authorize API requests with Cognito User Pools

Amazon Cognito User Pools is a common service to use alongside API Gateway when adding user Sign-Up and Sign-In to your application. If your application needs to interact with other AWS services such as S3 on behalf of the user who invoked an endpoint, you will need to use IAM credentials with Cognito Identity Pools.

Amplify CLI does not support Cognito User Pool authorizers out-of-the-box. To implement this functionality, you must override your REST API and add a Cognito User Pool authorizer yourself by adding the following code into the `override(...)` function, in order.

First, assuming the Cognito User Pool you would like to use as an authorizer is the Auth resource configured with your Amplify Project, create a parameter that resolves to its User Pool ARN:

```ts
// Replace the following with your Auth resource name
const authResourceName = '<your-auth-resource-name>';
const userPoolArnParameter = 'AuthCognitoUserPoolArn';

// Add a parameter to your Cloud Formation Template for the User Pool's ID
resources.addCfnParameter(
  {
    type: 'String',
    description:
      'The ARN of an existing Cognito User Pool to authorize requests',
    default: 'NONE'
  },
  userPoolArnParameter,
  { 'Fn::GetAtt': [`auth${authResourceName}`, 'Outputs.UserPoolArn'] }
);
```

<Callout warning>

Make sure to replace `<your-auth-resource-name>` with the name of your auth resource. This is the name of the folder in `amplify/backend/auth` that was created when you added an Auth resource to your Amplify project.

</Callout>

Now, define a REST API authorizer with Cognito User Pools using the OpenAPI extension, [`x-amazon-apigateway-authorizer`](https://docs.aws.amazon.com/apigateway/latest/developerguide/api-gateway-swagger-extensions-authorizer.html). This change will be applied by modifying the security definition of your REST API:

```ts
// Create the authorizer using the AuthCognitoUserPoolArn parameter defined above
resources.restApi.addPropertyOverride('Body.securityDefinitions', {
  Cognito: {
    type: 'apiKey',
    name: 'Authorization',
    in: 'header',
    'x-amazon-apigateway-authtype': 'cognito_user_pools',
    'x-amazon-apigateway-authorizer': {
      type: 'cognito_user_pools',
      providerARNs: [
        {
          'Fn::Join': ['', [{ Ref: userPoolArnParameter }]]
        }
      ]
    }
  }
});
```

Finally, update the security methods for all of the paths in your REST API to use this new Cognito User Pool authorizer. You also add the `Authorization` header as a parameter on incoming requests for these paths as a place for users to provide their Cognito User ID Tokens.

```ts
// For every path in your REST API
for (const path in resources.restApi.body.paths) {
  // Add the Authorization header as a parameter to requests
  resources.restApi.addPropertyOverride(
    `Body.paths.${path}.x-amazon-apigateway-any-method.parameters`,
    [
      ...resources.restApi.body.paths[path]['x-amazon-apigateway-any-method']
        .parameters,
      {
        name: 'Authorization',
        in: 'header',
        required: false,
        type: 'string'
      }
    ]
  );
  // Use your new Cognito User Pool authorizer for security
  resources.restApi.addPropertyOverride(
    `Body.paths.${path}.x-amazon-apigateway-any-method.security`,
    [{ Cognito: [] }]
  );
}
```

<Callout>

Note that you can add more advanced logic to only use the Cognito User Pool authorizer with some paths or methods.

</Callout>

When performing requests to your REST API, make sure to add the `Authorization` header with an ID Token provided by Cognito.

Requests to endpoints are now populated with information from Cognito about the user who is invoking the endpoint, and you can reuse the verified ID Token in your endpoint resolvers to assume the identity of the user for accessing other services like AWS AppSync or S3.

## Authorize API requests with Lambda authorizer

While Amplify CLI does not support Lambda authorizers natively out-of-box, you can implement this functionality by overriding your REST API resources. The following steps will walk you through how to create token-based Lambda authorizer.

First, you need to have a Lambda authorizer function with required [authorization logic](https://docs.aws.amazon.com/apigateway/latest/developerguide/apigateway-use-lambda-authorizer.html#api-gateway-lambda-authorizer-lambda-function-create) in your Amplify project to use it as an authorizer. Refer to the steps to [set up a function](https://docs.amplify.aws/cli/function/) using `amplify add function`

After running `amplify override api`, add the following code to `override(...)` function. Initially, create a parameter that resolves to Lambda Function ARN

```ts
// Replace the following with your Function resource name
const functionResourcename = '<your-function-resource-name>';
const functionArnParameter = 'FunctionArn';

// Adding parameter to your Cloud Formation Template for Authorizer function arn
resources.addCfnParameter(
  {
    type: 'String',
    description: "The ARN of an existing Lambda Function to authorize requests',
    default: 'NONE'
  },
  functionArnParameter,
  { 'Fn::GetAtt': [`function${functionResourcename}`, 'Outputs.Arn'] }
);
```

<Callout warning>

Make sure to replace `<your-function-resource-name>` with the name of your function resource. This is the name of the folder in `amplify/backend/function` that was created when you added an function resource to your Amplify project.

</Callout>

Next, define the Lambda authorizer using the OpenAPI extension, [`x-amazon-apigateway-authorizer`](https://docs.aws.amazon.com/apigateway/latest/developerguide/api-gateway-swagger-extensions-authorizer.html). This change will be applied by modifying the security definition of your REST API:

```ts
// Create the authorizer using the functionArnParameter parameter defined above
resources.restApi.addPropertyOverride('Body.securityDefinitions', {
  Lambda: {
    type: 'apiKey',
    name: 'Authorization',
    in: 'header',
    'x-amazon-apigateway-authtype': 'oauth2',
    'x-amazon-apigateway-authorizer': {
      type: 'token',
      authorizerUri: {
        'Fn::Join': [
          '',
          [
            'arn:aws:apigateway:',
            { Ref: 'AWS::Region' },
            ':lambda:path/2015-03-31/functions/',
            { Ref: functionArnParameter },
            '/invocations'
          ]
        ]
      },
      authorizerResultTtlInSeconds: 0
    }
  }
});
```

As API Gateway needs permission to invoke the Authorizer lambda function, add resource based policy to the function using following code:

```ts
// Adding Resource Based policy to Lambda authorizer function
resources.addCfnResource(
  {
    type: 'AWS::Lambda::Permission',
    properties: {
      Action: 'lambda:InvokeFunction',
      FunctionName: { Ref: functionArnParameter },
      Principal: 'apigateway.amazonaws.com',
      SourceArn: {
        'Fn::Join': [
          '',
          [
            'arn:aws:execute-api:',
            {
              Ref: 'AWS::Region'
            },
            ':',
            {
              Ref: 'AWS::AccountId'
            },
            ':',
            {
              Ref: '<your-API-resource-name>'
            },
            '/*/*'
          ]
        ]
      }
    }
  },
  'LambdaAuthorizerResourceBasedPolicy'
);
```

<Callout warning>

Make sure to replace `<your-api-resource-name>` with the name of your Rest API resource. This is the name of the folder in `amplify/backend/api` that was created when you added an Rest API resource to your Amplify project.

</Callout>

Finally, update the security methods for all of the paths in your REST API to use this new Lambda authorizer. You can also add the Authorization header as a parameter on incoming requests for these paths as a place for users to provide their Auth token.

```ts
for (const path in resources.restApi.body.paths) {
  // Add the Authorization header as a parameter to requests
  resources.restApi.addPropertyOverride(
    `Body.paths.${path}.x-amazon-apigateway-any-method.parameters`,
    [
      ...resources.restApi.body.paths[path]['x-amazon-apigateway-any-method']
        .parameters,
      {
        name: 'Authorization',
        in: 'header',
        required: false,
        type: 'string'
      }
    ]
  );
  // Use your new Lambda authorizer for security
  resources.restApi.addPropertyOverride(
    `Body.paths.${path}.x-amazon-apigateway-any-method.security`,
    [{ Lambda: [] }]
  );
}
```

<Callout>
  Note that you can add more advanced logic to only use the Lambda authorizer
  with some paths or methods.
</Callout>

When performing requests to your REST API, make sure to add the Authorization header with an token required by Lambda authorizer function.<|MERGE_RESOLUTION|>--- conflicted
+++ resolved
@@ -2,12 +2,8 @@
 
 export const meta = {
   title: 'Override Amplify-generated API Gateway resources',
-<<<<<<< HEAD
-  description: 'The "amplify override api" command generates a developer-configurable "overrides" TypeScript file which provides Amplify-generated API Gateway resources as CDK constructs. For example, developers can configure a custom description or the minimum compression size of their REST API.',
-=======
   description:
     'The "amplify override api" command generates a developer-configurable "overrides" TypeScript file which provides Amplify-generated API Gateway resources as CDK constructs. For example, developers can configure a custom description or the minimum compression size of their REST API.',
->>>>>>> 6e2adc31
   platforms: [
     'android',
     'angular',
