--- conflicted
+++ resolved
@@ -2,12 +2,8 @@
 
 export const meta = {
   title: 'Export Amplify project to CDK',
-<<<<<<< HEAD
-  description: 'Export your Amplify CLI-generated backends as a Cloud Development Kit (CDK) stack and incorporate it into existing CDK deployment pipelines. This capability allows frontend developers to build their app backend quickly and, each time it is ready to ship, hand it over to DevOps teams to deploy to production.',
-=======
   description:
     'Export your Amplify CLI-generated backends as a Cloud Development Kit (CDK) stack and incorporate it into existing CDK deployment pipelines. This capability allows frontend developers to build their app backend quickly and, each time it is ready to ship, hand it over to DevOps teams to deploy to production.',
->>>>>>> 6e2adc31
   platforms: [
     'android',
     'angular',
