import { getCustomStaticPath } from '@/utils/getCustomStaticPath';

export const meta = {
  title: 'Lambda Triggers',
<<<<<<< HEAD
  description: "Lambda triggers are useful for adding functionality during certain lifecycles of the user's journey. Associate a Lambda trigger with an auth scenario, S3 bucket, DynamoDB table or Kinesis Stream managed through the Amplify CLI.",
=======
  description:
    "Lambda triggers are useful for adding functionality during certain lifecycles of the user's journey. Associate a Lambda trigger with an auth scenario, S3 bucket, DynamoDB table or Kinesis Stream managed through the Amplify CLI.",
>>>>>>> 6e2adc31
  platforms: [
    'android',
    'angular',
    'flutter',
    'javascript',
    'nextjs',
    'react',
    'react-native',
    'swift',
    'vue'
  ]
};

export const getStaticPaths = async () => {
  return getCustomStaticPath(meta.platforms);
};

export function getStaticProps(context) {
  return {
    props: {
      platform: context.params.platform,
      meta
    }
  };
}

Lambda triggers are useful for adding functionality during certain lifecycles of the user's journey. Amplify ships common trigger templates which you can enable and modify (if necessary) through a few simple questions.

## Cognito Lambda Triggers

Certain AWS Services can [invoke Lambda functions](https://docs.aws.amazon.com/lambda/latest/dg/lambda-services.html) in response to lifecycle events. The Amplify CLI provides trigger templates for common use cases.

If you wish to modify the functionality of these templates, you are able to do so locally before pushing them. After selecting the templates via the CLI, your local copy of the templates are located in `amplify/backend/function/<function-name>/src`.

Amazon Cognito allows you to set up one Lambda trigger per event. In order to create additional flexibility when configuring Cognito triggers via the CLI, the CLI will create an index file which loops through JavaScript modules. Each template that you configure is its own JavaScript module. This allows you to attach multiple use cases and logical flows to a single lifecycle event.

You have the opportunity to edit both the index file as well as each module. For example, when creating a email deny list [PreSignUp](https://docs.aws.amazon.com/cognito/latest/developerguide/user-pool-lambda-pre-sign-up.html) trigger, you will be asked

```console
$ Do you want to edit the local PreSignUp lambda function now? (Y/n)
```

Selecting 'yes' will open the index file in your editor.

You will then be asked if you want to edit the individual JavaScript module for the email deny list functionality:

```console
$ Do you want to edit your email-filter-deny-list function now?
```

### Set up Lambda triggers

There are two ways to setup Lambda Triggers for your Cognito User Pool.

1. In the default Auth CLI workflow, you will be presented with a list of Lambda Trigger templates if you opt to configure advanced settings:

```console
$ Do you want to enable any of the following capabilities?
  ❯ ◯ Add Google reCaptcha Challenge
    ◯ Email Verification Link with Redirect
    ◯ Add User to Group
    ◯ Email Domain Filtering (deny list)
    ◯ Email Domain Filtering (allow list)
    ◯ Custom Auth Challenge Flow (basic scaffolding - not for production)
    ◯ Override ID Token Claims
```

2. In the manual Auth CLI workflow, you will be given the chance to select the options above, but will also be able to manually configure Lambda Trigger templates:

```console
$ Do you want to configure Lambda Triggers for Cognito? Yes

$ Which triggers do you want to enable for Cognito?
◯ Learn More
 ──────────────
 ◯ Create Auth Challenge
❯◉ Custom Message
 ◯ Define Auth Challenge
 ◯ Post Authentication
 ◯ Post Confirmation
 ◯ Pre Sign-up
 ◯ Verify Auth Challenge Response
 ◯ Pre Token Generation

$ What functionality do you want to use for Custom Message
 ◯ Learn More
 ──────────────
❯◉ Send Account Confirmation Link w/ Redirect
 ◯ Create your own module
```

If your manually-configured Lambda Triggers require enhanced permissions, you can run `amplify function update` after they have been initially configured.

import trigger from '/src/fragments/cli/lambda_triggers_callout.mdx';

<Fragments fragments={{ all: trigger }} />

### Auth Templates

The CLI Auth workflow provides the following Lambda trigger templates:

### Custom Auth Challenge with Google reCaptcha

Captchas allow front end applications to guard against bots or other unwanted page interactions by presenting a challenge that is designed to require human intervention. The Google reCaptcha service is a popular implementation of captcha.

This template will configure three triggers: [CreateAuthChallenge](https://docs.aws.amazon.com/cognito/latest/developerguide/user-pool-lambda-create-auth-challenge.html), [DefineAuthChallenge](https://docs.aws.amazon.com/cognito/latest/developerguide/user-pool-lambda-define-auth-challenge.html), and [VerifyAuthChallengeResponse](https://docs.aws.amazon.com/cognito/latest/developerguide/user-pool-lambda-verify-auth-challenge-response.html).

The first two will essentially allow the standard username/password flow to execute unimpeded, while VerifyAuthChallengeResponse will run when the `Auth.sendCustomChallenge` function is called with the data that is returned when the user interacts with the Google reCaptcha component. The VerifyAuthChallengeResponse Lambda function will subsequently execute a POST request to Google, and will pass the success or failure of the reCaptcha interaction back to Cognito.

#### React Sample

The following code sample demonstrates how to create a custom ConfirmSignIn component in React using the react-google-recaptcha npm package.

```js
import React from 'react';
import './App.css';
import { Amplify, Auth, Hub } from 'aws-amplify';
import awsconfig from './aws-exports';
import {
  Authenticator,
  SignUp,
  SignIn,
  Greetings,
  ConfirmSignUp,
  AuthPiece
} from 'aws-amplify-react';
import ReCAPTCHA from 'react-google-recaptcha';

Amplify.configure({
  Auth: {
    identityPoolId: awsconfig.aws_cognito_identity_pool_id,
    region: awsconfig.aws_cognito_region,
    userPoolId: awsconfig.aws_user_pools_id,
    userPoolWebClientId: awsconfig.aws_user_pools_web_client_id,
    authenticationFlowType: 'CUSTOM_AUTH'
  }
});

class MyCustomConfirmation extends AuthPiece {
  constructor(props) {
    super(props);
    this.onChange = this.onChange.bind(this);
  }

  onChange(data) {
    Auth.sendCustomChallengeAnswer(this.props.authData, data).then((user) => {
      console.log('user signed in!: ', user);
      this.changeState('signedIn', user);
    });
  }

  render() {
    if (this.props.authState === 'customConfirmSignIn') {
      return (
        <div>
          <ReCAPTCHA
            sitekey="your-client-side-google-recaptcha-key"
            onChange={this.onChange}
          />
        </div>
      );
    } else {
      return null;
    }
  }
}

class App extends React.Component {
  render() {
    return (
      <div className="App">
        <Authenticator hideDefault={true}>
          <SignIn />
          <SignUp />
          <ConfirmSignUp />
          <Greetings />
          <MyCustomConfirmation override={'ConfirmSignIn'} />
        </Authenticator>
      </div>
    );
  }
}

function MyApp() {
  return <App />;
}

export default MyApp;
```

#### Angular Sample

The following code sample demonstrates how to create a custom ConfirmSignIn component in Angular using the ng-recaptcha npm package.

> Be sure to follow all instructions for [setting up an Angular application](/start) with aws-amplify-angular, and [configure your Amplify instance](/lib/auth/switch-auth) to use the CUSTOM_AUTH flow.

app.module.ts:

```js
import { BrowserModule } from '@angular/platform-browser';
import { NgModule } from '@angular/core';
import { AppComponent } from './app.component';
import { AmplifyAngularModule, AmplifyService } from 'aws-amplify-angular';
import { RecaptchaModule } from 'ng-recaptcha';
import { FormsModule } from '@angular/forms';

@NgModule({
  declarations: [AppComponent],
  imports: [BrowserModule, AmplifyAngularModule, FormsModule, RecaptchaModule],
  providers: [AmplifyService],
  bootstrap: [AppComponent]
})
export class AppModule {}
```

app.component.ts:

```js
import { Component } from '@angular/core';
import { AmplifyService } from 'aws-amplify-angular';
import { Auth } from 'aws-amplify';
@Component({
  selector: 'app-root',
  templateUrl: './app.component.html',
  styleUrls: ['./app.component.scss']
})
export class AppComponent {
  title = 'cli-lambda-sample';
  confirmSignIn: boolean;
  myRecaptcha: boolean;
  user: any;
  constructor( private amplifyService: AmplifyService ) {
    this.amplifyService.authStateChange$
      .subscribe(authState => {
        this.confirmSignIn = authState.state === 'customConfirmSignIn';
        if (!authState.user) {
          this.user = null;
        } else {
          this.user = authState.user;
        }
    });
  }
  submitSignIn(e) {
    Auth.sendCustomChallengeAnswer(this.user, e)
    .then( (user) => {
      this.amplifyService.setAuthState({ state: 'signedIn', user });
    });
  }
}
```

app.component.html

```html
<amplify-authenticator [hide]="['ConfirmSignIn']"></amplify-authenticator>
<div *ngIf="confirmSignIn">
  <re-captcha
    (resolved)="submitSignIn($event)"
    siteKey="your-client-side-google-recaptcha-key"
  ></re-captcha>
</div>
```

#### Vue Sample

The following code sample demonstrates how to create a custom ConfirmSignIn component in Vue using the vue-recaptcha npm package.

App.vue

```js
<template>
  <div id="app">
    <amplify-authenticator></amplify-authenticator>
    <vue-recaptcha
      v-if="customConfirmSignIn"
      sitekey="your-client-side-google-recaptcha-key" @verify="onVerify"
    ></vue-recaptcha>
    <amplify-sign-out
      v-if="signedIn"
    ></amplify-sign-out>
  </div>
</template>

<script>
import { components } from 'aws-amplify-vue'
import { AmplifyEventBus } from 'aws-amplify-vue';
import VueRecaptcha from 'vue-recaptcha';

export default {
  name: 'app',
  components: {
    VueRecaptcha,
    ...components
  },
  data() {
    return {
      challengeResponse: '',
      customConfirmSignIn: false,
      signedIn: false,
      user: {},
    }
  },
  mounted: async function () {
    await this.$Amplify.Auth.currentAuthenticatedUser()
      .then((user) => {
        this.user = user;
        this.signedIn = true;
      })
      .catch((e) => {
        console.log('currentUser error', e)
      })
    AmplifyEventBus.$on('authState', info => {
      this.customConfirmSignIn = info === 'customConfirmSignIn';
      this.signedIn = info === 'signedIn';
    });
    AmplifyEventBus.$on('localUser', user => {
      this.user = user;
    });
  },
  methods: {
    onVerify: function (data) {
      this.$Amplify.Auth.sendCustomChallengeAnswer(this.user, data)
        .then( (user) => {
          AmplifyEventBus.$emit('authState', 'signedIn')
          return AmplifyEventBus.$emit('localUser', user)
        })
        .catch(function (err) { console.log('challenge error: ', err) });
    },
  }
}
</script>
```

main.js

```js
import Vue from 'vue';
import App from './App.vue';
import * as AmplifyModules from 'aws-amplify';
import { AmplifyPlugin } from 'aws-amplify-vue';
import awsconfig from './aws-exports';

AmplifyModules.Amplify.configure({
  Auth: {
    identityPoolId: awsconfig.aws_cognito_identity_pool_id,
    region: awsconfig.aws_cognito_region,
    userPoolId: awsconfig.aws_user_pools_id,
    userPoolWebClientId: awsconfig.aws_user_pools_web_client_id,
    authenticationFlowType: 'CUSTOM_AUTH'
  }
});
Vue.use(AmplifyPlugin, AmplifyModules);

new Vue({
  render: (h) => h(App)
}).$mount('#app');
```

Finally, in public/index.html add the following script:

```html
<script
  src="https://www.google.com/recaptcha/api.js?onload=vueRecaptchaApiLoaded&render=explicit"
  async
  defer
></script>
```

### Basic Scaffolding for a Custom Auth Challenge

This template will configure three triggers: [CreateAuthChallenge](https://docs.aws.amazon.com/cognito/latest/developerguide/user-pool-lambda-create-auth-challenge.html), [DefineAuthChallenge](https://docs.aws.amazon.com/cognito/latest/developerguide/user-pool-lambda-define-auth-challenge.html), and [VerifyAuthChallengeResponse](https://docs.aws.amazon.com/cognito/latest/developerguide/user-pool-lambda-verify-auth-challenge-response.html).

It will not, however, provide a fully-formed custom authentication flow. Instead, it will create a 'hello world' custom auth flow skeleton that you can manually edit. The intent of this template is to give you a starting place for building out your own custom auth flow.

### Email Verification Link with Redirect

Cognito allows you to configure your User Pool to send an email to your users when they attempt to register an account. You can configure this email to contain a link to Cognito's Hosted UI where the user's account will be marked as confirmed.

This trigger template allows you to define an email message with a link to a static S3 bucket that you control, where the user's account will be confirmed and they can then be redirected to a URL of your choice (presumably your application). The URL will automatically contain the username as a query string parameters.

Please note that this trigger template will create an S3 resource. The files that populate the static site are available for edit in `amplify/backend/auth/<your-resource-name>CustomMessage/assets`. They consist of:

- index.html
- spinner.js (controls the spinner that appears on the page while users are awaiting confirmation)
- style.css
- verify.js (the script which performs the verification request)

#### React Sample

The following is an example of how to configure the aws-amplify-react authenticator so that it displays a message telling the user to check their email, instead of showing the default 'ConfirmSignUp' component.

```js
import React from 'react';
import './App.css';
import { Amplify, Auth, Hub } from 'aws-amplify';
import awsconfig from './aws-exports';
import {
  Authenticator,
  SignUp,
  SignIn,
  Greetings,
  AuthPiece
} from 'aws-amplify-react';

Amplify.configure(awsconfig);

class MyCustomConfirmation extends AuthPiece {
  render() {
    if (this.props.authState === 'confirmSignUp') {
      return <div>Check your email for a confirmation link.</div>;
    } else {
      return null;
    }
  }
}

class App extends React.Component {
  render() {
    return (
      <div className="App">
        <Authenticator hideDefault={true}>
          <SignIn />
          <SignUp />
          <Greetings />
          <MyCustomConfirmation override={'ConfirmSignUp'} />
        </Authenticator>
      </div>
    );
  }
}

function MyApp() {
  return <App />;
}

export default MyApp;
```

#### Angular Sample

The following is an example of how to configure the aws-amplify-angular authenticator so that it displays a message telling the user to check their email, instead of showing the default 'ConfirmSignUp' component.

Be sure to follow all instructions for [setting up an Angular application](/start) with aws-amplify-angular.

app.component.ts:

```js
import { Component } from '@angular/core';
import { AmplifyService } from 'aws-amplify-angular';
import { Auth } from 'aws-amplify';
@Component({
  selector: 'app-root',
  templateUrl: './app.component.html',
  styleUrls: ['./app.component.scss']
})
export class AppComponent {
  title = 'cli-lambda-sample';
  confirmSignUp: boolean;
  user: any;
  constructor( private amplifyService: AmplifyService ) {
    this.amplifyService.authStateChange$
    .subscribe(authState => {
      this.confirmSignUp = authState.state === 'confirmSignUp';
      if (!authState.user) {
        this.user = null;
      } else {
        this.user = authState.user;
      }
    });
  }
}
```

app.component.html:

```html
<amplify-authenticator [hide]="['ConfirmSignUp']"></amplify-authenticator>
<div *ngIf="confirmSignUp">
  Check your email account for a confirmation message!
</div>
```

#### Vue Sample

The following is an example of how to configure the aws-amplify-vue authenticator components so that your app displays a message telling the user to check their email, instead of showing the default 'ConfirmSignUp' component.

```js
<template>
  <div id="app">
    <amplify-sign-up v-if="signUp"></amplify-sign-up>
    <amplify-sign-in v-if="signIn"  v-bind:usernameAttributes="usernameAttributes"></amplify-sign-in>
    <div v-if="confirming">Check your email for a confirmation email</div>
    <amplify-sign-out
      v-if="signedIn"
    ></amplify-sign-out>
  </div>
</template>

<script>
import { components } from 'aws-amplify-vue'
import { AmplifyEventBus } from 'aws-amplify-vue';
import VueRecaptcha from 'vue-recaptcha';

export default {
  name: 'app',
  components: {
    VueRecaptcha,
    ...components
  },
  data() {
    return {
      signIn: true,
      signUp: false,
      confirming: false,
      usernameAttributes: 'username',
      user: {},
    }
  },
  mounted: async function () {
    await this.$Amplify.Auth.currentAuthenticatedUser()
      .then((user) => {
        this.user = user;
        this.signIn = false;
      })
      .catch((e) => {
        console.log('currentUser error', e)
      })
    AmplifyEventBus.$on('authState', info => {
      this.signIn = info === 'signIn' || info === 'signedOut';
      this.confirming = info === 'confirmSignUp';
      this.signUp = info === 'signUp';
      this.signedIn = info === 'signedIn';
    });
    AmplifyEventBus.$on('localUser', user => {
      this.user = user;
    });
  }
}
</script>
```

### Add User to Group

This trigger allows you to define a Cognito group to which a user will be added upon registration.

The trigger will check for the existence of the group in your User Pool, and will create the group if it is not present.

### Email Domain Filtering (deny list) and Email Domain Filtering (allow list)

These two templates allow you to define email domains which are allowed or disallowed (respectively). They can be used in tandem or individually.

### Override ID Token Claims

This template uses the Pre Token Generation trigger and allows you to add, override or remove claims from the [ID token](https://docs.aws.amazon.com/cognito/latest/developerguide/amazon-cognito-user-pools-using-tokens-with-identity-providers.html#amazon-cognito-user-pools-using-the-id-token) that is returned by Cognito.

You will need to manually edit the template to define the claims that you wish to manipulate. The template currently contains dummy values as examples.

## S3 Lambda Triggers

You can associate a trigger to an S3 bucket managed by the Amplify CLI, by following the `amplify add/update storage` flows. When attempting to add/update an S3 storage resource, you would get the following CLI prompts to add a trigger for it.

```console
? Do you want to add a Lambda Trigger for your S3 Bucket? Yes
? Select from the following options
❯ Choose an existing function from the project
  Create a new function
```

As you can see in the prompt above, you can either choose to use an existing Lambda function created using the CLI as a part of this project using `amplify add function` or create a new function with a base Lambda function to handle S3 events. We also auto-populate the IAM policies required by the Lambda execution role of the newly created function to access the S3 bucket.

**Note:** You can associate only one Lambda Function trigger to an S3 bucket.

## DynamoDB Lambda Triggers

You can associate a Lambda trigger with a DynamoDB table, managed by the Amplify CLI. There are two ways by which DynamoDB is provisioned by the Amplify CLI

- As a part of the [Storage category](/cli/storage/overview#)
- As a part of the [GraphQL API (types with @model annotation)](/cli/graphql/data-modeling)

### As a part of the Storage category

You can add and manage a DynamoDB table to your Amplify project using the amplify add/update storage flows. When attempting to add/update a DynamoDB storage resource, you would get the following CLI prompts to add a trigger for it.

```console
? Do you want to add a Lambda Trigger for your Table? Yes
? Select from the following options (Use arrow keys)
❯ Choose an existing function from the project
  Create a new function
```

As you can see in the prompt above, you can either choose to use an already existing Lambda function created using the CLI as a part of this project using `amplify add function` or create a new function with a base Lambda function handle DynamoDB events.

**Note:** You can associate more than one Lambda Function trigger to a DynamoDB table.

### As a part of the GraphQL API (types with @model annotation)

You can also associate a Lambda trigger with any of the GraphQL transformer schema's DynamoDB backed @models which you can add via `amplify add api`. GraphQL mutations that result in DynamoDB item changes will in turn result in change records published to DynamoDB streams that can trigger a Lambda function. To create such a function, start with adding a new lambda function with:

```bash
amplify add function
```

Proceed by providing a name and selecting a Lambda Trigger template:

```console
? Provide a friendly name for your resource to be used as a label for this category in the project: testtrigger
? Provide the AWS Lambda function name: mytrigger
? Choose the function template that you want to use:
  Hello world function
  CRUD function for Amazon DynamoDB table (Integration with Amazon API Gateway and Amazon DynamoDB)
  Serverless express function (Integration with Amazon API Gateway)
❯ Lambda Trigger
```

Then select `Amazon DynamoDB Stream` when prompted with event source question.

```bash
? What event source do you want to associate with Lambda trigger (Use arrow keys)
❯ Amazon DynamoDB Stream
  Amazon Kinesis Stream
```

Now select `API category graphql @model backed DynamoDB table`.

```console
?
> Use API category graphql @model backed DynamoDB table(s) in the current Amplify project
  Use storage category DynamoDB table configured in the current Amplify project
  Provide the ARN of DynamoDB stream directly
```

After the above question, you can select one of the types annotated by @model for which you want to add a trigger for.

On completion of the above mentioned flow, a boilerplate lambda function trigger will be created in your `amplify/backend/function` directory with the following template:

```js
exports.handler = function (event, context) {
  console.log(JSON.stringify(event, null, 2));
  event.Records.forEach((record) => {
    console.log(record.eventID);
    console.log(record.eventName);
    console.log('DynamoDB Record: %j', record.dynamodb);
  });
  context.done(null, 'Successfully processed DynamoDB record');
};
```

`record.dynamodb` will contain a DynamoDB change json describing the item changed in DynamoDB table. Please note that it does not represent an original and new item as stored in DynamoDB table. To retrieve a original and new item you need to convert a DynamoDB json to original form:

```js
const AWS = require('aws-sdk');
const records = event.Records.map((record) => ({
  new: AWS.DynamoDB.Converter.unmarshall(record.dynamodb.NewImage),
  old: AWS.DynamoDB.Converter.unmarshall(record.dynamodb.OldImage)
}));
```

## Kinesis Stream Trigger

Amplify Analytics category Kinesis stream resource can be also used as an event source for Lambda triggers. Event published to Kinesis stream will trigger a lambda function. You can add a Kinesis stream to your Amplify project by going through the `amplify add analytics` flow. To create a Lambda trigger for the Kinesis Stream, start with adding a new lambda function:

```bash
amplify add function
```

Proceed by providing a name and selecting a Lambda Trigger template:

```console
? Provide a friendly name for your resource to be used as a label for this category in the project: testtrigger
? Provide the AWS Lambda function name: mytrigger
? Choose the function template that you want to use:
  Hello world function
  CRUD function for Amazon DynamoDB table (Integration with Amazon API Gateway and Amazon DynamoDB)
  Serverless express function (Integration with Amazon API Gateway)
❯ Lambda Trigger
```

Then select `Amazon Kinesis Stream` when prompted with event source question and select the resource.

```console
? What event source do you want to associate with Lambda trigger (Use arrow keys)
  Amazon DynamoDB Stream
❯ Amazon Kinesis Stream
? Choose a Kinesis event source option (Use arrow keys)
❯ Use Analytics category kinesis stream in the current Amplify project
  Provide the ARN of Kinesis stream directly
```

After the completion of the above flow, a Lambda function will be created in your `amplify/backend/function` directory and will be invoked when a new event is pushed to a Kinesis stream. Please refer to [Working with the API](/lib/analytics/getting-started) to learn more about publishing your events to Kinesis stream.<|MERGE_RESOLUTION|>--- conflicted
+++ resolved
@@ -2,12 +2,8 @@
 
 export const meta = {
   title: 'Lambda Triggers',
-<<<<<<< HEAD
-  description: "Lambda triggers are useful for adding functionality during certain lifecycles of the user's journey. Associate a Lambda trigger with an auth scenario, S3 bucket, DynamoDB table or Kinesis Stream managed through the Amplify CLI.",
-=======
   description:
     "Lambda triggers are useful for adding functionality during certain lifecycles of the user's journey. Associate a Lambda trigger with an auth scenario, S3 bucket, DynamoDB table or Kinesis Stream managed through the Amplify CLI.",
->>>>>>> 6e2adc31
   platforms: [
     'android',
     'angular',
