--- conflicted
+++ resolved
@@ -69,11 +69,7 @@
 
 **Updating Syntax**
 
-<<<<<<< HEAD
-To interface with your data while Conflict Resolution is enabled, you will likely be using [DataStore syntax](/[platform]/build-a-backend/datastore/manipulate-data/). However, if Conflict Resolution is disabled, any data interactions must be updated to use [GraphQL syntax](/[platform]/build-a-backend/graphqlapi/mutate-data/) instead.
-=======
 To interface with your data while Conflict Resolution is enabled, you will likely be using [DataStore syntax](/[platform]/build-a-backend/more-features/datastore/manipulate-data/). However, if Conflict Resolution is disabled, any data interactions must be updated to use [GraphQL syntax](/[platform]/build-a-backend/graphqlapi/mutate-data/) instead.
->>>>>>> be46bfa7
 
 **Inaccessible data**
 
