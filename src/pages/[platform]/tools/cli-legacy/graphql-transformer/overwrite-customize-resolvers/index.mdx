import { getCustomStaticPath } from '@/utils/getCustomStaticPath';

export const meta = {
  title: 'Overwrite & customize resolvers',
<<<<<<< HEAD
  description: 'GraphQL resolvers connect the fields in a type’s schema to a data source. Resolvers are the mechanism by which requests are fulfilled. Learn how to overwrite or add custom resolvers with Amplify.',
=======
  description:
    'GraphQL resolvers connect the fields in a type’s schema to a data source. Resolvers are the mechanism by which requests are fulfilled. Learn how to overwrite or add custom resolvers with Amplify.',
>>>>>>> 6e2adc31
  platforms: [
    'android',
    'angular',
    'flutter',
    'javascript',
    'nextjs',
    'react',
    'react-native',
    'swift',
    'vue'
  ]
};

export const getStaticPaths = async () => {
  return getCustomStaticPath(meta.platforms);
};

export function getStaticProps(context) {
  return {
    props: {
      platform: context.params.platform,
      meta
    }
  };
}

<MigrationAlert isLegacy url={'/cli/graphql/custom-business-logic'} />

## Overwriting Resolvers

Let's say you have a simple _schema.graphql_...

```graphql
type Todo @model {
  id: ID!
  name: String!
  description: String
}
```

and you want to change the behavior of request mapping template for the _Query.getTodo_ resolver that will be generated when the project compiles. To do this you would create a file named `Query.getTodo.req.vtl` in the _resolvers_ directory of your API project. The next time you run `amplify push` or `amplify api gql-compile`, your resolver template will be used instead of the auto-generated template. You may similarly create a `Query.getTodo.res.vtl` file to change the behavior of the resolver's response mapping template.

## Custom Resolvers

You can add custom `Query`, `Mutation` and `Subscription` when the generated ones do not cover your use case.

1. Add the required `Query`, `Mutation` or `Subscription` type to your schema.
2. Create resolvers for newly created `Query`, `Mutation` or `Subscription` by creating request and response template in `<project-root>/amplify/backend/api/<api-name>/resolvers` folder. Graphql Transformer follows `<TypeName>.<FieldName>.<req/res>.vtl` as convention to name the resolvers. So if you're adding a custom query name `myCustomQuery` the resolvers would be name `Query.myCustomQuery.req.vtl` and `Query.myCustomQuery.res.vtl`.
3. Add resolvers resource by creating a custom stack inside `<project-root>/amplify/backend/api/<api-name>/stacks` directory of your API.

To add the custom fields, add the following to your schema:

```graphql
  # <project-root>amplify/backend/api/<api-name>/schema.graphql

  type Query {
    # Add all the custom queries here
  }

  type Mutation {
    # Add all the custom mutations here
  }

  type Subscription {
    # Add all the custom subscription here
  }

```

The GraphQL Transformer by default creates a file called `CustomResources.json` inside `<project-root>/amplify/backend/api/<api-name>/stacks`, which can be used to add the custom resolvers for newly added `Query`, `Mutation` or `Subscription`. The custom stack gets the following arguments passed to it, allowing you to get details about API:

<div class="table-wrapper" markdown="block">

| Parameter | Type | Possible values | Description |
| :-- | :-- | --- | :-- |
| AppSyncApiId | String |  | The id of the AppSync API associated with this project |
| AppSyncApiName | String |  | The name of the AppSync API |
| env | String |  | Environment name |
| S3DeploymentBucket | String |  | The S3 bucket containing all deployment assets for the project |
| S3DeploymentRootKey | String |  | An S3 key relative to the S3DeploymentBucket that points to the root of the deployment directory. |
| DynamoDBEnableServerSideEncryption | String | `true` or `false` | Enable server side encryption powered by KMS. |
| AuthCognitoUserPoolId | String |  | The id of an existing User Pool to connect |
| DynamoDBModelTableReadIOPS | Number |  | The number of read IOPS the table should support. |
| DynamoDBModelTableWriteIOPS | Number |  | The number of write IOPS the table should support |
| DynamoDBBillingMode | String | `PAY_PER_REQUEST` or `PROVISIONED` | Configure @model types to create DynamoDB tables with PAY_PER_REQUEST or PROVISIONED billing modes |
| DynamoDBEnablePointInTimeRecovery | String | `true` or `false` | Whether to enable Point in Time Recovery on the table |
| APIKeyExpirationEpoch | Number |  | he epoch time in seconds when the API Key should expire |
| CreateAPIKey | Number | `0` or `1` | The boolean value to control if an API Key will be created or not. The value of the property is automatically set by the CLI. If the value is set to 0 no API Key will be created |

</div>

Any additional values added Custom Stacks will be exposed as parameter in the root stack, and value can be set by adding the value for it in `<project-root>/amplify/backend/api/<api-name>/parameters.json` file.

To add a custom resolver, add the following in the resource section of `CustomResource.json`

```json
{
  "Resources": {
    "CustomQuery1": {
      "Type": "AWS::AppSync::Resolver",
      "Properties": {
        "ApiId": {
          "Ref": "AppSyncApiId"
        },
        "DataSourceName": "CommentTable",
        "TypeName": "Query",
        "FieldName": "myCustomQuery",
        "RequestMappingTemplateS3Location": {
          "Fn::Sub": [
            "s3://${S3DeploymentBucket}/${S3DeploymentRootKey}/resolvers/Query.myCustomQuery.req.vtl",
            {
              "S3DeploymentBucket": {
                "Ref": "S3DeploymentBucket"
              },
              "S3DeploymentRootKey": {
                "Ref": "S3DeploymentRootKey"
              }
            }
          ]
        },
        "ResponseMappingTemplateS3Location": {
          "Fn::Sub": [
            "s3://${S3DeploymentBucket}/${S3DeploymentRootKey}/resolvers/Query.myCustomQuery.res.vtl",
            {
              "S3DeploymentBucket": {
                "Ref": "S3DeploymentBucket"
              },
              "S3DeploymentRootKey": {
                "Ref": "S3DeploymentRootKey"
              }
            }
          ]
        }
      }
    }
  }
}
```

The request and response template should be placed inside `<project-root>/amplify/backend/api/<api-name>/resolvers` folder. Resolver templates are written in the [Apache Velocity Template Language](https://velocity.apache.org/engine/1.7/user-guide.html), commonly referred to as VTL. `Query.myCustomQuery.req.vtl` is a request mapping template, which receives an incoming AppSync request and transforms it into a JSON document that is subsequently passed to the GraphQL resolver. Similarly, `Query.myCustomQuery.res.vtl` is a response mapping template. These templates receive the GraphQL resolver's response and transform the data before returning it to the user.

Several example VTL files are discussed later in this documentation. For more detailed information on VTL, including how it can be used in the context of GraphQL resolvers, see the official [AppSync Resolver Mapping Template Reference](https://docs.aws.amazon.com/appsync/latest/devguide/resolver-mapping-template-reference.html).

### Add a custom resolver that targets a DynamoDB table from @model

This is useful if you want to write a more specific query against a DynamoDB table that was created by _@model_. For example, assume you had this schema with two _@model_ types and a pair of _@connection_ directives.

```graphql
type Todo @model {
  id: ID!
  name: String!
  description: String
  comments: [Comment] @connection(name: "TodoComments")
}
type Comment @model {
  id: ID!
  content: String
  todo: Todo @connection(name: "TodoComments")
}
```

This schema will generate resolvers for _Query.getTodo_, _Query.listTodos_, _Query.getComment_, and _Query.listComments_ at the top level as well as for _Todo.comments_, and _Comment.todo_ to implement the _@connection_. Under the hood, the transform will create a global secondary index on the Comment table in DynamoDB but it will not generate a top level query field that queries the GSI because you can fetch the comments for a given todo object via the _Query.getTodo.comments_ query path. If you want to fetch all comments for a todo object via a top level query field i.e. _Query.commentsForTodo_ then do the following:

- Add the desired field to your _schema.graphql_.

```graphql
# ... Todo and Comment types from above

type CommentConnection {
  items: [Comment]
  nextToken: String
}
type Query {
  commentsForTodo(todoId: ID!, limit: Int, nextToken: String): CommentConnection
}
```

- Add a resolver resource to a stack in the _stacks/_ directory. The `DataSourceName` is auto-generated. In most cases, it'll look like `{MODEL_NAME}Table`. To confirm the data source name, you can verify it from within the **AppSync Console** (`amplify console api`) and clicking on the **Data Sources** tab.

```json
{
  // ... The rest of the template
  "Resources": {
    "QueryCommentsForTodoResolver": {
      "Type": "AWS::AppSync::Resolver",
      "Properties": {
        "ApiId": {
          "Ref": "AppSyncApiId"
        },
        "DataSourceName": "CommentTable",
        "TypeName": "Query",
        "FieldName": "commentsForTodo",
        "RequestMappingTemplateS3Location": {
          "Fn::Sub": [
            "s3://${S3DeploymentBucket}/${S3DeploymentRootKey}/resolvers/Query.commentsForTodo.req.vtl",
            {
              "S3DeploymentBucket": {
                "Ref": "S3DeploymentBucket"
              },
              "S3DeploymentRootKey": {
                "Ref": "S3DeploymentRootKey"
              }
            }
          ]
        },
        "ResponseMappingTemplateS3Location": {
          "Fn::Sub": [
            "s3://${S3DeploymentBucket}/${S3DeploymentRootKey}/resolvers/Query.commentsForTodo.res.vtl",
            {
              "S3DeploymentBucket": {
                "Ref": "S3DeploymentBucket"
              },
              "S3DeploymentRootKey": {
                "Ref": "S3DeploymentRootKey"
              }
            }
          ]
        }
      }
    }
  }
}
```

- Write the resolver templates.

```text
## Query.commentsForTodo.req.vtl **

#set( $limit = $util.defaultIfNull($context.args.limit, 10) )
{
  "version": "2017-02-28",
  "operation": "Query",
  "query": {
    "expression": "#connectionAttribute = :connectionAttribute",
    "expressionNames": {
        "#connectionAttribute": "commentTodoId"
    },
    "expressionValues": {
        ":connectionAttribute": {
            "S": "$context.args.todoId"
        }
    }
  },
  "scanIndexForward": true,
  "limit": $limit,
  "nextToken": #if( $context.args.nextToken ) "$context.args.nextToken" #else null #end,
  "index": "gsi-TodoComments"
}
```

```text
## Query.commentsForTodo.res.vtl **

$util.toJson($ctx.result)
```

### Add a custom resolver that targets an AWS Lambda function

Velocity is useful as a fast, secure environment to run arbitrary code but when it comes to writing complex business logic you can just as easily call out to an AWS lambda function. Here is how:

- First create a function by running `amplify add function`. The rest of the example assumes you created a function named "echofunction" via the `amplify add function` command. If you already have a function then you may skip this step.

- Add a field to your schema.graphql that will invoke the AWS Lambda function.

```graphql
type Query {
  echo(msg: String): String
}
```

- Add the function as an AppSync data source in the stack's _Resources_ block.

```json
"EchoLambdaDataSource": {
  "Type": "AWS::AppSync::DataSource",
  "Properties": {
    "ApiId": {
      "Ref": "AppSyncApiId"
    },
    "Name": "EchoFunction",
    "Type": "AWS_LAMBDA",
    "ServiceRoleArn": {
      "Fn::GetAtt": [
        "EchoLambdaDataSourceRole",
        "Arn"
      ]
    },
    "LambdaConfig": {
      "LambdaFunctionArn": {
        "Fn::Sub": [
          "arn:aws:lambda:${AWS::Region}:${AWS::AccountId}:function:echofunction-$\{env\}",
          { "env": { "Ref": "env" } }
        ]
      }
    }
  }
}
```

- Create an AWS IAM role that allows AppSync to invoke the lambda function on your behalf to the stack's _Resources_ block.

```json
"EchoLambdaDataSourceRole": {
  "Type": "AWS::IAM::Role",
  "Properties": {
    "RoleName": {
      "Fn::Sub": [
        "EchoLambdaDataSourceRole-$\{env\}",
        { "env": { "Ref": "env" } }
      ]
    },
    "AssumeRolePolicyDocument": {
      "Version": "2012-10-17",
      "Statement": [
        {
          "Effect": "Allow",
          "Principal": {
            "Service": "appsync.amazonaws.com"
          },
          "Action": "sts:AssumeRole"
        }
      ]
    },
    "Policies": [
      {
        "PolicyName": "InvokeLambdaFunction",
        "PolicyDocument": {
          "Version": "2012-10-17",
          "Statement": [
            {
              "Effect": "Allow",
              "Action": [
                "lambda:invokeFunction"
              ],
              "Resource": [
                {
                  "Fn::Sub": [
                    "arn:aws:lambda:${AWS::Region}:${AWS::AccountId}:function:echofunction-$\{env\}",
                    { "env": { "Ref": "env" } }
                  ]
                }
              ]
            }
          ]
        }
      }
    ]
  }
}
```

- Create an AppSync resolver in the stack's _Resources_ block.

```json
"QueryEchoResolver": {
  "Type": "AWS::AppSync::Resolver",
  "Properties": {
    "ApiId": {
      "Ref": "AppSyncApiId"
    },
    "DataSourceName": {
      "Fn::GetAtt": [
        "EchoLambdaDataSource",
        "Name"
      ]
    },
    "TypeName": "Query",
    "FieldName": "echo",
    "RequestMappingTemplateS3Location": {
      "Fn::Sub": [
        "s3://${S3DeploymentBucket}/${S3DeploymentRootKey}/resolvers/Query.echo.req.vtl",
        {
          "S3DeploymentBucket": {
            "Ref": "S3DeploymentBucket"
          },
          "S3DeploymentRootKey": {
            "Ref": "S3DeploymentRootKey"
          }
        }
      ]
    },
    "ResponseMappingTemplateS3Location": {
      "Fn::Sub": [
        "s3://${S3DeploymentBucket}/${S3DeploymentRootKey}/resolvers/Query.echo.res.vtl",
        {
          "S3DeploymentBucket": {
            "Ref": "S3DeploymentBucket"
          },
          "S3DeploymentRootKey": {
            "Ref": "S3DeploymentRootKey"
          }
        }
      ]
    }
  }
}
```

- Create the resolver templates in the project's _resolvers_ directory.

**resolvers/Query.echo.req.vtl**

```text
{
  "version": "2017-02-28",
  "operation": "Invoke",
  "payload": {
    "type": "Query",
    "field": "echo",
    "arguments": $utils.toJson($context.arguments),
    "identity": $utils.toJson($context.identity),
    "source": $utils.toJson($context.source)
  }
}
```

**resolvers/Query.echo.res.vtl**

```
$util.toJson($ctx.result)
```

After running `amplify push` open the AppSync console with `amplify api console` and test your API with this simple query:

```graphql
query {
  echo(msg: "Hello, world!")
}
```

### Add a custom geolocation search resolver that targets an OpenSearch domain created by @searchable

To add a geolocation search capabilities to an API add the _@searchable_ directive to an _@model_ type.

```graphql
type Todo @model @searchable {
  id: ID!
  name: String!
  description: String
  comments: [Comment] @connection(name: "TodoComments")
}
```

The next time you run `amplify push`, an Amazon OpenSearch domain will be created and configured such that data automatically streams from DynamoDB into OpenSearch. The _@searchable_ directive on the Todo type will generate a _Query.searchTodos_ query field and resolver but it is not uncommon to want more specific search capabilities. You can write a custom search resolver by following these steps:

- Add the relevant location and search fields to the schema.

```graphql
type Comment @model {
  id: ID!
  content: String
  todo: Todo @connection(name: "TodoComments")
}
type Location {
  lat: Float
  lon: Float
}
type Todo @model @searchable {
  id: ID!
  name: String!
  description: String
  comments: [Comment] @connection(name: "TodoComments")
  location: Location
}
type TodoConnection {
  items: [Todo]
  nextToken: String
}
input LocationInput {
  lat: Float
  lon: Float
}
type Query {
  nearbyTodos(location: LocationInput!, km: Int): TodoConnection
}
```

- Create the resolver record in the stack's _Resources_ block.

```json
"QueryNearbyTodos": {
  "Type": "AWS::AppSync::Resolver",
  "Properties": {
    "ApiId": {
      "Ref": "AppSyncApiId"
    },
    "DataSourceName": "ElasticSearchDomain",
    "TypeName": "Query",
    "FieldName": "nearbyTodos",
    "RequestMappingTemplateS3Location": {
      "Fn::Sub": [
        "s3://${S3DeploymentBucket}/${S3DeploymentRootKey}/resolvers/Query.nearbyTodos.req.vtl",
        {
          "S3DeploymentBucket": {
            "Ref": "S3DeploymentBucket"
          },
          "S3DeploymentRootKey": {
            "Ref": "S3DeploymentRootKey"
          }
        }
      ]
    },
    "ResponseMappingTemplateS3Location": {
      "Fn::Sub": [
        "s3://${S3DeploymentBucket}/${S3DeploymentRootKey}/resolvers/Query.nearbyTodos.res.vtl",
        {
          "S3DeploymentBucket": {
            "Ref": "S3DeploymentBucket"
          },
          "S3DeploymentRootKey": {
            "Ref": "S3DeploymentRootKey"
          }
        }
      ]
    }
  }
}
```

- Write the resolver templates.

```
## Query.nearbyTodos.req.vtl
## Objects of type Todo will be stored in the /todo index

#set( $indexPath = "/todo/doc/_search" )
#set( $distance = $util.defaultIfNull($ctx.args.km, 200) )
{
  "version": "2017-02-28",
  "operation": "GET",
  "path": "$indexPath.toLowerCase()",
  "params": {
    "body": {
      "query": {
        "bool": {
          "must": {
            "match_all": {}
          },
          "filter": {
            "geo_distance": {
              "distance": "${distance}km",
              "location": $util.toJson($ctx.args.location)
            }
          }
        }
      }
    }
  }
}
```

```
## Query.nearbyTodos.res.vtl

#set( $items = [] )
#foreach( $entry in $context.result.hits.hits )
  #if( !$foreach.hasNext )
    #set( $nextToken = "$entry.sort.get(0)" )
  #end
  $util.qr($items.add($entry.get("_source")))
#end
$util.toJson({
  "items": $items,
  "total": $ctx.result.hits.total,
  "nextToken": $nextToken
})
```

- Run `amplify push`

Amazon OpenSearch domains can take a while to deploy. Take this time to read up on OpenSearch to see what capabilities you are about to unlock.

[Getting Started with OpenSearch](https://opensearch.org/docs/opensearch/index/)

- After the update is complete but before creating any objects, update your OpenSearch index mapping.

An index mapping tells OpenSearch how it should treat the data that you are trying to store. By default, if you create an object with field `"location": { "lat": 40, "lon": -40 }`, OpenSearch will treat that data as an _object_ type when in reality you want it to be treated as a _geo_point_. You use the mapping APIs to tell OpenSearch how to do this.

Make sure you tell OpenSearch that your location field is a _geo_point_ before creating objects in the index because otherwise you will need delete the index and try again. Go to the [Amazon OpenSearch Console](https://console.aws.amazon.com/aos/home) and find the OpenSearch domain that contains this environment's GraphQL API ID. Click on it and open the OpenSearch Dashboard link. To get the OpenSearch Dashboard to show up you need to install a browser extension such as [AWS Agent](https://addons.mozilla.org/en-US/firefox/addon/aws-agent/) and configure it with your AWS profile's public key and secret so the browser can sign your requests to the OpenSearch Dashboard for security reasons. Once you have the OpenSearch Dashboard open, click the "Dev Tools" tab on the left and run the commands below using the in browser console.

```text
# Create the /todo index if it does not exist
PUT /todo

# Tell OpenSearch that the location field is a geo_point
PUT /todo/_mapping/doc
{
  "properties": {
    "location": {
      "type": "geo_point"
    }
  }
}
```

- Use your API to create objects and immediately search them.

After updating the OpenSearch index mapping, open the AWS AppSync console with `amplify api console` and try out these queries.

```graphql
mutation CreateTodo {
  createTodo(
    input: {
      name: "Todo 1"
      description: "The first thing to do"
      location: { lat: 43.476446, lon: -110.767786 }
    }
  ) {
    id
    name
    location {
      lat
      lon
    }
    description
  }
}

query NearbyTodos {
  nearbyTodos(location: { lat: 43.476546, lon: -110.768786 }, km: 200) {
    items {
      id
      name
      location {
        lat
        lon
      }
    }
  }
}
```

When you run _Mutation.createTodo_, the data will automatically be streamed via AWS Lambda into OpenSearch such that it nearly immediately available via _Query.nearbyTodos_.<|MERGE_RESOLUTION|>--- conflicted
+++ resolved
@@ -2,12 +2,8 @@
 
 export const meta = {
   title: 'Overwrite & customize resolvers',
-<<<<<<< HEAD
-  description: 'GraphQL resolvers connect the fields in a type’s schema to a data source. Resolvers are the mechanism by which requests are fulfilled. Learn how to overwrite or add custom resolvers with Amplify.',
-=======
   description:
     'GraphQL resolvers connect the fields in a type’s schema to a data source. Resolvers are the mechanism by which requests are fulfilled. Learn how to overwrite or add custom resolvers with Amplify.',
->>>>>>> 6e2adc31
   platforms: [
     'android',
     'angular',
