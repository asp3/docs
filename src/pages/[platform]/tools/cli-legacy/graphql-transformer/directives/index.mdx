import { getCustomStaticPath } from '@/utils/getCustomStaticPath';

export const meta = {
  title: 'Directives',
<<<<<<< HEAD
  description: 'The Amplify CLI provides GraphQL directives to enhance your schema with additional capabilities, such as custom indexes, authorization rules, function triggers and more.',
=======
  description:
    'The Amplify CLI provides GraphQL directives to enhance your schema with additional capabilities, such as custom indexes, authorization rules, function triggers and more.',
>>>>>>> 6e2adc31
  platforms: [
    'android',
    'angular',
    'flutter',
    'javascript',
    'nextjs',
    'react',
    'react-native',
    'swift',
    'vue'
  ]
};

export const getStaticPaths = async () => {
  return getCustomStaticPath(meta.platforms);
};

export function getStaticProps(context) {
  return {
    props: {
      platform: context.params.platform,
      meta
    }
  };
}

<MigrationAlert isLegacy url={'/cli/graphql/overview'} />

The Amplify CLI provides GraphQL directives to enhance your schema with additional capabilities such as custom indexes, authorization rules, function triggers, and more.

## Amplify-provided directives

- [`@model`: Defines top level object types in your API that are backed by Amazon DynamoDB](/cli-legacy/graphql-transformer/model)
- [`@key`: Configures custom index structures for @model types](/cli-legacy/graphql-transformer/key)
- [`@auth`: Defines authorization rules for your @model types and fields](/cli-legacy/graphql-transformer/auth)
- [`@connection`: Defines 1:1, 1:M, and N:M relationships between @model types](/cli-legacy/graphql-transformer/connection)
- [`@function`: Configures a Lambda function resolvers for a field](/cli-legacy/graphql-transformer/function)
- [`@http`: Configures an HTTP resolver for a field](/cli-legacy/graphql-transformer/http)
- [`@predictions`: Queries an orchestration of AI/ML services such as Amazon Rekognition, Amazon Translate, and/or Amazon Polly](/cli-legacy/graphql-transformer/predictions)
- [`@searchable`: Makes your data searchable by streaming it to Amazon OpenSearch](/cli-legacy/graphql-transformer/searchable)
- [`@versioned`: Defines the versioning and conflict resolution strategy for an @model type](/cli-legacy/graphql-transformer/versioned)

<Callout warning>
  Limitation with DataStore: Custom primary keys are not supported by the
  GraphQL Transformer v1. Upgrade to the GraphQL Transformer v2 to leverage
  custom primary keys in DataStore.
</Callout>

## AWS AppSync-provided directives

The following directives are supported by the AppSync service and can be used within the Amplify GraphQL schemas. These will not be processed by Amplify CLI but passed through to the service as is and will be present in the output schema. For example, Amplify's `@auth` directive will add these directives under the hood to the output schema.

- `@aws_api_key`
- `@aws_iam`
- `@aws_oidc`
- `@aws_cognito_user_pools`
- `@aws_auth`
- `@aws_subscribe`

Learn more about these directives in the [AWS AppSync Developer Guide](https://docs.aws.amazon.com/appsync/latest/devguide/security-authz.html).

## 3rd party directives

- [`@algolia`: Add serverless search to your Amplify API with Algolia](https://github.com/thefinnomenon/graphql-algolia-transformer)
- [`@ttl`: Enable DynamoDB's time-to-live feature to auto-delete old entries in your AWS Amplify API](https://github.com/flogy/graphql-ttl-transformer)
- [`@firehose`: Add a simple interceptor to all of your Amplify API mutations and queries](https://github.com/LaugnaHealth/graphql-firehose-transformer)
- [`@retain`: Enable the "Retain" deletion policy for your Amplify-generated DynamoDB tables](https://github.com/flogy/graphql-retain-transformer)

> Looking to build your own transformers & directives? Check out the guide on [how to author your own transformer & directives](/cli/plugins/authoring#authoring-custom-graphql-transformers--directives).<|MERGE_RESOLUTION|>--- conflicted
+++ resolved
@@ -2,12 +2,8 @@
 
 export const meta = {
   title: 'Directives',
-<<<<<<< HEAD
-  description: 'The Amplify CLI provides GraphQL directives to enhance your schema with additional capabilities, such as custom indexes, authorization rules, function triggers and more.',
-=======
   description:
     'The Amplify CLI provides GraphQL directives to enhance your schema with additional capabilities, such as custom indexes, authorization rules, function triggers and more.',
->>>>>>> 6e2adc31
   platforms: [
     'android',
     'angular',
