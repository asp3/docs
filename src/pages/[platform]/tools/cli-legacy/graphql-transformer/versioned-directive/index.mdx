import { getCustomStaticPath } from '@/utils/getCustomStaticPath';

export const meta = {
  title: 'Versioning and conflict resolution',
<<<<<<< HEAD
  description: 'The @versioned directive adds object versioning and conflict resolution to a type.',
=======
  description:
    'The @versioned directive adds object versioning and conflict resolution to a type.',
>>>>>>> 6e2adc31
  platforms: [
    'android',
    'angular',
    'flutter',
    'javascript',
    'nextjs',
    'react',
    'react-native',
    'swift',
    'vue'
  ]
};

export const getStaticPaths = async () => {
  return getCustomStaticPath(meta.platforms);
};

export function getStaticProps(context) {
  return {
    props: {
      platform: context.params.platform,
      meta
    }
  };
}

## @versioned

The `@versioned` directive adds object versioning and conflict resolution to a type. Do not use this directive when leveraging DataStore as the conflict detection and resolution features are automatically handled inside AppSync and are incompatible with the `@versioned` directive.

<Callout>

Note that **@versioned** is only supported in client code (statement and types) generated via AppSync [codegen](/cli-legacy/graphql-transformer/codegen). **@versioned** is not supported by models generated via `amplify codegen models`. Use [Amplify DataStore](/lib/datastore/getting-started) instead of **@versioned** to provide offline app data access with built-in conflict-resolution.

</Callout>

### Definition

```graphql
directive @versioned(
  versionField: String = "version"
  versionInput: String = "expectedVersion"
) on OBJECT
```

### Usage

Add `@versioned` to a type that is also annotate with `@model` to enable object versioning and conflict detection for a type.

```graphql
type Post @model @versioned {
  id: ID!
  title: 'Versioning and conflict resolution',
  version: Int!   # <- If not provided, it is added for you.
}
```

**Creating a Post automatically sets the version to 1**

```graphql
mutation Create {
  createPost(input: { title: "Conflict detection in the cloud!" }) {
    id
    title
    version # will be 1
  }
}
```

**Updating a Post requires passing the "expectedVersion" which is the object's last saved version**

> Note: When updating an object, the version number will automatically increment.

```graphql
mutation Update($postId: ID!) {
  updatePost(
    input:{
      id: $postId,
  title: 'Versioning and conflict resolution',
      expectedVersion: 1
    }
  ) {
    id
    title
    version # will be 2
  }
}
```

**Deleting a Post requires passing the "expectedVersion" which is the object's last saved version**

```graphql
mutation Delete($postId: ID!) {
  deletePost(input: { id: $postId, expectedVersion: 2 }) {
    id
    title
    version
  }
}
```

Update and delete operations will fail if the **expectedVersion** does not match the version stored in DynamoDB. You may change the default name of the version field on the type as well as the name of the input field via the **versionField** and **versionInput** arguments on the `@versioned` directive.

### Generates

The `@versioned` directive manipulates resolver mapping templates and will store a `version` field in versioned objects.<|MERGE_RESOLUTION|>--- conflicted
+++ resolved
@@ -2,12 +2,8 @@
 
 export const meta = {
   title: 'Versioning and conflict resolution',
-<<<<<<< HEAD
-  description: 'The @versioned directive adds object versioning and conflict resolution to a type.',
-=======
   description:
     'The @versioned directive adds object versioning and conflict resolution to a type.',
->>>>>>> 6e2adc31
   platforms: [
     'android',
     'angular',
