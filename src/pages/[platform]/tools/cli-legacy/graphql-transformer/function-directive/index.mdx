import { getCustomStaticPath } from '@/utils/getCustomStaticPath';

export const meta = {
  title: 'Configure Lambda resolvers',
<<<<<<< HEAD
  description: 'Quickly & easily configure AWS Lambda resolvers within your AWS AppSync API.',
=======
  description:
    'Quickly & easily configure AWS Lambda resolvers within your AWS AppSync API.',
>>>>>>> 6e2adc31
  platforms: [
    'android',
    'angular',
    'flutter',
    'javascript',
    'nextjs',
    'react',
    'react-native',
    'swift',
    'vue'
  ]
};

export const getStaticPaths = async () => {
  return getCustomStaticPath(meta.platforms);
};

export function getStaticProps(context) {
  return {
    props: {
      platform: context.params.platform,
      meta
    }
  };
}

<MigrationAlert isLegacy url={'/cli/graphql/custom-business-logic'} />

## @function

The `@function` directive allows you to quickly & easily configure AWS Lambda resolvers within your AWS AppSync API.

### Definition

```graphql
directive @function(name: String!, region: String) on FIELD_DEFINITION
```

### Usage

The `@function` directive allows you to quickly connect lambda resolvers to an AppSync API. You may deploy the AWS Lambda functions via the Amplify CLI, AWS Lambda console, or any other tool. To connect an AWS Lambda resolver, add the `@function` directive to a field in your `schema.graphql`.

Let's assume you have deployed an _echo_ function with the following contents:

```js
exports.handler = async function (event, context) {
  return event.arguments.msg;
};
```

**If you deployed your function using the `function` category**

The Amplify CLI provides support for maintaining multiple environments out of the box. When you deploy a function via `amplify add function`, it will automatically add the environment suffix to your Lambda function name. For example if you create a function named **echofunction** using `amplify add function` in the **dev** environment, the deployed function will be named **echofunction-dev**. The `@function` directive allows you to use `$\{env\}` to reference the current Amplify CLI environment.

```graphql
type Query {
  echo(msg: String): String @function(name: "echofunction-$\{env\}")
}
```

**If you deployed your function without amplify**

If you deployed your API without amplify then you must provide the full Lambda function name. If you deployed the same function with the name **echofunction** then you would have:

```graphql
type Query {
  echo(msg: String): String @function(name: "echofunction")
}
```

**Example: Return custom data and run custom logic**

You can use the `@function` directive to write custom business logic in an AWS Lambda function. To get started, use `amplify add function`, the AWS Lambda console, or other tool to deploy an AWS Lambda function with the following contents.

For example purposes assume the function is named `GraphQLResolverFunction`:

```js
const POSTS = [
  title: 'Configure Lambda resolvers',
  title: 'Configure Lambda resolvers',
  title: 'Configure Lambda resolvers',
];
const COMMENTS = [
  { postId: 1, content: "Great guide!" },
  { postId: 1, content: "Thanks for sharing!" },
  { postId: 2, content: "Can't wait to try them out!" }
];

// Get all posts. Write your own logic that reads from any data source.
function getPosts() {
  return POSTS;
}

// Get the comments for a single post.
function getCommentsForPost(postId) {
  return COMMENTS.filter(comment => comment.postId === postId);
}

/**
 * Using this as the entry point, you can use a single function to handle many resolvers.
 */
const resolvers = {
  Query: {
    posts: ctx => {
      return getPosts();
    },
  },
  Post: {
    comments: ctx => {
      return getCommentsForPost(ctx.source.id);
    },
  },
}

// event
// {
//   "typeName": "Query", /* Filled dynamically based on @function usage location */
//   "fieldName": "me", /* Filled dynamically based on @function usage location */
//   "arguments": { /* GraphQL field arguments via $ctx.arguments */ },
//   "identity": { /* AppSync identity object via $ctx.identity */ },
//   "source": { /* The object returned by the parent resolver. E.G. if resolving field 'Post.comments', the source is the Post object. */ },
//   "request": { /* AppSync request object. Contains things like headers. */ },
//   "prev": { /* If using the built-in pipeline resolver support, this contains the object returned by the previous function. */ },
// }
exports.handler = async (event) => {
  const typeHandler = resolvers[event.typeName];
  if (typeHandler) {
    const resolver = typeHandler[event.fieldName];
    if (resolver) {
      return await resolver(event);
    }
  }
  throw new Error("Resolver not found.");
};
```

**Example: Get the logged in user from Amazon Cognito User Pools**

When building applications, it is often useful to fetch information for the current user. You can use the `@function` directive to quickly add a resolver that uses AppSync identity information to fetch a user from Amazon Cognito User Pools. First make sure you have added Amazon Cognito User Pools enabled via `amplify add auth` and a GraphQL API via `amplify add api` to an amplify project. Once you have created the user pool, get the **UserPoolId** from **amplify-meta.json** in the **backend/** directory of your amplify project. You will provide this value as an environment variable in a moment. Next, using the Amplify function category, AWS console, or some other tool, deploy an AWS Lambda function with the following contents.

For example purposes assume the function is named `GraphQLResolverFunction`:

```js
/* Amplify Params - DO NOT EDIT
You can access the following resource attributes as environment variables from your Lambda function
var environment = process.env.ENV
var region = process.env.REGION
var authMyResourceNameUserPoolId = process.env.AUTH_MYRESOURCENAME_USERPOOLID

Amplify Params - DO NOT EDIT */

const { CognitoIdentityServiceProvider } = require('aws-sdk');
const cognitoIdentityServiceProvider = new CognitoIdentityServiceProvider();

/**
 * Get user pool information from environment variables.
 */
const COGNITO_USERPOOL_ID = process.env.AUTH_MYRESOURCENAME_USERPOOLID;
if (!COGNITO_USERPOOL_ID) {
  throw new Error(
    `Function requires environment variable: 'COGNITO_USERPOOL_ID'`
  );
}
const COGNITO_USERNAME_CLAIM_KEY = 'cognito:username';

/**
 * Using this as the entry point, you can use a single function to handle many resolvers.
 */
const resolvers = {
  Query: {
    echo: (ctx) => {
      return ctx.arguments.msg;
    },
    me: async (ctx) => {
      var params = {
        UserPoolId: COGNITO_USERPOOL_ID /* required */,
        Username: ctx.identity.claims[COGNITO_USERNAME_CLAIM_KEY] /* required */
      };
      try {
        // Read more: https://docs.aws.amazon.com/AWSJavaScriptSDK/latest/AWS/CognitoIdentityServiceProvider.html#adminGetUser-property
        return await cognitoIdentityServiceProvider
          .adminGetUser(params)
          .promise();
      } catch (e) {
        throw new Error(`NOT FOUND`);
      }
    }
  }
};

// event
// {
//   "typeName": "Query", /* Filled dynamically based on @function usage location */
//   "fieldName": "me", /* Filled dynamically based on @function usage location */
//   "arguments": { /* GraphQL field arguments via $ctx.arguments */ },
//   "identity": { /* AppSync identity object via $ctx.identity */ },
//   "source": { /* The object returned by the parent resolver. E.G. if resolving field 'Post.comments', the source is the Post object. */ },
//   "request": { /* AppSync request object. Contains things like headers. */ },
//   "prev": { /* If using the built-in pipeline resolver support, this contains the object returned by the previous function. */ },
// }
exports.handler = async (event) => {
  const typeHandler = resolvers[event.typeName];
  if (typeHandler) {
    const resolver = typeHandler[event.fieldName];
    if (resolver) {
      return await resolver(event);
    }
  }
  throw new Error('Resolver not found.');
};
```

You can connect this function to your AppSync API deployed via Amplify using this schema:

```graphql
type Query {
  posts: [Post] @function(name: "GraphQLResolverFunction")
}
type Post {
  id: ID!
  title: 'Configure Lambda resolvers',
  comments: [Comment] @function(name: "GraphQLResolverFunction")
}
type Comment {
  postId: ID!
  content: String
}
```

This simple lambda function shows how you can write your own custom logic using a language of your choosing. Try enhancing the example with your own data and logic.

> When deploying the function, make sure your function has access to the auth resource. You can run the `amplify update function` command for the CLI to automatically supply an environment variable named `AUTH_<RESOURCE_NAME>_USERPOOLID` to the function and associate corresponding CRUD policies to the execution role of the function.

After deploying your function, you can connect it to AppSync by defining some types and using the @function directive. Add this to your schema, to connect the `Query.echo` and `Query.me` resolvers to your new function.

```graphql
type Query {
  me: User @function(name: "ResolverFunction")
  echo(msg: String): String @function(name: "ResolverFunction")
}
# These types derived from https://docs.aws.amazon.com/AWSJavaScriptSDK/latest/AWS/CognitoIdentityServiceProvider.html#adminGetUser-property
type User {
  Username: String!
  UserAttributes: [Value]
  UserCreateDate: String
  UserLastModifiedDate: String
  Enabled: Boolean
  UserStatus: UserStatus
  MFAOptions: [MFAOption]
  PreferredMfaSetting: String
  UserMFASettingList: String
}
type Value {
  Name: String!
  Value: String
}
type MFAOption {
  DeliveryMedium: String
  AttributeName: String
}
enum UserStatus {
  UNCONFIRMED
  CONFIRMED
  ARCHIVED
  COMPROMISED
  UNKNOWN
  RESET_REQUIRED
  FORCE_CHANGE_PASSWORD
}
```

Next run `amplify push` and wait as your project finishes deploying. To test that everything is working as expected run `amplify api console` to open the GraphiQL editor for your API. You are going to need to open the Amazon Cognito User Pools console to create a user if you do not yet have any. Once you have created a user go back to the AppSync console's query page and click "Login with User Pools". You can find the **ClientId** in **amplify-meta.json** under the key **AppClientIDWeb**. Paste that value into the modal and login using your username and password. You can now run this query:

```graphql
query {
  me {
    Username
    UserStatus
    UserCreateDate
    UserAttributes {
      Name
      Value
    }
    MFAOptions {
      AttributeName
      DeliveryMedium
    }
    Enabled
    PreferredMfaSetting
    UserMFASettingList
    UserLastModifiedDate
  }
}
```

which will return user information related to the current user directly from your user pool.

### Structure of the function event

When writing lambda functions that are connected via the `@function` directive, you can expect the following structure for the AWS Lambda event object.

| Key | Description |
| --- | --- |
| typeName | The name of the parent object type of the field being resolver. |
| fieldName | The name of the field being resolved. |
| arguments | A map containing the arguments passed to the field being resolved. |
| identity | A map containing identity information for the request. Contains a nested key 'claims' that will contains the JWT claims if they exist. |
| source | When resolving a nested field in a query, the source contains parent value at runtime. For example when resolving `Post.comments`, the source will be the Post object. |
| request | The AppSync request object. Contains header information. |
| prev | When using pipeline resolvers, this contains the object returned by the previous function. You can return the previous value for auditing use cases. |

Your function should follow the lambda handler guidelines for your specific language. See the developer guides from the [AWS Lambda](https://docs.aws.amazon.com/lambda/latest/dg/welcome.html) documentation for your chosen language. If you choose to use structured types, your type should serialize the AWS Lambda event object outlined above. For example, if using Golang, you should define a struct with the above fields.

### Calling functions in different regions

By default, you expect the function to be in the same region as the amplify project. If you need to call a function in a different (or static) region, you can provide the **region** argument.

```graphql
type Query {
  echo(msg: String): String @function(name: "echofunction", region: "us-east-1")
}
```

Calling functions in different AWS accounts is not supported via the @function directive but is supported by AWS AppSync.

### Chaining functions

The @function directive supports AWS AppSync pipeline resolvers. That means, you can chain together multiple functions such that they are invoked in series when your field's resolver is invoked. To create a pipeline resolver that calls out to multiple AWS Lambda functions in series, use multiple `@function` directives on the field.

```graphql
type Mutation {
  doSomeWork(msg: String): String
    @function(name: "worker-function")
    @function(name: "audit-function")
}
```

In the example above when you run a mutation that calls the `Mutation.doSomeWork` field, the **worker-function** will be invoked first then the **audit-function** will be invoked with an event that contains the results of the **worker-function** under the **event.prev.result** key. The **audit-function** would need to return **event.prev.result** if you want the result of **worker-function** to be returned for the field. Under the hood, Amplify creates an `AppSync::FunctionConfiguration` for each unique instance of `@function` in a document and a pipeline resolver containing a pointer to a function for each `@function` on a given field.

#### Generates

The `@function` directive generates these resources as necessary:

1. An AWS IAM role that has permission to invoke the function as well as a trust policy with AWS AppSync.
2. An AWS AppSync data source that registers the new role and existing function with your AppSync API.
3. An AWS AppSync pipeline function that prepares the lambda event and invokes the new data source.
4. An AWS AppSync resolver that attaches to the GraphQL field and invokes the new pipeline functions.<|MERGE_RESOLUTION|>--- conflicted
+++ resolved
@@ -2,12 +2,8 @@
 
 export const meta = {
   title: 'Configure Lambda resolvers',
-<<<<<<< HEAD
-  description: 'Quickly & easily configure AWS Lambda resolvers within your AWS AppSync API.',
-=======
   description:
     'Quickly & easily configure AWS Lambda resolvers within your AWS AppSync API.',
->>>>>>> 6e2adc31
   platforms: [
     'android',
     'angular',
