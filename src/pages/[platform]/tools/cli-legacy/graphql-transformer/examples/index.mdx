--- conflicted
+++ resolved
@@ -2,12 +2,8 @@
 
 export const meta = {
   title: 'Examples',
-<<<<<<< HEAD
-  description: "Refer to these examples to learn about various sample application's GraphQL schemas.",
-=======
   description:
     "Refer to these examples to learn about various sample application's GraphQL schemas.",
->>>>>>> 6e2adc31
   platforms: [
     'android',
     'angular',
