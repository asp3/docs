import { getCustomStaticPath } from '@/utils/getCustomStaticPath';

export const meta = {
  title: 'Customize primary keys',
<<<<<<< HEAD
  description: 'Learn more about advanced workflows in the Amplify DataStore category, including custom primary keys.',
=======
  description:
    'Learn more about advanced workflows in the Amplify DataStore category, including custom primary keys.',
>>>>>>> 6e2adc31
  platforms: ['javascript', 'react-native', 'flutter', 'swift', 'android']
};

export const getStaticPaths = async () => {
  return getCustomStaticPath(meta.platforms);
};

export function getStaticProps(context) {
  return {
    props: {
      platform: context.params.platform,
      meta
    }
  };
}

import ios0 from '/src/fragments/lib/datastore/native_common/advanced-workflows.mdx';

<Fragments fragments={{ swift: ios0 }} />

import android0 from '/src/fragments/lib/datastore/native_common/advanced-workflows.mdx';

<Fragments fragments={{ android: android0 }} />

import flutter0 from '/src/fragments/lib/datastore/native_common/advanced-workflows.mdx';

<Fragments fragments={{ flutter: flutter0 }} />

import js0 from '/src/fragments/lib/datastore/native_common/advanced-workflows.mdx';

<Fragments fragments={{ javascript: js0, 'react-native': js0 }} /><|MERGE_RESOLUTION|>--- conflicted
+++ resolved
@@ -2,12 +2,8 @@
 
 export const meta = {
   title: 'Customize primary keys',
-<<<<<<< HEAD
-  description: 'Learn more about advanced workflows in the Amplify DataStore category, including custom primary keys.',
-=======
   description:
     'Learn more about advanced workflows in the Amplify DataStore category, including custom primary keys.',
->>>>>>> 6e2adc31
   platforms: ['javascript', 'react-native', 'flutter', 'swift', 'android']
 };
 
