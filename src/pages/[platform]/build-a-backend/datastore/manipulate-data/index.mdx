import { getCustomStaticPath } from '@/utils/getCustomStaticPath';

export const meta = {
  title: 'Manipulating data',
<<<<<<< HEAD
  description: 'Learn how to save, query, paginate, update, delete and observe data in DataStore.',
=======
  description:
    'Learn how to save, query, paginate, update, delete and observe data in DataStore.',
>>>>>>> 6e2adc31
  platforms: ['javascript', 'react-native', 'flutter', 'swift', 'android']
};

export const getStaticPaths = async () => {
  return getCustomStaticPath(meta.platforms);
};

export function getStaticProps(context) {
  return {
    props: {
      platform: context.params.platform,
      meta
    }
  };
}

import ios0 from '/src/fragments/lib/datastore/native_common/data-access.mdx';

<Fragments fragments={{ swift: ios0 }} />

import android1 from '/src/fragments/lib/datastore/native_common/data-access.mdx';

<Fragments fragments={{ android: android1 }} />

import flutter2 from '/src/fragments/lib/datastore/native_common/data-access.mdx';

<Fragments fragments={{ flutter: flutter2 }} />

import js3 from '/src/fragments/lib/datastore/native_common/data-access.mdx';

<Fragments fragments={{ javascript: js3 }} />

import reactnative0 from '/src/fragments/lib/datastore/native_common/data-access.mdx';

<Fragments fragments={{ 'react-native': reactnative0 }} /><|MERGE_RESOLUTION|>--- conflicted
+++ resolved
@@ -2,12 +2,8 @@
 
 export const meta = {
   title: 'Manipulating data',
-<<<<<<< HEAD
-  description: 'Learn how to save, query, paginate, update, delete and observe data in DataStore.',
-=======
   description:
     'Learn how to save, query, paginate, update, delete and observe data in DataStore.',
->>>>>>> 6e2adc31
   platforms: ['javascript', 'react-native', 'flutter', 'swift', 'android']
 };
 
