--- conflicted
+++ resolved
@@ -2,12 +2,8 @@
 
 export const meta = {
   title: 'Set up Amplify DataStore',
-<<<<<<< HEAD
-  description: 'Amplify DataStore provides a programming model for leveraging shared and distributed data without writing additional code for offline and online scenarios, which makes working with distributed, cross-user data just as simple as working with local-only data.',
-=======
   description:
     'Amplify DataStore provides a programming model for leveraging shared and distributed data without writing additional code for offline and online scenarios, which makes working with distributed, cross-user data just as simple as working with local-only data.',
->>>>>>> 6e2adc31
   platforms: ['javascript', 'react-native', 'flutter', 'swift', 'android']
 };
 
