import { getCustomStaticPath } from '@/utils/getCustomStaticPath';

export const meta = {
  title: 'Conflict resolution',
<<<<<<< HEAD
  description: 'Learn more about how conflict resolution in DataStore is managed and how to configure it.',
=======
  description:
    'Learn more about how conflict resolution in DataStore is managed and how to configure it.',
>>>>>>> 6e2adc31
  platforms: ['javascript', 'react-native', 'flutter', 'swift', 'android']
};

export const getStaticPaths = async () => {
  return getCustomStaticPath(meta.platforms);
};

export function getStaticProps(context) {
  return {
    props: {
      platform: context.params.platform,
      meta
    }
  };
}

import ios0 from '/src/fragments/lib/datastore/native_common/conflict.mdx';

<Fragments fragments={{ swift: ios0 }} />

import android1 from '/src/fragments/lib/datastore/native_common/conflict.mdx';

<Fragments fragments={{ android: android1 }} />

import flutter2 from '/src/fragments/lib/datastore/native_common/conflict.mdx';

<Fragments fragments={{ flutter: flutter2 }} />

import js3 from '/src/fragments/lib/datastore/native_common/conflict.mdx';

<Fragments fragments={{ javascript: js3 }} />

import reactnative0 from '/src/fragments/lib/datastore/native_common/conflict.mdx';

<Fragments fragments={{ 'react-native': reactnative0 }} /><|MERGE_RESOLUTION|>--- conflicted
+++ resolved
@@ -2,12 +2,8 @@
 
 export const meta = {
   title: 'Conflict resolution',
-<<<<<<< HEAD
-  description: 'Learn more about how conflict resolution in DataStore is managed and how to configure it.',
-=======
   description:
     'Learn more about how conflict resolution in DataStore is managed and how to configure it.',
->>>>>>> 6e2adc31
   platforms: ['javascript', 'react-native', 'flutter', 'swift', 'android']
 };
 
