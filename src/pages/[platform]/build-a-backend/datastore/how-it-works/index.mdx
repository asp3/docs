import { getCustomStaticPath } from '@/utils/getCustomStaticPath';

export const meta = {
  title: 'How it works',
<<<<<<< HEAD
  description: 'Amplify DataStore provides a persistent on-device storage repository for you to write, read, and observe changes to data if you are online or offline, and seamlessly sync to the cloud as well as across devices. Learn more about how it works.',
=======
  description:
    'Amplify DataStore provides a persistent on-device storage repository for you to write, read, and observe changes to data if you are online or offline, and seamlessly sync to the cloud as well as across devices. Learn more about how it works.',
>>>>>>> 6e2adc31
  platforms: ['javascript', 'react-native', 'flutter']
};

export const getStaticPaths = async () => {
  return getCustomStaticPath(meta.platforms);
};

export function getStaticProps(context) {
  return {
    props: {
      platform: context.params.platform,
      meta
    }
  };
}

import ios0 from '/src/fragments/lib/datastore/native_common/how-it-works.mdx';

<Fragments fragments={{ swift: ios0 }} />

import android1 from '/src/fragments/lib/datastore/native_common/how-it-works.mdx';

<Fragments fragments={{ android: android1 }} />

import flutter2 from '/src/fragments/lib/datastore/native_common/how-it-works.mdx';

<Fragments fragments={{ flutter: flutter2 }} />

import js3 from '/src/fragments/lib/datastore/native_common/how-it-works.mdx';

<Fragments fragments={{ javascript: js3 }} />

import reactnative0 from '/src/fragments/lib/datastore/native_common/how-it-works.mdx';

<Fragments fragments={{ 'react-native': reactnative0 }} /><|MERGE_RESOLUTION|>--- conflicted
+++ resolved
@@ -2,12 +2,8 @@
 
 export const meta = {
   title: 'How it works',
-<<<<<<< HEAD
-  description: 'Amplify DataStore provides a persistent on-device storage repository for you to write, read, and observe changes to data if you are online or offline, and seamlessly sync to the cloud as well as across devices. Learn more about how it works.',
-=======
   description:
     'Amplify DataStore provides a persistent on-device storage repository for you to write, read, and observe changes to data if you are online or offline, and seamlessly sync to the cloud as well as across devices. Learn more about how it works.',
->>>>>>> 6e2adc31
   platforms: ['javascript', 'react-native', 'flutter']
 };
 
