--- conflicted
+++ resolved
@@ -2,12 +2,8 @@
 
 export const meta = {
   title: 'Set up authorization rules',
-<<<<<<< HEAD
-  description: 'Learn how to apply authorization rules to your models with the @auth directive',
-=======
   description:
     'Learn how to apply authorization rules to your models with the @auth directive',
->>>>>>> 6e2adc31
   platforms: ['flutter', 'swift', 'android']
 };
 
