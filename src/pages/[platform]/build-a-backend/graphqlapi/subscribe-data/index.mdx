import { getCustomStaticPath } from '@/utils/getCustomStaticPath';

export const meta = {
  title: 'Subscribe to real-time events',
<<<<<<< HEAD
  description: 'Learn more about how to observe to data changes using subscriptions in Amplify.',
=======
  description:
    'Learn more about how to observe to data changes using subscriptions in Amplify.',
>>>>>>> 6e2adc31
  platforms: ['javascript', 'react-native', 'flutter', 'swift', 'android']
};

export const getStaticPaths = async () => {
  return getCustomStaticPath(meta.platforms);
};

export function getStaticProps(context) {
  return {
    props: {
      platform: context.params.platform,
      meta
    }
  };
}

import ios0 from '/src/fragments/lib/graphqlapi/ios/subscribe-data.mdx';

<Fragments fragments={{ swift: ios0 }} />

import android1 from '/src/fragments/lib/graphqlapi/android/subscribe-data.mdx';

<Fragments fragments={{ android: android1 }} />

import js2 from '/src/fragments/lib/graphqlapi/js/subscribe-data.mdx';

<Fragments fragments={{ javascript: js2 }} />

import reactnative0 from '/src/fragments/lib/graphqlapi/js/subscribe-data.mdx';

<Fragments fragments={{ 'react-native': reactnative0 }} />

import flutter3 from '/src/fragments/lib/graphqlapi/flutter/subscribe-data.mdx';

<Fragments fragments={{ flutter: flutter3 }} /><|MERGE_RESOLUTION|>--- conflicted
+++ resolved
@@ -2,12 +2,8 @@
 
 export const meta = {
   title: 'Subscribe to real-time events',
-<<<<<<< HEAD
-  description: 'Learn more about how to observe to data changes using subscriptions in Amplify.',
-=======
   description:
     'Learn more about how to observe to data changes using subscriptions in Amplify.',
->>>>>>> 6e2adc31
   platforms: ['javascript', 'react-native', 'flutter', 'swift', 'android']
 };
 
