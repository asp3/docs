--- conflicted
+++ resolved
@@ -2,12 +2,8 @@
 
 export const meta = {
   title: 'Working with caching and offline scenarios',
-<<<<<<< HEAD
-  description: "Learn more about how to support offline scenarios with Amplify's GraphQL API category",
-=======
   description:
     "Learn more about how to support offline scenarios with Amplify's GraphQL API category",
->>>>>>> 6e2adc31
   platforms: ['javascript', 'react-native', 'flutter', 'swift', 'android']
 };
 
