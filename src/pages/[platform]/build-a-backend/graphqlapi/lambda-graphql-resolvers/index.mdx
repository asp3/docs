--- conflicted
+++ resolved
@@ -2,12 +2,8 @@
 
 export const meta = {
   title: 'How to use Lambda GraphQL Resolvers',
-<<<<<<< HEAD
-  description: 'How to use Lambda GraphQL resolvers to interact with other services',
-=======
   description:
     'How to use Lambda GraphQL resolvers to interact with other services',
->>>>>>> 6e2adc31
   platforms: ['javascript', 'swift', 'android']
 };
 
