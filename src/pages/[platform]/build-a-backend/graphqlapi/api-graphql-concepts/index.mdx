--- conflicted
+++ resolved
@@ -2,12 +2,8 @@
 
 export const meta = {
   title: 'API (GraphQL) concepts',
-<<<<<<< HEAD
-  description: "Learn more about the foundation concepts of Amplify's API category.",
-=======
   description:
     "Learn more about the foundation concepts of Amplify's API category.",
->>>>>>> 6e2adc31
   platforms: ['swift', 'android']
 };
 
