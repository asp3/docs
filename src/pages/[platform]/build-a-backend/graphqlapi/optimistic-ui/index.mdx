--- conflicted
+++ resolved
@@ -2,12 +2,8 @@
 
 export const meta = {
   title: 'Optimistic UI',
-<<<<<<< HEAD
-  description: 'Learn more about implementing optimistic UI with Amplify GraphQL API.',
-=======
   description:
     'Learn more about implementing optimistic UI with Amplify GraphQL API.',
->>>>>>> 6e2adc31
   platforms: ['javascript']
 };
 
