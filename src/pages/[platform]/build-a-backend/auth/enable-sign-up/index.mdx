--- conflicted
+++ resolved
@@ -2,12 +2,8 @@
 
 export const meta = {
   title: 'Enable sign-up, sign-in, and sign-out',
-<<<<<<< HEAD
-  description: "Learn how to use Amplify's sign-up, sign-in, and sign-out APIs.",
-=======
   description:
     "Learn how to use Amplify's sign-up, sign-in, and sign-out APIs.",
->>>>>>> 6e2adc31
   platforms: ['javascript', 'react-native']
 };
 
