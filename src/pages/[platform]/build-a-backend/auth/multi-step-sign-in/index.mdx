import { getCustomStaticPath } from '@/utils/getCustomStaticPath';

export const meta = {
  title: 'Sign-in next steps',
<<<<<<< HEAD
  description: 'Use AWS Cognito Auth plugin to complete a multi step authentication flow',
=======
  description:
    'Use AWS Cognito Auth plugin to complete a multi step authentication flow',
>>>>>>> 6e2adc31
  platforms: ['android']
};

export const getStaticPaths = async () => {
  return getCustomStaticPath(meta.platforms);
};

export function getStaticProps(context) {
  return {
    props: {
      platform: context.params.platform,
      meta
    }
  };
}

import ios0 from '/src/fragments/lib/auth/native_common/signin_next_steps/common.mdx';

<Fragments fragments={{ swift: ios0 }} />

import android1 from '/src/fragments/lib/auth/native_common/signin_next_steps/common.mdx';

<Fragments fragments={{ android: android1 }} />

import flutter from '/src/fragments/lib/auth/native_common/signin_next_steps/common.mdx';

<Fragments fragments={{ flutter: flutter }} />r }} /><|MERGE_RESOLUTION|>--- conflicted
+++ resolved
@@ -2,12 +2,8 @@
 
 export const meta = {
   title: 'Sign-in next steps',
-<<<<<<< HEAD
-  description: 'Use AWS Cognito Auth plugin to complete a multi step authentication flow',
-=======
   description:
     'Use AWS Cognito Auth plugin to complete a multi step authentication flow',
->>>>>>> 6e2adc31
   platforms: ['android']
 };
 
