import { getCustomStaticPath } from '@/utils/getCustomStaticPath';

export const meta = {
  title: 'Sign in with web UI',
<<<<<<< HEAD
  description: 'Use AWS Cognito Auth plugin to register and authenticate a user with a prebuilt web UI',
=======
  description:
    'Use AWS Cognito Auth plugin to register and authenticate a user with a prebuilt web UI',
>>>>>>> 6e2adc31
  platforms: ['swift', 'android']
};

export const getStaticPaths = async () => {
  return getCustomStaticPath(meta.platforms);
};

export function getStaticProps(context) {
  return {
    props: {
      platform: context.params.platform,
      meta
    }
  };
}

import ios0 from '/src/fragments/lib/auth/native_common/signin_web_ui/common.mdx';

<Fragments fragments={{ swift: ios0 }} />

import android1 from '/src/fragments/lib/auth/native_common/signin_web_ui/common.mdx';

<Fragments fragments={{ android: android1 }} />

import flutter2 from '/src/fragments/lib/auth/native_common/signin_web_ui/common.mdx';

<Fragments fragments={{ flutter: flutter2 }} /><|MERGE_RESOLUTION|>--- conflicted
+++ resolved
@@ -2,12 +2,8 @@
 
 export const meta = {
   title: 'Sign in with web UI',
-<<<<<<< HEAD
-  description: 'Use AWS Cognito Auth plugin to register and authenticate a user with a prebuilt web UI',
-=======
   description:
     'Use AWS Cognito Auth plugin to register and authenticate a user with a prebuilt web UI',
->>>>>>> 6e2adc31
   platforms: ['swift', 'android']
 };
 
