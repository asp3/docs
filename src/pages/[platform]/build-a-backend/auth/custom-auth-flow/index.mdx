import { getCustomStaticPath } from '@/utils/getCustomStaticPath';

export const meta = {
  title: 'Sign in with custom flow',
<<<<<<< HEAD
  description: 'Use AWS Cognito Auth plugin to sign in a user into AWS Cognito User Pool using user defined custom flow',
=======
  description:
    'Use AWS Cognito Auth plugin to sign in a user into AWS Cognito User Pool using user defined custom flow',
>>>>>>> 6e2adc31
  platforms: ['swift', 'android']
};

export const getStaticPaths = async () => {
  return getCustomStaticPath(meta.platforms);
};

export function getStaticProps(context) {
  return {
    props: {
      platform: context.params.platform,
      meta
    }
  };
}

import ios0 from '/src/fragments/lib/auth/native_common/signin_with_custom_flow/common.mdx';

<Fragments fragments={{ swift: ios0 }} />

import android2 from '/src/fragments/lib/auth/native_common/signin_with_custom_flow/common.mdx';

<Fragments fragments={{ android: android2 }} />

import flutter1 from '/src/fragments/lib/auth/native_common/signin_with_custom_flow/common.mdx';

<Fragments fragments={{ flutter: flutter1 }} /><|MERGE_RESOLUTION|>--- conflicted
+++ resolved
@@ -2,12 +2,8 @@
 
 export const meta = {
   title: 'Sign in with custom flow',
-<<<<<<< HEAD
-  description: 'Use AWS Cognito Auth plugin to sign in a user into AWS Cognito User Pool using user defined custom flow',
-=======
   description:
     'Use AWS Cognito Auth plugin to sign in a user into AWS Cognito User Pool using user defined custom flow',
->>>>>>> 6e2adc31
   platforms: ['swift', 'android']
 };
 
