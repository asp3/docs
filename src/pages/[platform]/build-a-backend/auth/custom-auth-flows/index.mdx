import { getCustomStaticPath } from '@/utils/getCustomStaticPath';

export const meta = {
<<<<<<< HEAD
  title: 'Creating a custom authentication flow',
=======
  title: `Creating a custom authentication flow`,
>>>>>>> 6e2adc31
  description: 'Creating a custom authentication flow with AWS Amplify',
  platforms: [
    'android',
    'angular',
    'flutter',
    'javascript',
    'nextjs',
    'react',
    'react-native',
    'swift',
    'vue'
  ]
};

export const getStaticPaths = async () => {
  return getCustomStaticPath(meta.platforms);
};

export function getStaticProps(context) {
  return {
    props: {
      platform: context.params.platform,
      meta
    }
  };
}

import js0 from '/src/fragments/guides/authentication/js/custom-auth-flow.mdx';

<Fragments fragments={{ javascript: js0 }} /><|MERGE_RESOLUTION|>--- conflicted
+++ resolved
@@ -1,11 +1,7 @@
 import { getCustomStaticPath } from '@/utils/getCustomStaticPath';
 
 export const meta = {
-<<<<<<< HEAD
   title: 'Creating a custom authentication flow',
-=======
-  title: `Creating a custom authentication flow`,
->>>>>>> 6e2adc31
   description: 'Creating a custom authentication flow with AWS Amplify',
   platforms: [
     'android',
