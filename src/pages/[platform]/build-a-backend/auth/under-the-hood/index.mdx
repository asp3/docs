import { getCustomStaticPath } from '@/utils/getCustomStaticPath';

export const meta = {
  title: 'Under the hood',
<<<<<<< HEAD
  description: 'Learn more about the foundational auth concepts for cloud-based application and how they work with Amplify.',
=======
  description:
    'Learn more about the foundational auth concepts for cloud-based application and how they work with Amplify.',
>>>>>>> 6e2adc31
  platforms: ['javascript', 'react-native', 'android']
};

export const getStaticPaths = async () => {
  return getCustomStaticPath(meta.platforms);
};

export function getStaticProps(context) {
  return {
    props: {
      platform: context.params.platform,
      meta
    }
  };
}

import js0 from '/src/fragments/lib/auth/js/overview.mdx';

<Fragments fragments={{ javascript: js0 }} />

import reactnative0 from '/src/fragments/lib/auth/js/overview.mdx';

<Fragments fragments={{ 'react-native': reactnative0 }} />

import ios1 from '/src/fragments/lib/auth/common/overview.mdx';

<Fragments fragments={{ swift: ios1 }} />

import android2 from '/src/fragments/lib/auth/common/overview.mdx';

<Fragments fragments={{ android: android2 }} /><|MERGE_RESOLUTION|>--- conflicted
+++ resolved
@@ -2,12 +2,8 @@
 
 export const meta = {
   title: 'Under the hood',
-<<<<<<< HEAD
-  description: 'Learn more about the foundational auth concepts for cloud-based application and how they work with Amplify.',
-=======
   description:
     'Learn more about the foundational auth concepts for cloud-based application and how they work with Amplify.',
->>>>>>> 6e2adc31
   platforms: ['javascript', 'react-native', 'android']
 };
 
