import { getCustomStaticPath } from '@/utils/getCustomStaticPath';

export const meta = {
  title: 'Manage user profiles',
<<<<<<< HEAD
  description: 'Learn more about how to handle common password and user management scenarios. E.g. password reset, account recovery etc.',
=======
  description:
    'Learn more about how to handle common password and user management scenarios. E.g. password reset, account recovery etc.',
>>>>>>> 6e2adc31
  platforms: ['javascript', 'react-native']
};

export const getStaticPaths = async () => {
  return getCustomStaticPath(meta.platforms);
};

export function getStaticProps(context) {
  return {
    props: {
      platform: context.params.platform,
      meta
    }
  };
}

import manageUsers from '/src/fragments/lib/auth/js/manageusers.mdx';

<Fragments
  fragments={{
    js: manageUsers,
    'react-native': manageUsers
  }}
/><|MERGE_RESOLUTION|>--- conflicted
+++ resolved
@@ -2,12 +2,8 @@
 
 export const meta = {
   title: 'Manage user profiles',
-<<<<<<< HEAD
-  description: 'Learn more about how to handle common password and user management scenarios. E.g. password reset, account recovery etc.',
-=======
   description:
     'Learn more about how to handle common password and user management scenarios. E.g. password reset, account recovery etc.',
->>>>>>> 6e2adc31
   platforms: ['javascript', 'react-native']
 };
 
