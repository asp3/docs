import { getCustomStaticPath } from '@/utils/getCustomStaticPath';

export const meta = {
  title: 'Build options',
<<<<<<< HEAD
  description: "Use build options for Amplify's function category to execute a script before a function is deployed, e.g. to transpile Typescript or ES6 with Babel into a format that is supported by the AWS Lambda's node runtime.",
=======
  description:
    "Use build options for Amplify's function category to execute a script before a function is deployed, e.g. to transpile Typescript or ES6 with Babel into a format that is supported by the AWS Lambda's node runtime.",
>>>>>>> 6e2adc31
  platforms: [
    'android',
    'angular',
    'flutter',
    'javascript',
    'nextjs',
    'react',
    'react-native',
    'swift',
    'vue'
  ]
};

export const getStaticPaths = async () => {
  return getCustomStaticPath(meta.platforms);
};

export function getStaticProps(context) {
  return {
    props: {
      platform: context.params.platform,
      meta
    }
  };
}

<BlockSwitcher>

<Block name="NodeJS">

In some cases, it might be necessary to execute a script before a function is deployed, e.g. to transpile Typescript or ES6 with Babel or with `tsc` into a format that is supported by the AWS Lambda's node runtime. `amplify push` will look for a `script` definition in the project root's `package.json` with the name `amplify:<resource_name>` and run it right after `npm install` is called in the function resource's `src` directory.

**Example: Transpiling Typescript code with TSC**

Make sure you have the `tsc` command installed globally by running `npm install -g typescript` or locally by running `npm install --save-dev typescript`

Let's say, a function resource has been created with `amplify function add` and it is called `generateReport`. The ES6 source code for this function is located in `amplify/backend/function/generateReport/lib` and the resource's `src` directory only contains the auto-generated `package.json` for this function. In order to compile TypeScript, you have to add the following script definition to your project root's `package.json`:

```json
{
  "scripts": {
    "amplify:generateReport": "cd amplify/backend/function/generateReport && tsc -p ./tsconfig.json && cd -"
  }
}
```

Navigate into `amplify/backend/function/generateReport` and create `tsconfig.json` then add the following to it:

```json
{
  "compilerOptions": {
    "allowSyntheticDefaultImports": true,
    "lib": ["dom", "esnext"],
    "module": "commonjs",
    "moduleResolution": "node",
    "skipLibCheck": true,
    "resolveJsonModule": true,
    "outDir": "./src",
    "baseUrl": "./",
    "rootDir": "./lib",
    "paths": {
      "src": ["./lib"]
    }
  }
}
```

**Note:** It is important to note that if you are using `aws-sdk` in your TypeScript file, you will get a timeout if you attempt to import it with the following:

```js
import AWS from 'aws-sdk';
```

Change to this:

```js
import * as AWS from 'aws-sdk';
```

Once you run `amplify push`, the `amplify:generateReport` script will be executed, either by `yarn` or by `npm` depending on the existence of a `yarn.lock` file in the project root directory.

**Example: Transpiling ES6 code with Babel**

Let's say, a function resource has been created with `amplify function add` and it is called `generateReport`. The ES6 source code for this function is located in `amplify/backend/function/generateReport/lib` and the resource's `src` directory only contains the auto-generated `package.json` for this function. In order to run Babel, you have to add the following script definition and dev dependencies to your project root's `package.json`:

```json
{
  "scripts": {
    "amplify:generateReport": "cd amplify/backend/function/generateReport && babel lib -d src && cd -"
  },
  "devDependencies": {
    "@babel/cli": "^7.5.5",
    "@babel/preset-env": "^7.5.5"
  }
}
```

Babel needs to be configured properly so that the transpiled code can be run on AWS Lambda. This can be done by adding a `.babelrc` file to the resource folder (`amplify/backend/function/generateReport/.babelrc` in this case):

```json
{
  "presets": [
    [
      "env",
      {
        "exclude": ["transform-regenerator"],
        "targets": {
          "node": "10.18"
        }
      }
    ]
  ],
  "plugins": [
    "transform-async-to-generator",
    "transform-exponentiation-operator",
    "transform-object-rest-spread"
  ]
}
```

Once you run `amplify push`, the `amplify:generateReport` script will be executed, either by `yarn` or by `npm` depending on the existence of a `yarn.lock` file in the project root directory.

</Block>

<Block name="Python">

There are no existing build options for Python functions. The process of building and packaging Python functions is in line with Amazon's [existing documentation](https://docs.aws.amazon.com/lambda/latest/dg/python-package.html#python-package-venv) for manually creating a Lambda deployment package which depends on a virtual environment.

Amplify will run `pipenv install` in your function's source directory during builds using either Pipenv's default virtual environment, or whichever virtual environment happens to be active. Then, during the packaging stage, the contents of the `site-packages` directory for that virtual environment will be zipped up along with the function-specific files.

The contents of the Python build can include local development dependencies (e.g. for testing) in addition to those necessary for your function to run. Packages installed as "editable" (using the `-e` flag) will not be packaged, as they are represented as an `.egg-link` file pointing to the local, editable code of the dependency.

</Block>

</BlockSwitcher><|MERGE_RESOLUTION|>--- conflicted
+++ resolved
@@ -2,12 +2,8 @@
 
 export const meta = {
   title: 'Build options',
-<<<<<<< HEAD
-  description: "Use build options for Amplify's function category to execute a script before a function is deployed, e.g. to transpile Typescript or ES6 with Babel into a format that is supported by the AWS Lambda's node runtime.",
-=======
   description:
     "Use build options for Amplify's function category to execute a script before a function is deployed, e.g. to transpile Typescript or ES6 with Babel into a format that is supported by the AWS Lambda's node runtime.",
->>>>>>> 6e2adc31
   platforms: [
     'android',
     'angular',
