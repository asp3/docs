--- conflicted
+++ resolved
@@ -2,12 +2,8 @@
 
 export const meta = {
   title: 'Reuse code and assets using layers',
-<<<<<<< HEAD
-  description: "Use Amplify CLI's Lambda layer capability to reuse code & assets across functions.",
-=======
   description:
     "Use Amplify CLI's Lambda layer capability to reuse code & assets across functions.",
->>>>>>> 6e2adc31
   platforms: [
     'android',
     'angular',
