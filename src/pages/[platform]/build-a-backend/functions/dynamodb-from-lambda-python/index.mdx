--- conflicted
+++ resolved
@@ -2,12 +2,8 @@
 
 export const meta = {
   title: 'Calling DynamoDB from a Lambda function in Python',
-<<<<<<< HEAD
-  description: 'How to interact with a DynamoDB database from a Lambda function in Python',
-=======
   description:
     'How to interact with a DynamoDB database from a Lambda function in Python',
->>>>>>> 6e2adc31
   platforms: ['javascript', 'swift', 'android']
 };
 
