import { getCustomStaticPath } from '@/utils/getCustomStaticPath';

export const meta = {
  title: 'File access levels',
<<<<<<< HEAD
  description: 'Learn about configuring different access levels in Amplify Storage. Objects can be public, protected, or private.',
=======
  description:
    'Learn about configuring different access levels in Amplify Storage. Objects can be public, protected, or private.',
>>>>>>> 6e2adc31
  platforms: ['javascript', 'flutter', 'swift', 'android']
};

export const getStaticPaths = async () => {
  return getCustomStaticPath(meta.platforms);
};

export function getStaticProps(context) {
  return {
    props: {
      platform: context.params.platform,
      meta
    }
  };
}

import ios_maintenance from '/src/fragments/lib-v1/ios-maintenance.mdx';

<Fragments fragments={{ swift: ios_maintenance }} />

import flutter_maintenance from '/src/fragments/lib-v1/flutter-maintenance.mdx';

<Fragments fragments={{ flutter: flutter_maintenance }} />

import ios1 from '/src/fragments/lib-v1/storage/native_common/configureaccess/common.mdx';

<Fragments fragments={{ swift: ios1 }} />

import android_maintenance from '/src/fragments/lib-v1/android-maintenance.mdx';

<Fragments fragments={{ android: android_maintenance }} />

import android2 from '/src/fragments/lib-v1/storage/native_common/configureaccess/common.mdx';

<Fragments fragments={{ android: android2 }} />

import flutter3 from '/src/fragments/lib-v1/storage/native_common/configureaccess/common.mdx';

<Fragments fragments={{ flutter: flutter3 }} />

<InlineFilter filters={['javascript']}>

Storage module can manage files with three different access levels; `guest`, `protected` and `private`. The Amplify CLI configures three different access levels on the storage bucket: guest, protected and private. When you run `amplify add storage`, the CLI will configure appropriate IAM policies on the bucket using a Cognito identity pool Role. You will have the option of adding CRUD (Create/Update, Read and Delete) based permissions as well, so that Authenticated and Guest users will be granted limited permissions within these levels.

If you had previously enabled user sign-in by running `amplify add auth` in your project, the policies will be connected to an `Authenticated Role` of the identity pool which has scoped permission to the objects in the bucket for each user identity. If you haven't configured user sign-in, then an `Unauthenticated Role` will be assigned for each unique user/device combination, which still has scoped permissions to just their objects.

- Guest: Accessible by all users of your app. Files are stored under the `public/` path in your S3 bucket.
- Protected: Readable by all users, but writable only by the creating user. Files are stored under `protected/\{user_identity_id\}/` where the `user_identity_id` corresponds to the unique Amazon Cognito Identity ID for that user.
- Private: Only accessible for the individual user. Files are stored under `private/\{user_identity_id\}/` where the `user_identity_id` corresponds to the unique Amazon Cognito Identity ID for that user.

When using Auth and Storage modules together, you do not need to construct the `/\{user_identity_id\}/` manually as the library will use the configured Cognito Identity ID for your user/device along with the configured access level for an action. This includes UnAuthenticated access where you will first call `Auth.currentCredentials()` before a Storage action. See [Authentication](/lib/auth/overview) for more information.

The access level can be configured on the Storage object globally. Alternatively, the access levels can be set in individual function calls.

> Default access level for Storage module is `guest`. Unless you configure Storage otherwise, all uploaded files will be publicly available for all users.

Access level configuration on the Storage object:

```javascript
import { getUrl } from 'aws-amplify/storage';

await getUrl({ key: 'welcome.png', options: { level: 'guest' } }); // Gets welcome.png in public space
```

The default access level is `guest`:

```javascript
import { getUrl } from 'aws-amplify/storage';

await getUrl({ key: 'welcome.png' }); // Get welcome.png in public space
```

## Customization

### Customize Object Key Path

You can customize your key path by defining a prefix resolver:

```javascript
import awsConfig from './aws-exports';

Amplify.configure(awsConfig, {
  Storage: {
    S3: {
      prefixResolver: async ({ accessLevel, targetIdentityId }) => {
        if (accessLevel === 'guest') {
          return 'myPublicPrefix/';
        } else if (accessLevel === 'protected') {
          return `myProtectedPrefix/${targetIdentityId}`;
        } else {
          return `myPrivatePrefix/${targetIdentityId}`;
        }
      }
    }
  }
});
```

For example, if you want to enable read, write and delete operation for all the objects under path _myPublicPrefix/_, declare it in your IAM policy:

```json
"Statement": [
  {
    "Effect": "Allow",
    "Action": [
      "s3:GetObject",
      "s3:PutObject",
      "s3:DeleteObject"
    ],
    "Resource": [
      "arn:aws:s3:::your-s3-bucket/myPublicPrefix/*",
    ]
  }
]
```

If you want to have custom _private_ path prefix like _myPrivatePrefix/_, you need to add it into your IAM policy:

```xml
"Statement": [
  {
    "Effect": "Allow",
    "Action": [
      "s3:GetObject",
      "s3:PutObject",
      "s3:DeleteObject"
    ],
    "Resource": [
      "arn:aws:s3:::your-s3-bucket/myPrivatePrefix/${cognito-identity.amazonaws.com:sub}/*"
    ]
  }
]
```

This ensures only the authenticated users has the access to the objects under the path.

</InlineFilter><|MERGE_RESOLUTION|>--- conflicted
+++ resolved
@@ -2,12 +2,8 @@
 
 export const meta = {
   title: 'File access levels',
-<<<<<<< HEAD
-  description: 'Learn about configuring different access levels in Amplify Storage. Objects can be public, protected, or private.',
-=======
   description:
     'Learn about configuring different access levels in Amplify Storage. Objects can be public, protected, or private.',
->>>>>>> 6e2adc31
   platforms: ['javascript', 'flutter', 'swift', 'android']
 };
 
