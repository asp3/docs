--- conflicted
+++ resolved
@@ -2,12 +2,8 @@
 
 export const meta = {
   title: 'Use AWS SDK for Swift',
-<<<<<<< HEAD
-  description: 'For specialized use cases where Amplify does not provide the functionality, you can use the escape hatch to access an AWSS3 low-level client instance. The returned AWSS3 instance is already configured with your access credentials.',
-=======
   description:
     'For specialized use cases where Amplify does not provide the functionality, you can use the escape hatch to access an AWSS3 low-level client instance. The returned AWSS3 instance is already configured with your access credentials.',
->>>>>>> 6e2adc31
   platforms: ['swift', 'android']
 };
 
