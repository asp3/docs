import { getCustomStaticPath } from '@/utils/getCustomStaticPath';

export const meta = {
  title: 'Upload files',
  description: 'Upload files using Amplify Storage',
  platforms: [
    'angular',
    'javascript',
    'nextjs',
    'react',
    'vue',
    'android',
    'swift',
    'flutter'
  ]
};

export const getStaticPaths = async () => {
  return getCustomStaticPath(meta.platforms);
};

export function getStaticProps(context) {
  return {
    props: {
      meta
    }
  };
}

There are multiple ways you can implement upload functionality for your app and upload files to your storage bucket.

<InlineFilter filters={["angular","javascript","nextjs","react","vue"]}>

## Storage Manager UI Component

Upload files from your app in minutes by using the cloud-connected Storage Manager UI Component. 

```bash
npm install @aws-amplify/ui-react-storage aws-amplify
```

```tsx
import { StorageImage } from '@aws-amplify/ui-react-storage';

export const DefaultStorageImageExample = () => {
  return <StorageImage alt="cat" imgKey="cat.jpg" accessLevel="guest" />;
};
```

![Showing Storage Manager UI component](/images/gen2/storage/upload-ui-component.png)

Learn more about how you can further customize the UI component by referring to the [Storage Manager documentation](https://ui.docs.amplify.aws/react/connected-components/storage/storagemanager).

<<<<<<< HEAD
</InlineFilter>

## Amplify Console
You can also upload files ad-hoc via the Amplify Console once you have set up your backend.
=======
## Amplify console
You can also upload files ad-hoc via the Amplify console once you have set up your backend.
>>>>>>> 12d6ba6f

![Amplify console showing drag and drop feature to upload files on-demand](/images/gen2/storage/drag-and-drop.png)


## API Usage

To further customize the upload experience from your app, refer to the API usage for uploading files using the Amplify Library for Storage.

<InlineFilter filters={["android"]}>

### Upload from Input Stream

<BlockSwitcher>
<Block name="Java">

```java
private void uploadInputStream() {
    try {
        InputStream exampleInputStream = getContentResolver().openInputStream(uri);

        Amplify.Storage.uploadInputStream(
                StoragePath.fromString("public/example"),
                exampleInputStream,
                result -> Log.i("MyAmplifyApp", "Successfully uploaded: " + result.getPath()),
                storageFailure -> Log.e("MyAmplifyApp", "Upload failed", storageFailure)
        );
    }  catch (FileNotFoundException error) {
        Log.e("MyAmplifyApp", "Could not find file to open for input stream.", error);
    }
}
```

</Block>
<Block name="Kotlin - Callbacks">

```kotlin
private fun uploadInputStream(uri: Uri) {
    val stream = contentResolver.openInputStream(uri)

    Amplify.Storage.uploadInputStream(StoragePath.fromString("public/example"), stream,
        { Log.i("MyAmplifyApp", "Successfully uploaded: ${it.path}") },
        { Log.e("MyAmplifyApp", "Upload failed", it) }
    )
}
```

</Block>
<Block name="Kotlin - Coroutines">

```kotlin
private suspend fun uploadInputStream(uri: Uri) {
    val stream = contentResolver.openInputStream(uri)

    val upload = Amplify.Storage.uploadInputStream(StoragePath.fromString("public/example"), stream)
    try {
        val result = upload.result()
        Log.i("MyAmplifyApp", "Successfully uploaded: ${result.path}.")
    } catch (error: StorageException) {
        Log.e("MyAmplifyApp", "Upload failed")
    }
}
```

</Block>
<Block name="RxJava">

```java
private void uploadInputStream() {
    try {
        InputStream exampleInputStream = getContentResolver().openInputStream(uri);

        RxProgressAwareSingleOperation<StorageUploadInputStreamResult> rxUploadOperation =
                RxAmplify.Storage.uploadInputStream(StoragePath.fromString("public/example"), exampleInputStream);

        rxUploadOperation
                .observeResult()
                .subscribe(
                    result -> Log.i("MyAmplifyApp", "Successfully uploaded: " + result.getPath()),
                    error -> Log.e("MyAmplifyApp", "Upload failed", error)
                );
    } catch (FileNotFoundException error) {
        Log.e("MyAmplifyApp", "Could not find file to open for input stream.", error);
    }
}
```

</Block>
</BlockSwitcher>

### Upload from File
To upload data to S3 from a `File`:

<BlockSwitcher>
<Block name="Java">

```java
private void uploadFile() {
    File exampleFile = new File(getApplicationContext().getFilesDir(), "example");

    try {
        BufferedWriter writer = new BufferedWriter(new FileWriter(exampleFile));
        writer.append("Example file contents");
        writer.close();
    } catch (Exception exception) {
        Log.e("MyAmplifyApp", "Upload failed", exception);
    }

    Amplify.Storage.uploadFile(
            StoragePath.fromString("public/example"),
            exampleFile,
            result -> Log.i("MyAmplifyApp", "Successfully uploaded: " + result.getPath()),
            storageFailure -> Log.e("MyAmplifyApp", "Upload failed", storageFailure)
    );
}
```

</Block>
<Block name="Kotlin - Callbacks">

```kotlin
private fun uploadFile() {
    val exampleFile = File(applicationContext.filesDir, "example")
    exampleFile.writeText("Example file contents")

    Amplify.Storage.uploadFile(StoragePath.fromString("public/example"), exampleFile,
        { Log.i("MyAmplifyApp", "Successfully uploaded: ${it.path}") },
        { Log.e("MyAmplifyApp", "Upload failed", it) }
    )
}
```

</Block>
<Block name="Kotlin - Coroutines">

```kotlin
private suspend fun uploadFile() {
    val exampleFile = File(applicationContext.filesDir, "example")
    exampleFile.writeText("Example file contents")

    val upload = Amplify.Storage.uploadFile(StoragePath.fromString("public/example"), exampleFile)
    try {
        val result = upload.result()
        Log.i("MyAmplifyApp", "Successfully uploaded: ${result.path}")
    } catch (error: StorageException) {
        Log.e("MyAmplifyApp", "Upload failed", error)
    }
}
```

</Block>
<Block name="RxJava">

```java
private void uploadFile() {
    File exampleFile = new File(getApplicationContext().getFilesDir(), "example");

    try {
        BufferedWriter writer = new BufferedWriter(new FileWriter(exampleFile));
        writer.append("Example file contents");
        writer.close();
    } catch (Exception exception) {
        Log.e("MyAmplifyApp", "Upload failed", exception);
    }

    RxProgressAwareSingleOperation<StorageUploadFileResult> rxUploadOperation =
            RxAmplify.Storage.uploadFile(StoragePath.fromString("public/example"), exampleFile);

    rxUploadOperation
            .observeResult()
            .subscribe(
                result -> Log.i("MyAmplifyApp", "Successfully uploaded: " + result.getPath()),
                error -> Log.e("MyAmplifyApp", "Upload failed", error)
            );
}
```

</Block>
</BlockSwitcher>

</InlineFilter>

<InlineFilter filters={["angular","javascript","nextjs","react","vue"]}>

```javascript
import { uploadData } from 'aws-amplify/storage';

try {
  const result = await uploadData({
    path: "album/2024/1.jpg", 
    // Alternatively, path: ({identityId}) => `album/{identityId}/1.jpg`
    data: file,
    options: {
      onProgress // Optional progress callback.
    }
  }).result;
  console.log('Succeeded: ', result);
} catch (error) {
  console.log('Error : ', error);
}
```
</InlineFilter>

### Monitor upload progress

<InlineFilter filters={["angular","javascript","nextjs","react","vue"]}>

Monitor progress of upload by using the `onProgress` options

```javascript
import { uploadData } from 'aws-amplify/storage';

try {
  const result = uploadData({
    path: "album/2024/1.jpg", 
    // Alternatively, path: ({identityId}) => `album/{identityId}/1.jpg`
    data: file,
    options: {
      onProgress: ({ transferredBytes, totalBytes }) => {
        if (totalBytes) {
          console.log(
            `Upload progress ${
              Math.round((transferredBytes / totalBytes) * 100)
            } %`
          );
        }
      }
    }
  }).result;
  console.log('Path from Response: ', result.path);
} catch (error) {
  console.log('Error : ', error);
}
```
</InlineFilter>

<InlineFilter filters={["android"]}>

To track progress of the upload, use the `uploadFile` API that includes a progress listener callback.

<BlockSwitcher>
<Block name="Java">

```java
private void uploadFile() {
    File exampleFile = new File(getApplicationContext().getFilesDir(), "example");

    try {
        BufferedWriter writer = new BufferedWriter(new FileWriter(exampleFile));
        writer.append("Example file contents");
        writer.close();
    } catch (Exception exception) {
        Log.e("MyAmplifyApp", "Upload failed", exception);
    }

    Amplify.Storage.uploadFile(
        StoragePath.fromString("public/example"),
        exampleFile,
        StorageUploadFileOptions.defaultInstance(),
        progress -> Log.i("MyAmplifyApp", "Fraction completed: " + progress.getFractionCompleted()),
        result -> Log.i("MyAmplifyApp", "Successfully uploaded: " + result.getPath()),
        storageFailure -> Log.e("MyAmplifyApp", "Upload failed", storageFailure)
    );
}
```

</Block>
<Block name="Kotlin - Callbacks">

```kotlin
private fun uploadFile() {
    val exampleFile = File(applicationContext.filesDir, "example")
    exampleFile.writeText("Example file contents")

    val options = StorageUploadFileOptions.defaultInstance()
    Amplify.Storage.uploadFile(StoragePath.fromString("public/example"), exampleFile, options,
        { Log.i("MyAmplifyApp", "Fraction completed: ${it.fractionCompleted}") },
        { Log.i("MyAmplifyApp", "Successfully uploaded: ${it.path}") },
        { Log.e("MyAmplifyApp", "Upload failed", it) }
    )
}
```

</Block>
<Block name="Kotlin - Coroutines">

```kotlin
private suspend fun uploadFile() {
    val exampleFile = File(applicationContext.filesDir, "example")
    exampleFile.writeText("Example file contents")

    val options = StorageUploadFileOptions.defaultInstance()
    val upload = Amplify.Storage.uploadFile(StoragePath.fromString("public/example"), exampleFile, options)
    val progressJob = activityScope.async {
        upload.progress().collect {
            Log.i("MyAmplifyApp", "Fraction completed: ${it.fractionCompleted}")
        }
    }
    try {
        val result = upload.result()
        Log.i("MyAmplifyApp", "Successfully uploaded: ${result.path}")
    } catch (error: StorageException) {
        Log.e("MyAmplifyApp", "Upload failed", error)
    }
    progressJob.cancel()
}
```

</Block>
<Block name="RxJava">

```java
RxProgressAwareSingleOperation<StorageUploadFileResult> upload =
        RxAmplify.Storage.uploadFile("example", exampleFile);

upload
    .observeProgress()
    .subscribe(
      progress -> Log.i("MyAmplifyApp", progress.getFractionCompleted())
    );
```

</Block>
</BlockSwitcher>

<InlineFilter filters={["android"]}>

### Query transfers

When an upload or download operation is requested using the Amplify Android library, the request is first persisted in the local SQLite Database and then queued for execution. You can query the transfer operation queued in the local database using the transfer ID returned by an upload or download API. Get-Transfer API could retrieve a pending transfer previously en-queued and enable attaching a listener to receive updates on progress change, on-error or on-success, or pause, cancel or resume it.
<BlockSwitcher>
<Block name="Java">

```java
Amplify.Storage.getTransfer("TRANSFER_ID",
    operation -> {
        Log.i("MyAmplifyApp", "Current State" + operation.getTransferState());
        // set listener to receive updates
        operation.setOnProgress( progress -> {});
        operation.setOnSuccess( result -> {});
        operation.setOnError(error -> {});

        // possible actions
        operation.pause();
        operation.resume();
        operation.start();
        operation.cancel();
    },
    {
        error -> Log.e("MyAmplifyApp", "Failed to query transfer", error)
    }
);
```

</Block>
<Block name="Kotlin - Callbacks">

```kotlin
Amplify.Storage.getTransfer("TRANSFER_ID",
    { operation ->
        Log.i("MyAmplifyApp", "Current State" + operation.transferState)
        // set listener to receive updates
        operation.setOnProgress {  }
        operation.setOnSuccess {  }
        operation.setOnError {  }

        // possible actions
        operation.pause()
        operation.resume()
        operation.start()
        operation.cancel()
    },
    {
        Log.e("MyAmplifyApp", "Failed to query transfer", it)
    }
)
```

</Block>
<Block name="Kotlin - Coroutines">

```kotlin
try {
    val operation = Amplify.Storage.getTransfer("TRANSFER_ID")
    Log.i("MyAmplifyApp", "Current State" + operation.transferState)
    // set listener to receive updates
    operation.setOnProgress {  }
    operation.setOnSuccess {  }
    operation.setOnError {  }

    // possible actions
    operation.pause()
    operation.resume()
    operation.start()
    operation.cancel()
} catch (error: StorageException) {
    Log.e("MyAmplifyApp", "Failed to query transfer", error)
}
```

</Block>
<Block name="RxJava">

```java
RxAmplify.Storage.getTransfer("TRANSFER_ID")
    .subscribe(
        operation -> {
            Log.i("MyAmplifyApp", "Current State" + operation.getTransferState());
            // set listener to receive updates
            operation.setOnProgress( progress -> {});
            operation.setOnSuccess( result -> {});
            operation.setOnError(error -> {});

            // possible actions
            operation.pause();
            operation.resume();
            operation.start();
            operation.cancel();
        },
        error -> Log.e("MyAmplifyApp", "Failed to query transfer", error);
    );
```

</Block>
</BlockSwitcher>

</InlineFilter>

### Transfer with Object Metadata

To upload a file accompanied by metadata, utilize the `StorageUploadFileOptions` builder. Start by creating a hashMap object, then incorporate it into the `StorageUploadFileOptions` during the build process before passing it along to the upload function.

<BlockSwitcher>
<Block name="Java">
```java
private void uploadFile() {
    File exampleFile = new File(getApplicationContext().getFilesDir(), "example");
    try {
        BufferedWriter writer = new BufferedWriter(new FileWriter(exampleFile));
        writer.append("Example file contents");
        writer.close();
    } catch (Exception exception) {
        Log.e("MyAmplifyApp", "Upload failed", exception);
    }

    // Create metadata
    Map<String, String> userMetadata = new HashMap<>();
    userMetadata.put("myKey", "myVal");

    // Configure upload options with metadata
    StorageUploadFileOptions options = StorageUploadFileOptions.builder()
        .metadata(userMetadata)
        .build();

    // Perform the upload
    Amplify.Storage.uploadFile(
        StoragePath.fromString("public/example"),
        exampleFile,
        options,
        result -> Log.i("MyAmplifyApp", "Successfully uploaded: " + result.getPath()),
        error -> Log.e("MyAmplifyApp", "Upload failed", error)
    );
}
```
</Block>
<Block name="Kotlin - Callbacks">
```kotlin
fun uploadFile() {
    val exampleFile = File(applicationContext.filesDir, "example")
    exampleFile.writeText("Example file contents")

    // Create metadata
    val userMetadata: MutableMap<String, String> = HashMap()
    userMetadata["myKey"] = "myVal"

    // Configure upload options with metadata
    val options = StorageUploadFileOptions.builder()
        .metadata(userMetadata)
        .build()

    // Perform the upload
    Amplify.Storage.uploadFile(
        StoragePath.fromString("public/example"),
        exampleFile,
        options,
        { result -> Log.i("MyAmplifyApp", "Successfully uploaded: ${result.path}") },
        { error -> Log.e("MyAmplifyApp", "Upload failed", error) }
    )
}
```
</Block>
<Block name="Kotlin - Coroutines">
```kotlin
fun uploadFile() {
    val exampleFile = File(applicationContext.filesDir, "example")
    exampleFile.writeText("Example file contents")

    // Create metadata
    val userMetadata: MutableMap<String, String> = HashMap()
    userMetadata["myKey"] = "myVal"

    // Configure upload options with metadata
    val options = StorageUploadFileOptions.builder()
        .metadata(userMetadata)
        .build()

    val upload = Amplify.Storage.uploadFile(StoragePath.fromString("public/example"), exampleFile, options)
    val progressJob = activityScope.async {
        upload.progress().collect {
            Log.i("MyAmplifyApp", "Fraction completed: ${it.fractionCompleted}")
        }
    }
    try {
        val result = upload.result()
        Log.i("MyAmplifyApp", "Successfully uploaded: ${result.path}")
    } catch (error: StorageException) {
        Log.e("MyAmplifyApp", "Upload failed", error)
    }
    progressJob.cancel()
}
```
</Block>
<Block name="RxJava">
```Java
private void uploadFile() {
    File exampleFile = new File(getApplicationContext().getFilesDir(), "example");

    try {
        BufferedWriter writer = new BufferedWriter(new FileWriter(exampleFile));
        writer.append("Example file contents");
        writer.close();
    } catch (Exception exception) {
        Log.e("MyAmplifyApp", "Upload failed", exception);
    }

    Map<String, String> userMetadata = new HashMap<>();
    userMetadata.put("myKey", "myVal");

    StorageUploadFileOptions options = StorageUploadFileOptions.builder()
            .metadata(userMetadata)
            .build();

    RxStorageBinding.RxProgressAwareSingleOperation<StorageUploadFileResult> rxUploadOperation =
            RxAmplify.Storage.uploadFile(StoragePath.fromString("public/example"), exampleFile, options);

    rxUploadOperation
            .observeResult()
            .subscribe(
                    result -> Log.i("MyAmplifyApp", "Successfully uploaded: " + result.getPath()),
                    error -> Log.e("MyAmplifyApp", "Upload failed", error)
            );
}
 ```
</Block>
</BlockSwitcher>

</InlineFilter>

<InlineFilter filters={["react", "angular", "javascript", "vue", "nextjs", "react-native"]}>
### Pause, resume, and cancel uploads

We have callback functions that support resuming, pausing, and cancelling `uploadData` requests.

```javascript
import { uploadData } from 'aws-amplify/storage';

// Pause, resume, and cancel a task
const uploadTask = uploadData({ path, data: file });
//...
uploadTask.pause();
//...
uploadTask.resume();
//...
uploadTask.cancel();
//...
try {
  await uploadTask.result;
} catch (error) {
  if (isCancelError(error)) {
    // Handle error thrown by task cancellation
  }
}
```
</InlineFilter>

<InlineFilter filters={["android"]}>

## MultiPart upload

Amplify will automatically perform a S3 multipart upload for objects that are larger than 5MB. For more information about S3's multipart upload, see [Uploading and copying objects using multipart upload](https://docs.aws.amazon.com/AmazonS3/latest/userguide/mpuoverview.html)

</InlineFilter>

<InlineFilter filters={["react", "angular", "javascript", "vue", "nextjs", "react-native"]}>

### Other options

Option | Type | Description | Reference Links |
| -- | -- | ----------- | -- |
| contentType | String | The default content-type header value of the file when downloading it. | [Content-Type documentation](https://developer.mozilla.org/en-US/docs/Web/HTTP/Headers/Content-Type) |
| contentEncoding | String | The default content-encoding header value of the file when downloading it. | [Content-Encoding documentation](https://developer.mozilla.org/en-US/docs/Web/HTTP/Headers/Content-Encoding) |
| contentDisposition | String | Specifies presentational information for the object. | [Content-Disposition documentation](https://developer.mozilla.org/en-US/docs/Web/HTTP/Headers/Content-Disposition) |
| metadata | map\<String\> | A map of metadata to store with the object in S3. | [S3 metadata documentation](https://docs.aws.amazon.com/AmazonS3/latest/userguide/UsingMetadata.html#UserMetadata) |
| useAccelerateEndpoint | boolean | Whether to use accelerate endpoint. | [Transfer Acceleration](/[platform]/build-a-backend/storage/upload-files/#transfer-acceleration) |

<Callout>

Uploads that were initiated over one hour ago will be cancelled automatically. There are instances (e.g. device went offline, user logs out) where the incomplete file remains in your S3 account. It is recommended to [setup a s3 lifecycle rule](https://aws.amazon.com/blogs/aws-cloud-financial-management/discovering-and-deleting-incomplete-multipart-uploads-to-lower-amazon-s3-costs/) to automatically cleanup incomplete upload requests.

</Callout>

### Browser Uploads

```javascript
import { uploadData } from 'aws-amplify/storage';

const uploadDataInBrowser = async (event) => {
  if (event?.target?.files) {
    const file = event.target.files[0];
    await uploadData({
      path: file.name,
      data: file
    });
  }
};
```
</InlineFilter>

## Transfer Acceleration

<Callout warning>

When you use Transfer Acceleration, additional data transfer charges might apply. For more information about pricing, see [Amazon S3 pricing](https://aws.amazon.com/s3/pricing/).

</Callout>

Here is how you would enable Transfer Acceleration for your Storage resource by extending the S3 resource configuration

```ts
// highlight-next-line
import * as s3 from 'aws-cdk-lib/aws-s3';
import { defineBackend } from '@aws-amplify/backend';
import { storage } from './storage/resource';

const backend = defineBackend({
  storage
});

// highlight-start
const s3Bucket = backend.storage.resources.bucket;

const cfnBucket = s3Bucket.node.defaultChild as s3.CfnBucket;

cfnBucket.accelerateConfiguration = {
  accelerationStatus: "Enabled" // 'Suspended' if you want to disable transfer acceleration
}
// highlight-end
```

<InlineFilter filters={['android']}>

### Upload files using the accelerated S3 endpoint

We switch to the accelerated S3 endpoint by using the `useAccelerateEndpoint` parameter set to `true` in the `AWSS3StorageUploadFileOptions`.

<BlockSwitcher>
<Block name="Java">

```java
AWSS3StorageUploadFileOptions awsS3StorageUploadFileOptions =
              AWSS3StorageUploadFileOptions.builder().setUseAccelerateEndpoint(true).build();
 Amplify.Storage.uploadFile(
   StoragePath.fromString("public/example"),
   file
   awsS3StorageUploadFileOptions,
   result -> Log.i("MyAmplifyApp", "Successfully uploaded: " + result.getPath()),
   storageFailure -> Log.e("MyAmplifyApp", "Upload failed", storageFailure)
);
```
</Block>
<Block name="Kotlin - Callbacks">

```kotlin
val awsS3StorageUploadFileOptions = AWSS3StorageUploadFileOptions.builder().
                                                  setUseAccelerateEndpoint(true).
                                                  build()
 Amplify.Storage.uploadFile(
   StoragePath.fromString("public/example"),
   file
   awsS3StorageUploadFileOptions,
   { Log.i("MyAmplifyApp", "Successfully uploaded: " + it.getPath()) },
   { Log.e("MyAmplifyApp", "Upload failed", it) }
)
```
</Block>
<Block name="Kotlin - Coroutines">

```kotlin
val awsS3StorageUploadFileOptions = AWSS3StorageUploadFileOptions.builder().
                                                    setUseAccelerateEndpoint(true).
                                                    build()
val upload = Amplify.Storage.uploadFile(StoragePath.fromString("public/example"), file, awsS3StorageUploadFileOptions)
try {
    val result = upload.result()
    Log.i("MyAmplifyApp", "Successfully uploaded: ${result.path}")
} catch (error: StorageException) {
    Log.e("MyAmplifyApp", "Upload failed", error)
}

```
</Block>
<Block name="RxJava">

```java
AWSS3StorageUploadFileOptions awsS3StorageUploadFileOptions =
            AWSS3StorageUploadFileOptions.builder().setUseAccelerateEndpoint(true).build();
RxProgressAwareSingleOperation<StorageUploadFileResult> rxUploadOperation =
            RxAmplify.Storage.uploadFile(StoragePath.fromString("public/example"), file, awsS3StorageUploadFileOptions);
rxUploadOperation
            .observeResult()
            .subscribe(
                result -> Log.i("MyAmplifyApp", "Successfully uploaded: " + result.getPath()),
                error -> Log.e("MyAmplifyApp", "Upload failed", error)
            );

```
</Block>
</BlockSwitcher>
</InlineFilter><|MERGE_RESOLUTION|>--- conflicted
+++ resolved
@@ -51,15 +51,10 @@
 
 Learn more about how you can further customize the UI component by referring to the [Storage Manager documentation](https://ui.docs.amplify.aws/react/connected-components/storage/storagemanager).
 
-<<<<<<< HEAD
-</InlineFilter>
-
-## Amplify Console
-You can also upload files ad-hoc via the Amplify Console once you have set up your backend.
-=======
+</InlineFilter>
+
 ## Amplify console
 You can also upload files ad-hoc via the Amplify console once you have set up your backend.
->>>>>>> 12d6ba6f
 
 ![Amplify console showing drag and drop feature to upload files on-demand](/images/gen2/storage/drag-and-drop.png)
 
