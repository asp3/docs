--- conflicted
+++ resolved
@@ -2,12 +2,8 @@
 
 export const meta = {
   title: 'Set up push notification services',
-<<<<<<< HEAD
-  description: 'Learn how to setup the various push notification services for your mobile app.',
-=======
   description:
     'Learn how to setup the various push notification services for your mobile app.',
->>>>>>> 6e2adc31
   platforms: ['react-native']
 };
 
