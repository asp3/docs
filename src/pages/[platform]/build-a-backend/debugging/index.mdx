import { getCustomStaticPath } from '@/utils/getCustomStaticPath';

export const meta = {
  title: 'Developer menu',
<<<<<<< HEAD
  description: 'Amplify developer menu helps you quickly file GitHub issues with critical information (environment and device information) automatically added to the issue description. Learn how to setup, activate, and use the developer menu.',
=======
  description:
    'Amplify developer menu helps you quickly file GitHub issues with critical information (environment and device information) automatically added to the issue description. Learn how to setup, activate, and use the developer menu.',
>>>>>>> 6e2adc31
  platforms: ['swift', 'android']
};

export const getStaticPaths = async () => {
  return getCustomStaticPath(meta.platforms);
};

export function getStaticProps(context) {
  return {
    props: {
      platform: context.params.platform,
      meta
    }
  };
}

import ios0 from '/src/fragments/lib/debugging/native_common/dev-menu/common.mdx';

<Fragments fragments={{ swift: ios0 }} />

import android1 from '/src/fragments/lib/debugging/native_common/dev-menu/common.mdx';

<Fragments fragments={{ android: android1 }} /><|MERGE_RESOLUTION|>--- conflicted
+++ resolved
@@ -2,12 +2,8 @@
 
 export const meta = {
   title: 'Developer menu',
-<<<<<<< HEAD
-  description: 'Amplify developer menu helps you quickly file GitHub issues with critical information (environment and device information) automatically added to the issue description. Learn how to setup, activate, and use the developer menu.',
-=======
   description:
     'Amplify developer menu helps you quickly file GitHub issues with critical information (environment and device information) automatically added to the issue description. Learn how to setup, activate, and use the developer menu.',
->>>>>>> 6e2adc31
   platforms: ['swift', 'android']
 };
 
