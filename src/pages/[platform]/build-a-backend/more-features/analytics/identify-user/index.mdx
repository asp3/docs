--- conflicted
+++ resolved
@@ -2,12 +2,8 @@
 
 export const meta = {
   title: 'Identify user',
-<<<<<<< HEAD
-  description: 'Use the Amplify analytics plugin to inform Pinpoint about your users.',
-=======
   description:
     'Use the Amplify analytics plugin to inform Pinpoint about your users.',
->>>>>>> 6e2adc31
   platforms: ['swift', 'android']
 };
 
