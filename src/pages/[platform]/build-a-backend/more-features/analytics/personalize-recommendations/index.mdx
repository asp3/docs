import { getCustomStaticPath } from '@/utils/getCustomStaticPath';

export const meta = {
  title: 'Personalized recommendations',
<<<<<<< HEAD
  description: 'Amazon Personalize can create recommendations by using event data, historical data, or a combination of both. The event data can then be used to create recommendations.',
=======
  description:
    'Amazon Personalize can create recommendations by using event data, historical data, or a combination of both. The event data can then be used to create recommendations.',
>>>>>>> 6e2adc31
  platforms: ['javascript']
};

export const getStaticPaths = async () => {
  return getCustomStaticPath(meta.platforms);
};

export function getStaticProps(context) {
  return {
    props: {
      platform: context.params.platform,
      meta
    }
  };
}

import js0 from '/src/fragments/lib/analytics/js/personalize.mdx';

<Fragments fragments={{ javascript: js0 }} /><|MERGE_RESOLUTION|>--- conflicted
+++ resolved
@@ -2,12 +2,8 @@
 
 export const meta = {
   title: 'Personalized recommendations',
-<<<<<<< HEAD
-  description: 'Amazon Personalize can create recommendations by using event data, historical data, or a combination of both. The event data can then be used to create recommendations.',
-=======
   description:
     'Amazon Personalize can create recommendations by using event data, historical data, or a combination of both. The event data can then be used to create recommendations.',
->>>>>>> 6e2adc31
   platforms: ['javascript']
 };
 
