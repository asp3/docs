import { getCustomStaticPath } from '@/utils/getCustomStaticPath';

export const meta = {
  title: 'Create a custom analytics plugin',
<<<<<<< HEAD
  description: 'The Analytics category enables you to collect analytics data for your app. The Analytics category comes with built-in support for Amazon Pinpoint and Amazon Kinesis (Kinesis support is currently only available in the Amplify JavaScript library). The Analytics category uses Amazon Cognito Identity pools to identify users in your App. Cognito allows you to receive data from authenticated, and unauthenticated users in your App.',
=======
  description:
    'The Analytics category enables you to collect analytics data for your app. The Analytics category comes with built-in support for Amazon Pinpoint and Amazon Kinesis (Kinesis support is currently only available in the Amplify JavaScript library). The Analytics category uses Amazon Cognito Identity pools to identify users in your App. Cognito allows you to receive data from authenticated, and unauthenticated users in your App.',
>>>>>>> 6e2adc31
  platforms: ['javascript', 'react-native']
};

export const getStaticPaths = async () => {
  return getCustomStaticPath(meta.platforms);
};

export function getStaticProps(context) {
  return {
    props: {
      platform: context.params.platform,
      meta
    }
  };
}

import js0 from '/src/fragments/lib/analytics/js/create-custom-plugin.mdx';

<Fragments fragments={{ javascript: js0 }} />

import reactnative0 from '/src/fragments/lib/analytics/js/create-custom-plugin.mdx';

<Fragments fragments={{ 'react-native': reactnative0 }} /><|MERGE_RESOLUTION|>--- conflicted
+++ resolved
@@ -2,12 +2,8 @@
 
 export const meta = {
   title: 'Create a custom analytics plugin',
-<<<<<<< HEAD
-  description: 'The Analytics category enables you to collect analytics data for your app. The Analytics category comes with built-in support for Amazon Pinpoint and Amazon Kinesis (Kinesis support is currently only available in the Amplify JavaScript library). The Analytics category uses Amazon Cognito Identity pools to identify users in your App. Cognito allows you to receive data from authenticated, and unauthenticated users in your App.',
-=======
   description:
     'The Analytics category enables you to collect analytics data for your app. The Analytics category comes with built-in support for Amazon Pinpoint and Amazon Kinesis (Kinesis support is currently only available in the Amplify JavaScript library). The Analytics category uses Amazon Cognito Identity pools to identify users in your App. Cognito allows you to receive data from authenticated, and unauthenticated users in your App.',
->>>>>>> 6e2adc31
   platforms: ['javascript', 'react-native']
 };
 
