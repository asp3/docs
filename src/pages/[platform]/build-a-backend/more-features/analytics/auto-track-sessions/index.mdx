import { getCustomStaticPath } from '@/utils/getCustomStaticPath';

export const meta = {
  title: 'Automatically track sessions',
<<<<<<< HEAD
  description: 'The Amplify analytics plugin records when an application opens and closes. This session information can be viewed either from your local computer’s terminal or the AWS Console for Pinpoint.',
=======
  description:
    'The Amplify analytics plugin records when an application opens and closes. This session information can be viewed either from your local computer’s terminal or the AWS Console for Pinpoint.',
>>>>>>> 6e2adc31
  platforms: ['javascript', 'react-native', 'swift', 'android']
};

export const getStaticPaths = async () => {
  return getCustomStaticPath(meta.platforms);
};

export function getStaticProps(context) {
  return {
    props: {
      platform: context.params.platform,
      meta
    }
  };
}

{/* TODO_ double check what the session tracking API possibilities are for iOS/Flutter/Android \ */}

import js0 from '/src/fragments/lib/analytics/js/autotrack/autotrack.mdx';

<Fragments fragments={{ javascript: js0 }} />

import reactnative0 from '/src/fragments/lib/analytics/js/autotrack/autotrack.mdx';

<Fragments fragments={{ 'react-native': reactnative0 }} />

import ios1 from '/src/fragments/lib/analytics/autotrack.mdx';

<Fragments fragments={{ swift: ios1 }} />

import android2 from '/src/fragments/lib/analytics/autotrack.mdx';

<Fragments fragments={{ android: android2 }} />

import flutter3 from '/src/fragments/lib/analytics/autotrack.mdx';

<Fragments fragments={{ flutter: flutter3 }} /><|MERGE_RESOLUTION|>--- conflicted
+++ resolved
@@ -2,12 +2,8 @@
 
 export const meta = {
   title: 'Automatically track sessions',
-<<<<<<< HEAD
-  description: 'The Amplify analytics plugin records when an application opens and closes. This session information can be viewed either from your local computer’s terminal or the AWS Console for Pinpoint.',
-=======
   description:
     'The Amplify analytics plugin records when an application opens and closes. This session information can be viewed either from your local computer’s terminal or the AWS Console for Pinpoint.',
->>>>>>> 6e2adc31
   platforms: ['javascript', 'react-native', 'swift', 'android']
 };
 
