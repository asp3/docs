import { getCustomStaticPath } from '@/utils/getCustomStaticPath';

export const meta = {
  title: 'Use existing AWS resources',
<<<<<<< HEAD
  description: 'Configure the Amplify Libraries to use existing Amazon Pinpoint resources by referencing them in your configuration.',
=======
  description:
    'Configure the Amplify Libraries to use existing Amazon Pinpoint resources by referencing them in your configuration.',
>>>>>>> 6e2adc31
  platforms: ['javascript', 'react-native', 'swift', 'android']
};

export const getStaticPaths = async () => {
  return getCustomStaticPath(meta.platforms);
};

export function getStaticProps(context) {
  return {
    props: {
      platform: context.params.platform,
      meta
    }
  };
}

import android0 from '/src/fragments/lib/analytics/android/existing-resources.mdx';

<Fragments fragments={{ android: android0 }} />

import ios1 from '/src/fragments/lib/analytics/ios/existing-resources.mdx';

<Fragments fragments={{ swift: ios1 }} />

import flutter2 from '/src/fragments/lib/analytics/flutter/existing-resources.mdx';

<Fragments fragments={{ flutter: flutter2 }} />

import js0 from '/src/fragments/lib/analytics/js/existing-resources.mdx';

<Fragments fragments={{ javascript: js0 }} />

import reactnative0 from '/src/fragments/lib/analytics/js/existing-resources.mdx';

<Fragments fragments={{ 'react-native': reactnative0 }} /><|MERGE_RESOLUTION|>--- conflicted
+++ resolved
@@ -2,12 +2,8 @@
 
 export const meta = {
   title: 'Use existing AWS resources',
-<<<<<<< HEAD
-  description: 'Configure the Amplify Libraries to use existing Amazon Pinpoint resources by referencing them in your configuration.',
-=======
   description:
     'Configure the Amplify Libraries to use existing Amazon Pinpoint resources by referencing them in your configuration.',
->>>>>>> 6e2adc31
   platforms: ['javascript', 'react-native', 'swift', 'android']
 };
 
