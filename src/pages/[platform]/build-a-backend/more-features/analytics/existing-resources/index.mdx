--- conflicted
+++ resolved
@@ -4,11 +4,7 @@
   title: 'Use existing AWS resources',
   description:
     'Configure the Amplify Libraries to use existing Amazon Pinpoint resources by referencing them in your configuration.',
-<<<<<<< HEAD
-  platforms: ['javascript', 'react-native', 'swift', 'android', 'flutter']
-=======
-  platforms: ['javascript', 'react-native', 'swift', 'android','angular','nextjs','react','vue'] 
->>>>>>> 4175fe25
+  platforms: ['javascript', 'react-native', 'swift', 'android', 'flutter', 'angular', 'nextjs', 'react', 'vue'] 
 };
 
 export const getStaticPaths = async () => {
