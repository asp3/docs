--- conflicted
+++ resolved
@@ -2,12 +2,8 @@
 
 export const meta = {
   title: 'Set up Predictions',
-<<<<<<< HEAD
-  description: 'Get started with integrating ML capabilities into your application using Amplify',
-=======
   description:
     'Get started with integrating ML capabilities into your application using Amplify',
->>>>>>> 6e2adc31
   platforms: ['swift', 'android']
 };
 
