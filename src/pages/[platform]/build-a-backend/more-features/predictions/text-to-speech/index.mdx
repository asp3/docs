import { getCustomStaticPath } from '@/utils/getCustomStaticPath';

export const meta = {
  title: 'Text to speech',
<<<<<<< HEAD
  description: 'Learn more about how to integrate text-to-speech capabilities into your application using Amplify.',
=======
  description:
    'Learn more about how to integrate text-to-speech capabilities into your application using Amplify.',
>>>>>>> 6e2adc31
  platforms: ['javascript', 'react-native', 'swift', 'android']
};

export const getStaticPaths = async () => {
  return getCustomStaticPath(meta.platforms);
};

export function getStaticProps(context) {
  return {
    props: {
      platform: context.params.platform,
      meta
    }
  };
}

import textSpeechJs from '/src/fragments/lib/predictions/js/text-speech.mdx';
import textSpeechIOS from '/src/fragments/lib/predictions/ios/text-speech.mdx';
import textSpeechAndroid from '/src/fragments/lib/predictions/android/text-speech.mdx';

<Fragments
  fragments={{
    js: textSpeechJs,
    'react-native': textSpeechJs,
    ios: textSpeechIOS,
    android: textSpeechAndroid
  }}
/><|MERGE_RESOLUTION|>--- conflicted
+++ resolved
@@ -2,12 +2,8 @@
 
 export const meta = {
   title: 'Text to speech',
-<<<<<<< HEAD
-  description: 'Learn more about how to integrate text-to-speech capabilities into your application using Amplify.',
-=======
   description:
     'Learn more about how to integrate text-to-speech capabilities into your application using Amplify.',
->>>>>>> 6e2adc31
   platforms: ['javascript', 'react-native', 'swift', 'android']
 };
 
