--- conflicted
+++ resolved
@@ -2,12 +2,8 @@
 
 export const meta = {
   title: 'Set up Amplify Interactions',
-<<<<<<< HEAD
-  description: 'AWS Amplify Interactions category enables AI-powered chatbots in your web or mobile apps. You can use Interactions to configure your backend chatbot provider and to integrate a chatbot UI into your app with just a single line of code.',
-=======
   description:
     'AWS Amplify Interactions category enables AI-powered chatbots in your web or mobile apps. You can use Interactions to configure your backend chatbot provider and to integrate a chatbot UI into your app with just a single line of code.',
->>>>>>> 6e2adc31
   platforms: ['javascript', 'react-native']
 };
 
