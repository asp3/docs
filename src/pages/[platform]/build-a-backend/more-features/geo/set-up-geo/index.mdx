--- conflicted
+++ resolved
@@ -2,12 +2,8 @@
 
 export const meta = {
   title: 'Set up Amplify Geo',
-<<<<<<< HEAD
-  description: 'AWS Amplify Geo module provides a simple way to get map data, search for places, and reverse geocoding.',
-=======
   description:
     'AWS Amplify Geo module provides a simple way to get map data, search for places, and reverse geocoding.',
->>>>>>> 6e2adc31
   platforms: ['javascript', 'swift', 'android']
 };
 
