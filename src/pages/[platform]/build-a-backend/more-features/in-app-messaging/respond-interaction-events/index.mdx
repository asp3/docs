import { getCustomStaticPath } from '@/utils/getCustomStaticPath';

export const meta = {
  title: 'Respond to interaction events',
<<<<<<< HEAD
  description: 'Learn how to respond with additional behavior to your users interacting with in-app messages by adding interaction event listeners.',
=======
  description:
    'Learn how to respond with additional behavior to your users interacting with in-app messages by adding interaction event listeners.',
>>>>>>> 6e2adc31
  platforms: ['javascript', 'react-native']
};

export const getStaticPaths = async () => {
  return getCustomStaticPath(meta.platforms);
};

export function getStaticProps(context) {
  return {
    props: {
      platform: context.params.platform,
      meta
    }
  };
}

import reactnative0 from '/src/fragments/lib/in-app-messaging/respond-interaction-events/respond-interaction-events.mdx';

<Fragments fragments={{ 'react-native': reactnative0 }} />

import js0 from '/src/fragments/lib/in-app-messaging/respond-interaction-events/respond-interaction-events.mdx';

<Fragments fragments={{ javascript: js0 }} /><|MERGE_RESOLUTION|>--- conflicted
+++ resolved
@@ -2,12 +2,8 @@
 
 export const meta = {
   title: 'Respond to interaction events',
-<<<<<<< HEAD
-  description: 'Learn how to respond with additional behavior to your users interacting with in-app messages by adding interaction event listeners.',
-=======
   description:
     'Learn how to respond with additional behavior to your users interacting with in-app messages by adding interaction event listeners.',
->>>>>>> 6e2adc31
   platforms: ['javascript', 'react-native']
 };
 
