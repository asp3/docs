--- conflicted
+++ resolved
@@ -2,12 +2,8 @@
 
 export const meta = {
   title: 'Create an In-App Messaging Campaign',
-<<<<<<< HEAD
-  description: 'Learn how to create a new Pinpoint campaign and configure it to be used with your Amplify project.',
-=======
   description:
     'Learn how to create a new Pinpoint campaign and configure it to be used with your Amplify project.',
->>>>>>> 6e2adc31
   platforms: ['javascript', 'react-native']
 };
 
