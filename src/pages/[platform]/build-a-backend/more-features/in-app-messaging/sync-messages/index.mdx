import { getCustomStaticPath } from '@/utils/getCustomStaticPath';

export const meta = {
  title: 'Sync messages',
<<<<<<< HEAD
  description: "Learn how to sync in-app messages to your user's local device. Synced messages will be displayed when a matching event is triggered.",
=======
  description:
    "Learn how to sync in-app messages to your user's local device. Synced messages will be displayed when a matching event is triggered.",
>>>>>>> 6e2adc31
  platforms: ['javascript', 'react-native']
};

export const getStaticPaths = async () => {
  return getCustomStaticPath(meta.platforms);
};

export function getStaticProps(context) {
  return {
    props: {
      platform: context.params.platform,
      meta
    }
  };
}

import reactnative0 from '/src/fragments/lib/in-app-messaging/sync-messages/sync-messages.mdx';

<Fragments fragments={{ 'react-native': reactnative0 }} />

import js0 from '/src/fragments/lib/in-app-messaging/sync-messages/sync-messages.mdx';

<Fragments fragments={{ javascript: js0 }} /><|MERGE_RESOLUTION|>--- conflicted
+++ resolved
@@ -2,12 +2,8 @@
 
 export const meta = {
   title: 'Sync messages',
-<<<<<<< HEAD
-  description: "Learn how to sync in-app messages to your user's local device. Synced messages will be displayed when a matching event is triggered.",
-=======
   description:
     "Learn how to sync in-app messages to your user's local device. Synced messages will be displayed when a matching event is triggered.",
->>>>>>> 6e2adc31
   platforms: ['javascript', 'react-native']
 };
 
