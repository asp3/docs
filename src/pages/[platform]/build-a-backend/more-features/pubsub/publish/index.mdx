import { getCustomStaticPath } from '@/utils/getCustomStaticPath';

export const meta = {
  title: 'Publish',
<<<<<<< HEAD
  description: 'Learn more about how to publish a message using the PubSub category in Amplify',
=======
  description:
    'Learn more about how to publish a message using the PubSub category in Amplify',
>>>>>>> 6e2adc31
  platforms: ['javascript', 'react-native']
};

export const getStaticPaths = async () => {
  return getCustomStaticPath(meta.platforms);
};

export function getStaticProps(context) {
  return {
    props: {
      platform: context.params.platform,
      meta
    }
  };
}

import js0 from '/src/fragments/lib/pubsub/js/publish.mdx';

<Fragments fragments={{ javascript: js0 }} />

import reactnative0 from '/src/fragments/lib/pubsub/js/publish.mdx';

<Fragments fragments={{ 'react-native': reactnative0 }} /><|MERGE_RESOLUTION|>--- conflicted
+++ resolved
@@ -2,12 +2,8 @@
 
 export const meta = {
   title: 'Publish',
-<<<<<<< HEAD
-  description: 'Learn more about how to publish a message using the PubSub category in Amplify',
-=======
   description:
     'Learn more about how to publish a message using the PubSub category in Amplify',
->>>>>>> 6e2adc31
   platforms: ['javascript', 'react-native']
 };
 
