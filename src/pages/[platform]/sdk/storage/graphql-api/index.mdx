import { getCustomStaticPath } from '@/utils/getCustomStaticPath';

export const meta = {
  title: 'Using GraphQL API',
<<<<<<< HEAD
  description: 'Learn how to upload and download Amazon S3 Objects using AWS AppSync, a GraphQL based solution to build data-driven apps with real-time and offline capabilities.',
=======
  description:
    'Learn how to upload and download Amazon S3 Objects using AWS AppSync, a GraphQL based solution to build data-driven apps with real-time and offline capabilities.',
>>>>>>> 6e2adc31
  platforms: ['swift', 'android']
};

export const getStaticPaths = async () => {
  return getCustomStaticPath(meta.platforms);
};

export function getStaticProps(context) {
  return {
    props: {
      platform: context.params.platform,
      meta
    }
  };
}

import all0 from '/src/fragments/sdk/library-callout.mdx';

<Fragments fragments={{ all: all0 }} />

import ios1 from '/src/fragments/sdk/storage/ios/graphql-api.mdx';

<Fragments fragments={{ swift: ios1 }} />

import android2 from '/src/fragments/sdk/storage/android/graphql-api.mdx';

<Fragments fragments={{ android: android2 }} /><|MERGE_RESOLUTION|>--- conflicted
+++ resolved
@@ -2,12 +2,8 @@
 
 export const meta = {
   title: 'Using GraphQL API',
-<<<<<<< HEAD
-  description: 'Learn how to upload and download Amazon S3 Objects using AWS AppSync, a GraphQL based solution to build data-driven apps with real-time and offline capabilities.',
-=======
   description:
     'Learn how to upload and download Amazon S3 Objects using AWS AppSync, a GraphQL based solution to build data-driven apps with real-time and offline capabilities.',
->>>>>>> 6e2adc31
   platforms: ['swift', 'android']
 };
 
