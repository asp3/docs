import { getCustomStaticPath } from '@/utils/getCustomStaticPath';

export const meta = {
  title: 'Using TransferUtility',
<<<<<<< HEAD
  description: 'To make it easy to upload and download objects from Amazon S3, AWS Mobile SDK provides a TransferUtility component with built-in support for background transfers, progress tracking, and MultiPart uploads. ',
=======
  description:
    'To make it easy to upload and download objects from Amazon S3, AWS Mobile SDK provides a TransferUtility component with built-in support for background transfers, progress tracking, and MultiPart uploads. ',
>>>>>>> 6e2adc31
  platforms: ['swift', 'android']
};

export const getStaticPaths = async () => {
  return getCustomStaticPath(meta.platforms);
};

export function getStaticProps(context) {
  return {
    props: {
      platform: context.params.platform,
      meta
    }
  };
}

import all0 from '/src/fragments/sdk/library-callout.mdx';

<Fragments fragments={{ all: all0 }} />

import ios1 from '/src/fragments/sdk/storage/ios/transfer-utility.mdx';

<Fragments fragments={{ swift: ios1 }} />

import android2 from '/src/fragments/sdk/storage/android/transfer-utility.mdx';

<Fragments fragments={{ android: android2 }} /><|MERGE_RESOLUTION|>--- conflicted
+++ resolved
@@ -2,12 +2,8 @@
 
 export const meta = {
   title: 'Using TransferUtility',
-<<<<<<< HEAD
-  description: 'To make it easy to upload and download objects from Amazon S3, AWS Mobile SDK provides a TransferUtility component with built-in support for background transfers, progress tracking, and MultiPart uploads. ',
-=======
   description:
     'To make it easy to upload and download objects from Amazon S3, AWS Mobile SDK provides a TransferUtility component with built-in support for background transfers, progress tracking, and MultiPart uploads. ',
->>>>>>> 6e2adc31
   platforms: ['swift', 'android']
 };
 
