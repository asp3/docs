import { getCustomStaticPath } from '@/utils/getCustomStaticPath';

export const meta = {
  title: 'Server-Side Rendering',
<<<<<<< HEAD
  description: 'Use Amplify categories APIs from Next.js server-side runtimes.',
  platforms: [
    'android',
    'angular',
    'flutter',
    'javascript',
    'nextjs',
    'react',
    'react-native',
    'swift',
    'vue'
  ],
  route: '/[platform]/prev/build-a-backend/server-side-rendering'
=======
  description: 'Get started with Server-Side Rendering (SSR)',
  platforms: ['javascript', 'angular', 'nextjs', 'react', 'vue'],
    route: '/[platform]/build-a-backend/server-side-rendering'
>>>>>>> 7aad4937
};

export const getStaticPaths = async () => {
  return getCustomStaticPath(meta.platforms);
};

export function getStaticProps(context) {
  return {
    props: {
      platform: context.params.platform,
      meta
    }
  };
}

import js0 from '/src/fragments/lib-v1/ssr/js/getting-started.mdx';

<Fragments
  fragments={{
    javascript: js0,
    angular: js0,
    nextjs: js0,
    react: js0,
    vue: js0
  }}
/><|MERGE_RESOLUTION|>--- conflicted
+++ resolved
@@ -2,7 +2,6 @@
 
 export const meta = {
   title: 'Server-Side Rendering',
-<<<<<<< HEAD
   description: 'Use Amplify categories APIs from Next.js server-side runtimes.',
   platforms: [
     'android',
@@ -16,11 +15,6 @@
     'vue'
   ],
   route: '/[platform]/prev/build-a-backend/server-side-rendering'
-=======
-  description: 'Get started with Server-Side Rendering (SSR)',
-  platforms: ['javascript', 'angular', 'nextjs', 'react', 'vue'],
-    route: '/[platform]/build-a-backend/server-side-rendering'
->>>>>>> 7aad4937
 };
 
 export const getStaticPaths = async () => {
