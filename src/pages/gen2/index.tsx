import {
  Heading,
  Text,
  Flex,
  Button,
  Grid,
  Card,
  View,
  Badge
} from '@aws-amplify/ui-react';
import ExportedImage from 'next-image-export-optimizer';
import { MDXCode } from '@/components/MDXComponents/';
import {
  IconAngular,
  IconJS,
  IconNext,
  IconReact,
  IconTS,
  IconVue,
  IconChevron,
  IconAngular,
  IconJS
} from '@/components/Icons';
import { ClassicBanner } from '@/components/Banner';
import { Columns } from '@/components/Columns';
import { FeatureList, FeatureItem } from '@/components/FeatureLists';
import styles from '../../components/GlobalNav/GlobalNav.module.scss';

export const meta = {
  title: 'Amplify Docs (Gen 2)',
  description:
    'This is a description for the overview page for the new Amplify code-first DX (Gen 2).'
};

export function getStaticProps() {
  return {
    props: {
      meta,
      showBreadcrumbs: false,
      useCustomTitle: true
    }
  };
}

const supportedFrameworks = [
  {
<<<<<<< HEAD
    title: 'TypeScript',
    icon: <IconJS />
  },
  {
=======
>>>>>>> 1da4449c
    title: 'JavaScript',
    icon: <IconJS />
  },
  {
<<<<<<< HEAD
    title: 'Next',
    icon: <IconNext />
=======
    title: 'TypeScript',
    icon: <IconTS />
>>>>>>> 1da4449c
  },
  {
    title: 'React',
    icon: <IconReact />
  },
  {
<<<<<<< HEAD
    title: 'Angular',
    icon: <IconAngular />
=======
    title: 'Next',
    icon: <IconNext />
>>>>>>> 1da4449c
  },
  {
    title: 'Vue',
    icon: <IconVue />
  },
  {
<<<<<<< HEAD
=======
    title: 'Angular',
    icon: <IconAngular />
  },
  {
>>>>>>> 1da4449c
    title: 'React Native',
    icon: <IconReact />
  }
];

const Gen2Overview = () => {
  return (
    <Flex className="home-content">
      <Flex className="home-section">
        <Heading level={1}>
          Amplify Docs{' '}
          <Text as="span" fontWeight="300">
            (Gen 2)
          </Text>
          <sup>
            {' '}
            <Badge size="small" className={styles['navbar-badge']}>
              Preview
            </Badge>
          </sup>
        </Heading>
        <Heading level={2} fontSize="xl" className="max-headline-content">
          Preview: A new code-first DX (Gen 2) for building backends
        </Heading>
        <Text className="max-inline-content">
          Amplify has reimagined the way frontend developers build fullstack
          applications on AWS. This next generation of Amplify’s backend
          building experience lets you author your frontend and backend
          definition completely with TypeScript, a file convention, and Git
          branch-based environments.
        </Text>
        <Flex className="home-cta">
          <Button
            size="large"
            as="a"
            variation="primary"
            href="/gen2/start/quickstart/"
            gap="small"
          >
            Get started{' '}
            <IconChevron fontSize=".875em" className="icon-rotate-90-reverse" />
          </Button>
          <Button size="large" as="a" href="/gen2/how-amplify-works/concepts/">
            How it works
          </Button>
        </Flex>
      </Flex>
      <Flex className="home-section">
        <Heading level={2}>Works with popular languages and frameworks</Heading>
        <Grid as="ul" className="framework-grid">
          {supportedFrameworks.map((framework, index) => {
            return (
              <li
                key={`framework-${index}`}
                className="framework-grid__item framework-grid__item--text"
              >
                <View className="framework-grid__icon">{framework.icon}</View>
                {framework.title}
              </li>
            );
          })}
        </Grid>

        <ClassicBanner />
      </Flex>
      <Flex className="home-section">
        <Heading level={2}>Features</Heading>
        <Columns columns={3}>
          <Card variation="outlined">
            <Flex direction="column">
              <Heading level={3} fontSize="medium">
                Infrastructure-from-code
              </Heading>
              <Text>
                Infrastructure-from-code is a new approach that lets your focus
                on your app code instead of infrastructure.
              </Text>
            </Flex>
          </Card>
          <Card variation="outlined">
            <Flex direction="column">
              <Heading level={3} fontSize="medium">
                Fullstack Git deployments
              </Heading>
              <Text>
                Full-stack deployments from your Git branch. Deploy your
                frontend and backend together on every code commit.
              </Text>
            </Flex>
          </Card>
          <Card variation="outlined">
            <Flex direction="column">
              <Heading level={3} fontSize="medium">
                Faster local development
              </Heading>
              <Text>
                Per-developer cloud sandbox environments let you quickly iterate
                during development.
              </Text>
            </Flex>
          </Card>
        </Columns>
      </Flex>
      <Columns columns={2}>
        <FeatureList heading="Develop" level={2}>
          <FeatureItem
            linkText="A TypeScript-first fullstack experience"
            href="/gen2/how-amplify-works/concepts/#typescript-for-the-fullstack"
          >
            Write TypeScript across the frontend and the backend to give you
            features like schema validation, dot completion, and end-to-end
            typings while you code.
          </FeatureItem>
          <FeatureItem
            linkText="Real-time data for modern apps"
            href="/gen2/build-a-backend/data/set-up-data/"
          >
            Sync frontend state to realtime backend updates. No websocket
            configuration required. Just write TypeScript.
          </FeatureItem>
          <FeatureItem
            linkText="Authn and authz for secure apps"
            href="/gen2/build-a-backend/auth/set-up-auth/"
          >
            Choose the auth strategy (e.g. passwords, social, email links) and
            control data access based on users/groups.
          </FeatureItem>
          <FeatureItem
            linkText="Auto-generate CRUD forms wired to data"
            href="/gen2/build-ui/"
          >
            CRUD forms that map to your data model with form-level validations
            and error states built-in.
          </FeatureItem>
        </FeatureList>

        <MDXCode
          fileName="amplify/data/resource.ts"
          language="typescript"
          codeString={`import { a, defineData } from 'aws-amplify-backend';

const schema = a.schema({
  Todo: a.model({
    title: a.string(), 
    description: a.string().optional(), 
    priority: a.enum(['low','medium', 'high']),
  }),
});

export type Schema = typeof schema;

export default defineData ({
  schema, 
});`}
        ></MDXCode>

        <ExportedImage
          src="/images/gen2/deploy-cycle.png"
          alt="Flowchart describing..."
          width="450"
          height="412"
          style={{ margin: 'auto', height: 'auto' }}
        />

        <FeatureList heading="Deploy" level={2}>
          <FeatureItem
            linkText="SSR/SSG/ISR hosting support"
            href="/gen2/deploy-and-host/hosting/"
          >
            Deploy Next.js, Nuxt.js, Gatsby, React, Vue, Angular (and more) apps
            by simply connecting your Git repository.
          </FeatureItem>
          <FeatureItem
            linkText="Faster iterations with per-developer sandboxes"
            href="/gen2/deploy-and-host/sandbox-environments/setup/"
          >
            Per-developer cloud sandboxes provide high fidelity and faster
            deployment times to make local iteration quick.
          </FeatureItem>
          <FeatureItem
            linkText="Zero-config fullstack branches"
            href="/gen2/deploy-and-host/deploy-and-host/fullstack-branching/branch-deployments/"
          >
            Full-stack deployments from your Git branch. Autodeploy git branches
            to set up staging, development and production environments
          </FeatureItem>
          <FeatureItem
            linkText="GUI to manage your data"
            href="/gen2/how-amplify-works/concepts/#unified-management-console"
          >
            Console to manage your app data, users/groups, and files.
          </FeatureItem>
        </FeatureList>

        <FeatureList heading="Customize" level={2}>
          <FeatureItem
            linkText="Add any AWS service with CDK"
            href="/gen2/build-a-backend/add-aws-services/"
          >
            Extend or customize with AWS CDK to access 200+ AWS services.
          </FeatureItem>
          <FeatureItem
            linkText="Bring your your own pipelines"
            href="/gen2/deploy-and-host/fullstack-branching/cross-account-deployments/"
          >
            Use your own pipelines to set up cross-account or multi-region
            stage-based deployments.
          </FeatureItem>
          <FeatureItem
            linkText="Monorepo and multi-repo support"
            href="/gen2/deploy-and-host/fullstack-branching/mono-and-multi-repos/"
          >
            Support for all types of fullstack team workflows - monorepos,
            microfrontends, multi-repos and more.
          </FeatureItem>
        </FeatureList>
        <MDXCode
          fileName="amplify/custom/Backup.ts"
          language="typescript"
          codeString={`import { Construct } from 'constructs';
import * as cdk from 'aws-cdk-lib';
import * as backup from 'aws-cdk-lib/aws-backup'; 
import * as events from 'aws-cdk-lib/aws-events';
import * as rds from 'aws-cdk-lib/aws-rds';

/**
 * Define the stack's props
 */
export type BackupStackProps = {
  /**
   * Database instance to back up
   */
  database: rds.DatabaseInstance; 
}`}
        ></MDXCode>
      </Columns>
    </Flex>
  );
};

export default Gen2Overview;<|MERGE_RESOLUTION|>--- conflicted
+++ resolved
@@ -44,50 +44,24 @@
 
 const supportedFrameworks = [
   {
-<<<<<<< HEAD
-    title: 'TypeScript',
-    icon: <IconJS />
-  },
-  {
-=======
->>>>>>> 1da4449c
     title: 'JavaScript',
     icon: <IconJS />
   },
   {
-<<<<<<< HEAD
-    title: 'Next',
-    icon: <IconNext />
-=======
     title: 'TypeScript',
     icon: <IconTS />
->>>>>>> 1da4449c
   },
   {
     title: 'React',
     icon: <IconReact />
   },
   {
-<<<<<<< HEAD
-    title: 'Angular',
-    icon: <IconAngular />
-=======
-    title: 'Next',
-    icon: <IconNext />
->>>>>>> 1da4449c
   },
   {
     title: 'Vue',
     icon: <IconVue />
   },
   {
-<<<<<<< HEAD
-=======
-    title: 'Angular',
-    icon: <IconAngular />
-  },
-  {
->>>>>>> 1da4449c
     title: 'React Native',
     icon: <IconReact />
   }
