--- conflicted
+++ resolved
@@ -44,50 +44,30 @@
 
 const supportedFrameworks = [
   {
-<<<<<<< HEAD
-    title: 'TypeScript',
-    icon: <IconJS />
-  },
-  {
-=======
->>>>>>> 34494836
     title: 'JavaScript',
     icon: <IconJS />
   },
   {
-<<<<<<< HEAD
+    title: 'TypeScript',
+    icon: <IconTS />
+  },
+  {
+    title: 'React',
+    icon: <IconReact />
+  },
+  {
     title: 'Next',
     icon: <IconNext />
-=======
-    title: 'TypeScript',
-    icon: <IconTS />
->>>>>>> 34494836
-  },
-  {
-    title: 'React',
-    icon: <IconReact />
-  },
-  {
-<<<<<<< HEAD
+  },
+  {
+    title: 'Vue',
+    icon: <IconVue />
+  },
+  {
     title: 'Angular',
     icon: <IconAngular />
-=======
-    title: 'Next',
-    icon: <IconNext />
->>>>>>> 34494836
-  },
-  {
-    title: 'Vue',
-    icon: <IconVue />
-  },
-  {
-<<<<<<< HEAD
-=======
-    title: 'Angular',
-    icon: <IconAngular />
-  },
-  {
->>>>>>> 34494836
+  },
+  {
     title: 'React Native',
     icon: <IconReact />
   }
