--- conflicted
+++ resolved
@@ -1,9 +1,5 @@
 export const meta = {
-<<<<<<< HEAD
-  title: 'Add custom business logic',
-=======
   title: 'Add custom queries and mutations',
->>>>>>> c0dd4568
   description:
     'Customize your business logic for queries and mutations.'
 };
@@ -16,11 +12,7 @@
   };
 }
 
-<<<<<<< HEAD
-The `a.model()` data model provides a solid foundation for querying, mutating, and fetching data. However, you may need additional customizations to meet specific requirements around custom API requests, response formatting, and or fetching from external data sources.
-=======
 The `a.model()` data model provides a solid foundation for querying, mutating, and fetching data. However, you may need additional customizations to meet specific requirements around custom API requests, response formatting, and/or fetching from external data sources.
->>>>>>> c0dd4568
 
 In the following sections, we walk through the three steps to create a custom query or mutation:
 
@@ -112,17 +104,7 @@
 
 ## Step 2 - Configure custom business logic handler code
 
-<<<<<<< HEAD
-After your query or mutation is defined, you need to author your custom business logic. You can either define it in a function or using an [AppSync JavaScript resolver](TK).
-
-<BlockSwitcher>
-
-<Block name="Function">
-
-In your **amplify/data/echo-handler/** folder, create a **handler.ts** file.
-=======
 After your query or mutation is defined, you need to author your custom business logic. You can either define it in a [function](/gen2/build-a-backend/functions/) or using a [custom resolver powered by AppSync JavaScript resolver](https://docs.aws.amazon.com/appsync/latest/devguide/tutorials-js.html).
->>>>>>> c0dd4568
 
 <BlockSwitcher>
 
@@ -152,10 +134,7 @@
   defineFunction // 1.Import "defineFunction" to create new functions
 } from '@aws-amplify/backend';
 
-<<<<<<< HEAD
-=======
 // 2. define a function
->>>>>>> c0dd4568
 const echoHandler = defineFunction({
   entry: './echo-handler/handler.ts'
 })
@@ -171,10 +150,7 @@
     .arguments({ content: a.string() })
     .returns(a.ref('EchoResponse'))
     .authorization([a.allow.public()])
-<<<<<<< HEAD
-=======
     // 3. set the function has the handler
->>>>>>> c0dd4568
     .handler(a.handler.function(echoHandler))
 });
 
@@ -194,20 +170,11 @@
 </Block>
 <Block name="Custom resolver powered by AppSync JavaScript resolvers">
 
-<<<<<<< HEAD
-Custom resolvers work on a "request/response" basis, you choose a data source, map your request to the data sources' input parameters, and then map the data source's response back to the query/mutation's return type. Custom resolvers provide the benefit of no cold starts but has some limitations, such as TK.
-
-In your **amplify/data/resource.ts** file, define a custom handler using `a.handler.custom`.
-
-```ts
-// amplify/data/resource.ts
-=======
 Custom resolvers work on a "request/response" basis, you choose a data source, map your request to the data source's input parameters, and then map the data source's response back to the query/mutation's return type. Custom resolvers provide the benefit of no cold starts, less infrastructure to manage, and no additional charge for Lambda function invocations. Review [Choosing between custom resolver and function](https://docs.aws.amazon.com/appsync/latest/devguide/resolver-reference-overview-js.html#choosing-data-source).
 
 In your `amplify/data/resource.ts` file, define a custom handler using `a.handler.custom`.
 
 ```ts title="amplify/data/resource.ts"
->>>>>>> c0dd4568
 import {
   type ClientSchema,
   a,
@@ -248,12 +215,7 @@
 });
 ```
 
-<<<<<<< HEAD
-```ts
-// amplify/data/increment-like.js
-=======
 ```ts title="amplify/data/increment-like.js"
->>>>>>> c0dd4568
 export function request(ctx) {
   return {
     operation: 'UpdateItem',
@@ -280,16 +242,6 @@
 - OpenSearch
 - HTTP endpoints
 
-<<<<<<< HEAD
-You can add these additional data sources via our the `amplify/backend.ts` file:
-
-```ts
-// amplify/backend.ts
-import * as dynamoDb from 'aws-cdk-lib/aws-dynamodb'
-import { defineBackend } from '@aws-amplify/backend';
-import { auth } from './auth/resource.js';
-import { data } from './data/resource.js';
-=======
 You can add these additional data sources via our `amplify/backend.ts` file:
 
 ```ts title="amplify/backend.ts"
@@ -297,7 +249,6 @@
 import { defineBackend } from '@aws-amplify/backend';
 import { auth } from './auth/resource';
 import { data } from './data/resource';
->>>>>>> c0dd4568
 
 export const backend = defineBackend({
   auth,
@@ -308,17 +259,6 @@
 
 const externalTable = dynamoDb.Table.fromTableName(externalDataSourcesStack, "MyTable", "MyExternalTable")
 
-<<<<<<< HEAD
-backend.data.addDynamoDbDataSource("ExternalTableDataSource", externalTable)
-```
-
-{/* Note: the above will be using the types of the L1 construct of "CfnDataSource" for now. It's not a one-way door, we can always add explicit L2 construct approaches in the future: ".addDynamoDbDataSource". We should enhance the L1 typings though, so based on what's passed into "type", we type-enforce the other fields. For example if you pass in "AMAZON_DYNAMODB", then you can't set "openSearchConfig"*/}
-
-In your schema you can then reference these additional data sources based on their name:
-
-```ts
-// amplify/data/resource.ts
-=======
 backend.data.addDynamoDbDataSource(
   // highlight-next-line
   "ExternalTableDataSource",
@@ -328,7 +268,6 @@
 In your schema you can then reference these additional data sources based on their name:
 
 ```ts title="amplify/data/resource.ts"
->>>>>>> c0dd4568
 import {
   type ClientSchema,
   a,
@@ -351,15 +290,11 @@
     .returns(a.ref('Post'))
     .authorization([a.allow.private()])
     .handler(a.handler.custom({
-<<<<<<< HEAD
-=======
       // highlight-next-line
->>>>>>> c0dd4568
       dataSource: "ExternalTableDataSource",
       entry: './increment-like.js'
     }))
 });
-<<<<<<< HEAD
 
 export type Schema = ClientSchema<typeof schema>;
 
@@ -377,34 +312,6 @@
 </Block>
 </BlockSwitcher>
 
-<Callout info>
-
-The `.handler()` accepts an array of handlers that will run in a pipeline. For example, you can add a common handler for input sanitization and then use different handlers to operate on the sanitized data:
-
-```ts
-.handler(
-  a.handler.function(inputValidator),
-  a.handler.function(actionHandler)
-)
-=======
-
-export type Schema = ClientSchema<typeof schema>;
-
-export const data = defineData({
-  schema,
-  authorizationModes: {
-    defaultAuthorizationMode: 'apiKey',
-    apiKeyAuthorizationMode: {
-      expiresInDays: 30
-    }
-  },
-});
->>>>>>> c0dd4568
-```
-
-</Block>
-</BlockSwitcher>
-
 <Callout warning>
 
 The `.handler()` accepts an array of handlers that will run in a pipeline. For now, in the developer preview, you can only use `a.handler.custom()` and `a.handler.function()`. All other handlers, such as `a.handler.inlineSql()` are under active development. 
@@ -416,17 +323,10 @@
 All handlers must be of the same type. For example, you can't mix and match `a.handler.function` with `a.handler.custom` within a single `.handler()` modifier.
 
 </Callout>
-<<<<<<< HEAD
 
 ## Step 3 - Invoke the custom query or mutation
 
-From your generated Data client, you can find all your custom queries and mutations under `.queries` and `.mutations` respectively.
-=======
-
-## Step 3 - Invoke the custom query or mutation
-
 From your generated Data client, you can find all your custom queries and mutations under the `client.queries.` and `client.mutations.` APIs respectively.
->>>>>>> c0dd4568
 
 <BlockSwitcher>
 <Block name="Custom query">
