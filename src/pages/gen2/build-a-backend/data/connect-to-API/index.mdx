--- conflicted
+++ resolved
@@ -47,11 +47,7 @@
 
 ```ts
 import { generateClient } from 'aws-amplify/data';
-<<<<<<< HEAD
-import type { Schema } from '@/backend/data/resource'; // Path to your backend resource definition
-=======
-import type { Schema } from '@/amplify/data/resource'; // Path to your backend resource definition
->>>>>>> 006f074b
+import type { Schema } from '@/amplify/data/resource'; // Path to your backend resource definition
 
 const client = generateClient<Schema>();
 
@@ -78,11 +74,7 @@
 
 ```ts
 import { generateClient } from 'aws-amplify/data';
-<<<<<<< HEAD
-import type { Schema } from '@/backend/data/resource'; // Path to your backend resource definition
-=======
-import type { Schema } from '@/amplify/data/resource'; // Path to your backend resource definition
->>>>>>> 006f074b
+import type { Schema } from '@/amplify/data/resource'; // Path to your backend resource definition
 
 const client = generateClient<Schema>({
   authMode: 'apiKey'
@@ -94,11 +86,7 @@
 
 ```ts
 import { generateClient } from 'aws-amplify/data';
-<<<<<<< HEAD
-import type { Schema } from '@/backend/data/resource'; // Path to your backend resource definition
-=======
-import type { Schema } from '@/amplify/data/resource'; // Path to your backend resource definition
->>>>>>> 006f074b
+import type { Schema } from '@/amplify/data/resource'; // Path to your backend resource definition
 
 const client = generateClient<Schema>({
   authMode: 'userPool'
@@ -110,11 +98,7 @@
 
 ```ts
 import { generateClient } from 'aws-amplify/data';
-<<<<<<< HEAD
-import type { Schema } from '@/backend/data/resource'; // Path to your backend resource definition
-=======
-import type { Schema } from '@/amplify/data/resource'; // Path to your backend resource definition
->>>>>>> 006f074b
+import type { Schema } from '@/amplify/data/resource'; // Path to your backend resource definition
 
 const client = generateClient<Schema>({
   authMode: 'iam'
@@ -126,11 +110,7 @@
 
 ```ts
 import { generateClient } from 'aws-amplify/data';
-<<<<<<< HEAD
-import type { Schema } from '@/backend/data/resource'; // Path to your backend resource definition
-=======
-import type { Schema } from '@/amplify/data/resource'; // Path to your backend resource definition
->>>>>>> 006f074b
+import type { Schema } from '@/amplify/data/resource'; // Path to your backend resource definition
 
 const client = generateClient<Schema>({
   authMode: 'oidc'
@@ -144,11 +124,7 @@
 
 ```ts
 import { generateClient } from 'aws-amplify/data';
-<<<<<<< HEAD
-import type { Schema } from '@/backend/data/resource'; // Path to your backend resource definition
-=======
-import type { Schema } from '@/amplify/data/resource'; // Path to your backend resource definition
->>>>>>> 006f074b
+import type { Schema } from '@/amplify/data/resource'; // Path to your backend resource definition
 
 const getAuthToken = () => 'myAuthToken';
 const lambdaAuthToken = getAuthToken();
