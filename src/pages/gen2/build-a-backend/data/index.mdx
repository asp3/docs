export const meta = {
  title: 'Data',
  description: 'Learn about the data capabilities of AWS Amplify.'
};

export function getStaticProps(context) {
  return {
    props: {
      meta
    }
  };

}
<<<<<<< HEAD
=======

# Realtime API and Database for next-generation apps

with GraphQL support, fine-grained authorization rules, end-to-end type-safety, connects to existing PostgreSQL and MySQL databases.

## Works with new or <u>any</u> existing data sources

Get an end-to-end type-safe API backed by new DynamoDB tables or integrate with existing MySQL and PostgreSQL databases. Don't worry, you can always use Lambda to connect to anything else. See [Connect API to Data](./01_connectToDB.md).

### Provision new DynamoDB tables:

Use TypeScript to define your API's data models and Amplify automatically deploys DynamoDB database tables to match them.

```ts
import { a, defineData } from '@aws-amplify/backend';

const schema = a
  .schema({
    Todo: a.model({
      content: a.string(),
      isDone: a.boolean()
    })
  })
  .authorization([a.allow.public()]);

export type Schema = typeof schema;
export const data = defineData({ schema });
```

### Connect to existing MySQL or PostgreSQL databases:

Provide your database URL and Amplify automatically infers the API schema. Amplify sets up CRUDL operations and real-time subscriptions.

```bash
amplify import api
> Database URL: https://mysqldatabase.example.com/

✔ API for your MySQL database created in "schema.rds.ts".
```

Apply access control rules, write custom SQL handlers, and deploy.

```ts
import { a, defineData } from '@aws-amplify/backend';
import { schema as rdsSchema } from './schema.rds.ts';

rdsSchema.models.todos.renameTo('Todo'); // rename database table names
rdsSchema.models.todos.authorization([a.allow.owner()]); // add authorization rules

export type Schema = typeof rdsSchema;
export const data = defineData({ schema: rdsSchema });
```

### Connect to any data source using AWS Lambda:

Any data source that's not built-in to Amplify can be connected with AWS Lambda. Write your own handler to any data source you need.

```ts
import { a, defineData } from '@aws-amplify/backend';

const schema = a
  .schema({
    pushToSNS: a
      .query()
      .arguments({ content: a.string() })
      .returns(a.boolean())
      .function('push-to-sns-lambda')
  })
  .authorization([a.allow.public()]);

export type Schema = typeof schema;
export const data = defineData({ schema });
```

## Realtime is the modern default

### Subscribe to a live feed of data:

Live feed in a single API - Fetches existing data and continuously applies changes from create, update, and delete operations in realtime.

```ts
const [posts, setPosts] = useState<Post[]>([])

useEffect(() => {
  const sub = client.models.Post
    .observeQuery()
    .subscribe({ items } => {
      setPosts(items)
    })

  return () => sub.unsubscribe()
}, [])
```

### Subscribe to specific data model events:

Subscribe to create, update, or delete events individually to build realtime notification interfaces.

```ts
const [notifications, setNotifications] = useState<string[]>([])

useEffect(() => {
  const sub = client.models.Post
    .on('create')
    .subscribe({ event, data } => {
      setNotifications([
        `${data.author} created a new post`,
        ...notifications
      ])
    })

  return () => sub.unsubscribe()
}, [])
```

### Realtime server-side data filters:

Optimize network traffic sent to your clients using client-defined server-side subscription filters. Less traffic leads to more savings.

```ts
const sub = client.models.Post
  .on('create', {
    filters: {
      isFriend: {
        eq: true
      }
    }
  })
  .subscribe({ event, data } => {
    // ...
  })

return () => sub.unsubscribe()
```

## Data authorization from a single source of truth

### Fine-grained deny-by-default authorization:

Deny-by-default authorization means all access must be explicitly defined. If you didn't set an access rule, then you don't have access. Configure authorization rules across the entire schema, a particular data model, or specifically on a field.

```ts
import { a, defineData } from '@aws-amplify/backend'

const schema = a.schema({
  Student: a.model({
    name: a.string()
    ssn: a.string().authorization([a.allow.owner().to(["read", "update"])])
  }).authorization([
    a.allow.specificGroup("Admin"),
    a.allow.owner().to(["read", "update"])
  ]),

  Course: a.model({
    title: a.string(),
    content: a.string()
  })
}).authorization([a.allow.public().to(["read"])])
//                ^^^^^^^^^^^^^^^^^^^^^^^^^^^^^
// Unless otherwise specific anyone authenticated with an API key can read from a data model

export type Schema = typeof schema
export const data = defineData({ schema })
```

**No public access** because model-level authorization rule supersedes schema-level authorization rule

**The "Admin" group** can CRUDL all records but can't read or write the `ssn` field because `ssn`'s field-level authorization rule supersedes the model-level authorization rule.

| Field | Create | Read | Update | Delete |
| ----- | ------ | ---- | ------ | ------ |
| name  | ✔️     | ✔️   | ✔️     | ✔️     |
| ssn   | x      | x    | x      | x      |

**Students can only read and update their own records** because they're governed by an "owner"-based authorization rule. They can read and update their own `ssn` because the `ssn`'s field-level authorization rule permits it.

| Field | Create | Read | Update | Delete |
| ----- | ------ | ---- | ------ | ------ |
| name  | x      | ✔️   | ✔️     | x      |
| ssn   | x      | ✔️   | ✔️     | x      |

**Public read-only access** because there's no model-level authorization rule, hence the `Course` table will default to the schema-level authorization rule.

| Field   | Create | Read | Update | Delete |
| ------- | ------ | ---- | ------ | ------ |
| title   | x      | ✔️️  | x      | x      |
| content | x      | ✔️   | x      | x      |

### Multi-user, multi-group authorization built-in

Build real-time shared collaboration experiences with ease. Change who gets access dynamically during application runtime.

TK add visual/code

### Use Lambda to author your own custom authorization logic

Have an existing authorization system that you want to repurpose? Assign a `custom` authorization logic to your data models.

```ts
import { a, defineData } from '@aws-amplify/backend';

const schema = a.schema({
  Supplier: a
    .model({
      name: a.string(),
      address: a.string(),
      costCenter: a.string()
    })
    .authorization([a.allow.custom()]) // <- Use custom authorization
});

export type Schema = typeof schema;
export const data = defineData({
  schema,
  authorizationModes: {
    lambdaAuthorizer: 'my-authorization-function'
  }
});
```

## End-to-end type-safe GraphQL API

### Connect frontend to API in a few lines of code

Instant frontend code completion to match your backend changes. (TK add video(?))

```ts
import { Amplify } from 'aws-amplify'
import { generateClient } from 'aws-amplify/api'
import type { Schema } from '@/amplify/data/resource'

import amplifyconfiguration from '@/amplifyconfiguration'

Amplify.configure(amplifyconfiguration)

const client = generateClient<Schema>()

client.models.Todo.li[<-code completion goes here>]
```

### Fetch only what you need

Use custom selection set to specify exactly the data you need to prevent over fetching of data or fetch nested data with a single request.

```ts
const [todosWithAttachments] = await client.models.Todo.list({
  selectionSet: ['content', 'attachments.*']
});

todosWithAttachments.forEach((todo) => {
  todo.attachments.forEach((attachment) => {
    downloadFile(attachment.fileUrl);
  });
});
```

### Make raw GraphQL requests if you need to

Leverage native GraphQL features like fragments, multi-operation in a single request, or aliases.

```ts
client.graphql({
  query: /*GraphQL*/ `query {
      listNearbyUsers(input: {
        lat: 100.0
        long: 100.0
      }) {
        ...userFields
      }
    }

    mutation {
      createUser(input: {
        name: "John Doe"
        email: "john@example.com"
      }) {
        ...userFields 
      }
    }

    fragment userFields on User {
      id
      name
      email
    }`
});
```

## The enterprise-readiness you expect from AWS

### First-class AWS CDK support

Use the Amplify Data CDK construct to seamlessly integrate with the rest of your company's infrastructure-as-code workflows.

```ts
import * as cdk from 'aws-cdk-lib';
import { AmplifyGraphqlApi } from '@aws-amplify/graphql-construct-alpha';

export class BackendStack extends cdk.Stack {
  constructor(scope: cdk.App, id: string, props?: cdk.StackProps) {
    super(scope, id, props);

    const amplifyApi = new AmplifyGraphqlApi(this, 'AmplifyCdkGraphQlApi', {
      schema: /* GraphQL */ `...`
    });

    // Get access to all generated resources as L2 or L1 CDK constructs
    const supplierTable = amplifyApi.resources.tables['Supplier'];
  }
}
```

### Private APIs accessible only behind VPCs

With CDK you get full control of the generated resources that means you can leverage the recent enterprise features of AWS AppSync, Amazon DynamoDB, Amazon OpenSearch, and more.

```ts
import * as cdk from 'aws-cdk-lib';
import { AmplifyGraphqlApi } from '@aws-amplify/graphql-construct-alpha';

export class BackendStack extends cdk.Stack {
  constructor(scope: cdk.App, id: string, props?: cdk.StackProps) {
    super(scope, id, props);

    const amplifyApi = new AmplifyGraphqlApi(this, 'AmplifyCdkGraphQlApi', {
      schema: /* GraphQL */ `...`
    });

    amplifyApi.resources.cfnResources.cfnGraphqlApi.visibility = 'PRIVATE';
  }
}
```

### Web application firewall to block and rate-limit unwanted traffic

AWS WAF helps you protect against common web exploits and bots that can affect availability, compromise security, or consume excessive resources.

```ts
import * as cdk from 'aws-cdk-lib';
import { CfnWebAcl, CfnWebACLAssociation } from '@aws-cdk/aws-wafv2';
import { AmplifyGraphqlApi } from '@aws-amplify/graphql-construct-alpha';

export class BackendStack extends cdk.Stack {
  constructor(scope: cdk.App, id: string, props?: cdk.StackProps) {
    super(scope, id, props);

    const amplifyApi = new AmplifyGraphqlApi(this, 'AmplifyCdkGraphQlApi', {
      schema: /* GraphQL */ `...`
    });

    // Reference L1 AppSync API required for WAF configuration
    const appSyncApi = amplifyApi.resources.cfnResources.cfnGraphqlApi;

    // Setup WAF and associate it with generated APpSync API
    const waf = new CfnWebACL(this, 'waf', {
      /* ... */
    });

    const wafAssoc = new CfnWebACLAssociation(this, 'tnc-waf-assoc', {
      resourceArn: appSyncApi.attrArn,
      webAclArn: waf.attrArn
    });

    wafAssoc.node.addDependency(appSyncApi);
  }
}
```
>>>>>>> ede1a88f
<|MERGE_RESOLUTION|>--- conflicted
+++ resolved
@@ -11,373 +11,3 @@
   };
 
 }
-<<<<<<< HEAD
-=======
-
-# Realtime API and Database for next-generation apps
-
-with GraphQL support, fine-grained authorization rules, end-to-end type-safety, connects to existing PostgreSQL and MySQL databases.
-
-## Works with new or <u>any</u> existing data sources
-
-Get an end-to-end type-safe API backed by new DynamoDB tables or integrate with existing MySQL and PostgreSQL databases. Don't worry, you can always use Lambda to connect to anything else. See [Connect API to Data](./01_connectToDB.md).
-
-### Provision new DynamoDB tables:
-
-Use TypeScript to define your API's data models and Amplify automatically deploys DynamoDB database tables to match them.
-
-```ts
-import { a, defineData } from '@aws-amplify/backend';
-
-const schema = a
-  .schema({
-    Todo: a.model({
-      content: a.string(),
-      isDone: a.boolean()
-    })
-  })
-  .authorization([a.allow.public()]);
-
-export type Schema = typeof schema;
-export const data = defineData({ schema });
-```
-
-### Connect to existing MySQL or PostgreSQL databases:
-
-Provide your database URL and Amplify automatically infers the API schema. Amplify sets up CRUDL operations and real-time subscriptions.
-
-```bash
-amplify import api
-> Database URL: https://mysqldatabase.example.com/
-
-✔ API for your MySQL database created in "schema.rds.ts".
-```
-
-Apply access control rules, write custom SQL handlers, and deploy.
-
-```ts
-import { a, defineData } from '@aws-amplify/backend';
-import { schema as rdsSchema } from './schema.rds.ts';
-
-rdsSchema.models.todos.renameTo('Todo'); // rename database table names
-rdsSchema.models.todos.authorization([a.allow.owner()]); // add authorization rules
-
-export type Schema = typeof rdsSchema;
-export const data = defineData({ schema: rdsSchema });
-```
-
-### Connect to any data source using AWS Lambda:
-
-Any data source that's not built-in to Amplify can be connected with AWS Lambda. Write your own handler to any data source you need.
-
-```ts
-import { a, defineData } from '@aws-amplify/backend';
-
-const schema = a
-  .schema({
-    pushToSNS: a
-      .query()
-      .arguments({ content: a.string() })
-      .returns(a.boolean())
-      .function('push-to-sns-lambda')
-  })
-  .authorization([a.allow.public()]);
-
-export type Schema = typeof schema;
-export const data = defineData({ schema });
-```
-
-## Realtime is the modern default
-
-### Subscribe to a live feed of data:
-
-Live feed in a single API - Fetches existing data and continuously applies changes from create, update, and delete operations in realtime.
-
-```ts
-const [posts, setPosts] = useState<Post[]>([])
-
-useEffect(() => {
-  const sub = client.models.Post
-    .observeQuery()
-    .subscribe({ items } => {
-      setPosts(items)
-    })
-
-  return () => sub.unsubscribe()
-}, [])
-```
-
-### Subscribe to specific data model events:
-
-Subscribe to create, update, or delete events individually to build realtime notification interfaces.
-
-```ts
-const [notifications, setNotifications] = useState<string[]>([])
-
-useEffect(() => {
-  const sub = client.models.Post
-    .on('create')
-    .subscribe({ event, data } => {
-      setNotifications([
-        `${data.author} created a new post`,
-        ...notifications
-      ])
-    })
-
-  return () => sub.unsubscribe()
-}, [])
-```
-
-### Realtime server-side data filters:
-
-Optimize network traffic sent to your clients using client-defined server-side subscription filters. Less traffic leads to more savings.
-
-```ts
-const sub = client.models.Post
-  .on('create', {
-    filters: {
-      isFriend: {
-        eq: true
-      }
-    }
-  })
-  .subscribe({ event, data } => {
-    // ...
-  })
-
-return () => sub.unsubscribe()
-```
-
-## Data authorization from a single source of truth
-
-### Fine-grained deny-by-default authorization:
-
-Deny-by-default authorization means all access must be explicitly defined. If you didn't set an access rule, then you don't have access. Configure authorization rules across the entire schema, a particular data model, or specifically on a field.
-
-```ts
-import { a, defineData } from '@aws-amplify/backend'
-
-const schema = a.schema({
-  Student: a.model({
-    name: a.string()
-    ssn: a.string().authorization([a.allow.owner().to(["read", "update"])])
-  }).authorization([
-    a.allow.specificGroup("Admin"),
-    a.allow.owner().to(["read", "update"])
-  ]),
-
-  Course: a.model({
-    title: a.string(),
-    content: a.string()
-  })
-}).authorization([a.allow.public().to(["read"])])
-//                ^^^^^^^^^^^^^^^^^^^^^^^^^^^^^
-// Unless otherwise specific anyone authenticated with an API key can read from a data model
-
-export type Schema = typeof schema
-export const data = defineData({ schema })
-```
-
-**No public access** because model-level authorization rule supersedes schema-level authorization rule
-
-**The "Admin" group** can CRUDL all records but can't read or write the `ssn` field because `ssn`'s field-level authorization rule supersedes the model-level authorization rule.
-
-| Field | Create | Read | Update | Delete |
-| ----- | ------ | ---- | ------ | ------ |
-| name  | ✔️     | ✔️   | ✔️     | ✔️     |
-| ssn   | x      | x    | x      | x      |
-
-**Students can only read and update their own records** because they're governed by an "owner"-based authorization rule. They can read and update their own `ssn` because the `ssn`'s field-level authorization rule permits it.
-
-| Field | Create | Read | Update | Delete |
-| ----- | ------ | ---- | ------ | ------ |
-| name  | x      | ✔️   | ✔️     | x      |
-| ssn   | x      | ✔️   | ✔️     | x      |
-
-**Public read-only access** because there's no model-level authorization rule, hence the `Course` table will default to the schema-level authorization rule.
-
-| Field   | Create | Read | Update | Delete |
-| ------- | ------ | ---- | ------ | ------ |
-| title   | x      | ✔️️  | x      | x      |
-| content | x      | ✔️   | x      | x      |
-
-### Multi-user, multi-group authorization built-in
-
-Build real-time shared collaboration experiences with ease. Change who gets access dynamically during application runtime.
-
-TK add visual/code
-
-### Use Lambda to author your own custom authorization logic
-
-Have an existing authorization system that you want to repurpose? Assign a `custom` authorization logic to your data models.
-
-```ts
-import { a, defineData } from '@aws-amplify/backend';
-
-const schema = a.schema({
-  Supplier: a
-    .model({
-      name: a.string(),
-      address: a.string(),
-      costCenter: a.string()
-    })
-    .authorization([a.allow.custom()]) // <- Use custom authorization
-});
-
-export type Schema = typeof schema;
-export const data = defineData({
-  schema,
-  authorizationModes: {
-    lambdaAuthorizer: 'my-authorization-function'
-  }
-});
-```
-
-## End-to-end type-safe GraphQL API
-
-### Connect frontend to API in a few lines of code
-
-Instant frontend code completion to match your backend changes. (TK add video(?))
-
-```ts
-import { Amplify } from 'aws-amplify'
-import { generateClient } from 'aws-amplify/api'
-import type { Schema } from '@/amplify/data/resource'
-
-import amplifyconfiguration from '@/amplifyconfiguration'
-
-Amplify.configure(amplifyconfiguration)
-
-const client = generateClient<Schema>()
-
-client.models.Todo.li[<-code completion goes here>]
-```
-
-### Fetch only what you need
-
-Use custom selection set to specify exactly the data you need to prevent over fetching of data or fetch nested data with a single request.
-
-```ts
-const [todosWithAttachments] = await client.models.Todo.list({
-  selectionSet: ['content', 'attachments.*']
-});
-
-todosWithAttachments.forEach((todo) => {
-  todo.attachments.forEach((attachment) => {
-    downloadFile(attachment.fileUrl);
-  });
-});
-```
-
-### Make raw GraphQL requests if you need to
-
-Leverage native GraphQL features like fragments, multi-operation in a single request, or aliases.
-
-```ts
-client.graphql({
-  query: /*GraphQL*/ `query {
-      listNearbyUsers(input: {
-        lat: 100.0
-        long: 100.0
-      }) {
-        ...userFields
-      }
-    }
-
-    mutation {
-      createUser(input: {
-        name: "John Doe"
-        email: "john@example.com"
-      }) {
-        ...userFields 
-      }
-    }
-
-    fragment userFields on User {
-      id
-      name
-      email
-    }`
-});
-```
-
-## The enterprise-readiness you expect from AWS
-
-### First-class AWS CDK support
-
-Use the Amplify Data CDK construct to seamlessly integrate with the rest of your company's infrastructure-as-code workflows.
-
-```ts
-import * as cdk from 'aws-cdk-lib';
-import { AmplifyGraphqlApi } from '@aws-amplify/graphql-construct-alpha';
-
-export class BackendStack extends cdk.Stack {
-  constructor(scope: cdk.App, id: string, props?: cdk.StackProps) {
-    super(scope, id, props);
-
-    const amplifyApi = new AmplifyGraphqlApi(this, 'AmplifyCdkGraphQlApi', {
-      schema: /* GraphQL */ `...`
-    });
-
-    // Get access to all generated resources as L2 or L1 CDK constructs
-    const supplierTable = amplifyApi.resources.tables['Supplier'];
-  }
-}
-```
-
-### Private APIs accessible only behind VPCs
-
-With CDK you get full control of the generated resources that means you can leverage the recent enterprise features of AWS AppSync, Amazon DynamoDB, Amazon OpenSearch, and more.
-
-```ts
-import * as cdk from 'aws-cdk-lib';
-import { AmplifyGraphqlApi } from '@aws-amplify/graphql-construct-alpha';
-
-export class BackendStack extends cdk.Stack {
-  constructor(scope: cdk.App, id: string, props?: cdk.StackProps) {
-    super(scope, id, props);
-
-    const amplifyApi = new AmplifyGraphqlApi(this, 'AmplifyCdkGraphQlApi', {
-      schema: /* GraphQL */ `...`
-    });
-
-    amplifyApi.resources.cfnResources.cfnGraphqlApi.visibility = 'PRIVATE';
-  }
-}
-```
-
-### Web application firewall to block and rate-limit unwanted traffic
-
-AWS WAF helps you protect against common web exploits and bots that can affect availability, compromise security, or consume excessive resources.
-
-```ts
-import * as cdk from 'aws-cdk-lib';
-import { CfnWebAcl, CfnWebACLAssociation } from '@aws-cdk/aws-wafv2';
-import { AmplifyGraphqlApi } from '@aws-amplify/graphql-construct-alpha';
-
-export class BackendStack extends cdk.Stack {
-  constructor(scope: cdk.App, id: string, props?: cdk.StackProps) {
-    super(scope, id, props);
-
-    const amplifyApi = new AmplifyGraphqlApi(this, 'AmplifyCdkGraphQlApi', {
-      schema: /* GraphQL */ `...`
-    });
-
-    // Reference L1 AppSync API required for WAF configuration
-    const appSyncApi = amplifyApi.resources.cfnResources.cfnGraphqlApi;
-
-    // Setup WAF and associate it with generated APpSync API
-    const waf = new CfnWebACL(this, 'waf', {
-      /* ... */
-    });
-
-    const wafAssoc = new CfnWebACLAssociation(this, 'tnc-waf-assoc', {
-      resourceArn: appSyncApi.attrArn,
-      webAclArn: waf.attrArn
-    });
-
-    wafAssoc.node.addDependency(appSyncApi);
-  }
-}
-```
->>>>>>> ede1a88f
