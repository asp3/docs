export const meta = {
  title: 'Storage overview',
  description: 'Learn how to set up and connect with storage.'
};

export function getStaticProps(context) {
  return {
    props: {
      meta
    }
  };
}

<Callout info>

Coming soon!

</Callout>

To use Storage today you must use the [AWS Cloud Development Kit (CDK)](https://docs.aws.amazon.com/cdk/). To get started, install the CDK library package:

```bash
npm add --save-dev aws-cdk-lib
```

<Callout warning>

<<<<<<< HEAD
Depending on the Node.js package manager you are using, you may encounter warnings where it is now unable the peer dependency version `@aws-amplify/backend` has on `aws-cdk-lib`. If you encounter a warning similar to the following, re-install the version specified in the warning text:
=======
Depending on the Node.js package manager you are using, you may encounter warnings where it is now unable to resolve the peer dependency version that `@aws-amplify/backend` has on `aws-cdk-lib`. If you encounter a warning similar to the following, re-install the version specified in the warning text:
>>>>>>> 84a93916

```
npm WARN Could not resolve dependency:
npm WARN peer aws-cdk-lib@"~2.103.0" from @aws-amplify/backend@0.4.0
npm WARN node_modules/@aws-amplify/backend
npm WARN   dev @aws-amplify/backend@"^0.4.0" from the root project
```

Using the sample warning text above, you would need to install `aws-cdk-lib@"~2.103.0"`.

</Callout>

<<<<<<< HEAD
Next, modify your project's `backend.ts` file to create an Amazon S3 bucket and grant Amplify-generated resources access to read/write:
=======
Next, modify your project's `backend.ts` file to create an Amazon S3 bucket and grant Amplify-generated resources access to read and write:
>>>>>>> 84a93916

```ts title="amplify/backend.ts"
import * as s3 from 'aws-cdk-lib/aws-s3';
import { defineBackend } from '@aws-amplify/backend';
import { auth } from './auth/resource.js';
import { data } from './data/resource.js';

const backend = defineBackend({
  auth,
  data
});

// create the bucket and its stack
const bucketStack = backend.getStack('BucketStack');
const bucket = new s3.Bucket(bucketStack, 'Bucket', {
  blockPublicAccess: s3.BlockPublicAccess.BLOCK_ALL
});

// allow any authenticated user to read and write to the bucket
const authRole = backend.resources.auth.resources.authenticatedUserIamRole;
bucket.grantReadWrite(authRole);

// allow any guest (unauthenticated) user to read from the bucket
const unauthRole = backend.resources.auth.resources.unauthenticatedUserIamRole;
bucket.grantRead(unauthRole);
```

Finally run `npx amplify sandbox` to create your first Amazon S3 bucket!

## Next steps

- [Learn more about `s3.Bucket`](https://docs.aws.amazon.com/cdk/api/v2/docs/aws-cdk-lib.aws_s3.Bucket.html)
- [Learn more about `defineBackend`](/gen2/build-a-backend)<|MERGE_RESOLUTION|>--- conflicted
+++ resolved
@@ -25,11 +25,7 @@
 
 <Callout warning>
 
-<<<<<<< HEAD
-Depending on the Node.js package manager you are using, you may encounter warnings where it is now unable the peer dependency version `@aws-amplify/backend` has on `aws-cdk-lib`. If you encounter a warning similar to the following, re-install the version specified in the warning text:
-=======
 Depending on the Node.js package manager you are using, you may encounter warnings where it is now unable to resolve the peer dependency version that `@aws-amplify/backend` has on `aws-cdk-lib`. If you encounter a warning similar to the following, re-install the version specified in the warning text:
->>>>>>> 84a93916
 
 ```
 npm WARN Could not resolve dependency:
@@ -42,11 +38,7 @@
 
 </Callout>
 
-<<<<<<< HEAD
-Next, modify your project's `backend.ts` file to create an Amazon S3 bucket and grant Amplify-generated resources access to read/write:
-=======
 Next, modify your project's `backend.ts` file to create an Amazon S3 bucket and grant Amplify-generated resources access to read and write:
->>>>>>> 84a93916
 
 ```ts title="amplify/backend.ts"
 import * as s3 from 'aws-cdk-lib/aws-s3';
