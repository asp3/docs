import { getChildPageNodes } from '@/utils/getChildPageNodes';

export const meta = {
  title: 'Build a backend',
<<<<<<< HEAD
  description:
    'Configure and customize authentication, data, storage, and functions to build a backend for your application.'
=======
  description: 'Configure and customize authentication, data, storage, and functions to build a backend for your application.',
  route: '/gen2/build-a-backend'
>>>>>>> 84a93916
};

export function getStaticProps(context) {
  const childPageNodes = getChildPageNodes(meta.route);
  return {
    props: {
      meta,
      childPageNodes
    }
  };
}

<Overview childPageNodes={props.childPageNodes} /><|MERGE_RESOLUTION|>--- conflicted
+++ resolved
@@ -2,13 +2,8 @@
 
 export const meta = {
   title: 'Build a backend',
-<<<<<<< HEAD
-  description:
-    'Configure and customize authentication, data, storage, and functions to build a backend for your application.'
-=======
   description: 'Configure and customize authentication, data, storage, and functions to build a backend for your application.',
   route: '/gen2/build-a-backend'
->>>>>>> 84a93916
 };
 
 export function getStaticProps(context) {
