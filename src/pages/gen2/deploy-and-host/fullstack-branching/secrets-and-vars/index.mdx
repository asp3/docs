export const meta = {
  title: 'Secrets and environment vars',
  description: 'Learn about secrets and environment variables.'
};

export function getStaticProps(context) {
  return {
    props: {
      meta
    }
  };

}

In Gen 2, Amplify offers centralized secret and environment variable management for all fullstack branches.Secrets allow you to securely configure environment-specific values like social sign-in keys, function environment variables, function secrets, and other sensitive data needed by your application across environments.

<Accordion title="Gen 1 customer?">
  Gen 1 required defining environment variables and secrets using the CLI and
  stored keys in both parameter store and a local `team-provider.json` file. We
  have streamlined this workflow in Gen 2 by centralizing the management of
  secrets and environment variables in the Amplify console.
</Accordion>

## Setting secrets

You can set secrets for your fullstack branch deployments or your local dev server.

### Branch environment

Secrets for branch deployments can be added in the Amplify console. From the App home page, navigate to _Hosting > Secrets > Manage secrets_. You can add a secret key/value that applies to all deployed branches or just to specific branches.

<video autoPlay={true} muted={true} loop={true} width="100%">
  <source src="/images/gen2/secrets-and-vars/secrets.mp4" />
</video>

Secrets are stored in AWS Parameter Store under the following naming convention:

- Secrets that apply to all branches: `/amplify/shared/<app-id>/<secret-key>`
- Secrets that apply to a specific branch: `/amplify/<app-id>/<branchname>/<secret-key>`

### Local environment

[comment]: <> (When editing this section, also update /gen2/deploy-and-host/sandbox-environments/features/index.md -)

<Callout info>
  Secrets set in sandbox do not show up in the Amplify Console. You can view
<<<<<<< HEAD
  them in the AWS Parameter Store console.
=======
  them in the AWS Paramter Store console.
>>>>>>> 659e1eef
</Callout>

When testing features locally, you might want to test with real secrets. You can add secrets while running the cloud sandbox with the following command:

```bash
npx amplify sandbox secret set foo
? Enter secret value: ###
Done!

> npx amplify sandbox secret set bar
? Enter secret value: ###
Done!
```

## Accessing secrets

<<<<<<< HEAD
Once you have set a secret set up, you can access the values in code by calling the `secret()` function. The example below shows how to set up social sign-in with authentication in your app. Depending on your environment, Amplify will automatically load the correct secret value with no extra configuration.
=======
Once you have set a secret set up, you can access the values in code by calling the `secret()` function. The example below shows how to set up social sign-in with authentication in your app. Depending on your environment, Amplify will automatically load the correct secret value with no extra configration.
>>>>>>> 659e1eef

```ts
import { defineAuth, secret } from '@aws-amplify/backend';

export const auth = defineAuth({
  loginWith: {
    email: true,
    externalProviders: {
      facebook: {
        clientId: secret('foo'),
        clientSecret: secret('bar')
      }
    }
  }
});
```

## Removing secrets

> When deleting branch environments or sandbox environments, you need to manually delete the secrets as well.

### Branch environment

Secrets that are used in branch deployments can be managed directly in the Amplify console.

![secret-management](/images/gen2/secrets-and-vars/secret-management.jpg)

### Local environment

To remove a secret, run the following command in your terminal.

```bash
npx amplify sandbox secret remove foo
```

## Setting environment variables

Environment Variables function as key-value pairs intended to facilitate the management of configurable parameters across various deployment environments, including development, staging, and production. Unlike secrets, which store sensitive data, environment variables are generally non-confidential and are used for controlling application behavior in different environments. Environment variables (unlike secrets), are stored and managed by the Amplify managed service. You can set environment variables in the Amplify console (view the [official docs](https://docs.aws.amazon.com/amplify/latest/userguide/environment-variables.html#setting-env-vars)).

![env-vars](/images/gen2/secrets-and-vars/env-vars.png)

## Accessing environment variables

### Branch environment

1. First create an environment variable in the Amplify console and name it REACT_APP_TEST_VARIABLE.

<<<<<<< HEAD
1. Next, navigate to the build settings (`amplify.yml`) and update the build settings to pipe the environment variable into a `.env` file. For example:
=======
1. Next, navigate to the build settings (`amplify.yml`) and update the buildspec to pipe the environment variable into a `.env` file. For example:
>>>>>>> 659e1eef

```yml
build:
  commands:
    - echo "REACT_APP_TEST_VARIABLE=$REACT_APP_TEST_VARIABLE" >> .env
    - npm run build
```

Now the `.env` can access the environment variable through `process.env` in your client code:

```ts
console.log('REACT_APP_TEST_VARIABLE', process.env.REACT_APP_TEST_VARIABLE);
```

### Local environment

The same workflow applies when you're working on your local machine. First, add the environment variable in your `.env.local` file and then reference the environment variable with `process.env`.<|MERGE_RESOLUTION|>--- conflicted
+++ resolved
@@ -1,5 +1,6 @@
 export const meta = {
   title: 'Secrets and environment vars',
+  description: 'Learn about secrets and environment variables.'
   description: 'Learn about secrets and environment variables.'
 };
 
@@ -44,11 +45,7 @@
 
 <Callout info>
   Secrets set in sandbox do not show up in the Amplify Console. You can view
-<<<<<<< HEAD
   them in the AWS Parameter Store console.
-=======
-  them in the AWS Paramter Store console.
->>>>>>> 659e1eef
 </Callout>
 
 When testing features locally, you might want to test with real secrets. You can add secrets while running the cloud sandbox with the following command:
@@ -65,11 +62,7 @@
 
 ## Accessing secrets
 
-<<<<<<< HEAD
 Once you have set a secret set up, you can access the values in code by calling the `secret()` function. The example below shows how to set up social sign-in with authentication in your app. Depending on your environment, Amplify will automatically load the correct secret value with no extra configuration.
-=======
-Once you have set a secret set up, you can access the values in code by calling the `secret()` function. The example below shows how to set up social sign-in with authentication in your app. Depending on your environment, Amplify will automatically load the correct secret value with no extra configration.
->>>>>>> 659e1eef
 
 ```ts
 import { defineAuth, secret } from '@aws-amplify/backend';
@@ -117,11 +110,7 @@
 
 1. First create an environment variable in the Amplify console and name it REACT_APP_TEST_VARIABLE.
 
-<<<<<<< HEAD
 1. Next, navigate to the build settings (`amplify.yml`) and update the build settings to pipe the environment variable into a `.env` file. For example:
-=======
-1. Next, navigate to the build settings (`amplify.yml`) and update the buildspec to pipe the environment variable into a `.env` file. For example:
->>>>>>> 659e1eef
 
 ```yml
 build:
