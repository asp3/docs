export const meta = {
  title: 'Fullstack pull requests',
  description: 'Learn about PR previews.'
};

export function getStaticProps(context) {
  return {
    props: {
      meta
    }
  };

}

<Callout info={true}>
  <b>Coming soon: </b>The fullstack previews is still under development and not
  yet available.
</Callout>

Fullstack previews give you the ability to set up ephemeral fullstack environments on every pull request. This allows you to test features in isolation from production. A normal workflow would look like the diagram below:

![previews](/images/gen2/fullstack-branching/previews.png)

<<<<<<< HEAD
1. `main` (production branch) and `featureA` branch is deployed on Amplify.
1. Dev team works on `featureA` till it's ready.
1. `featureA` branch updated to `main` HEAD and then pull request to `main is opened`
1. Pull request preview is deployed on Amplify and available at `pr-1.appid.amplifyapp.com`
1. Once PR is merged to `main`, the PR is closed and the fullstack environment is also automatically torn down.
=======
1. `main` (production branch) and `featureA` branch is deployed on Amplify
1. The Dev team works on `featureA` until it's ready
1. `featureA` branch updated to `main` HEAD and then a pull request to `main` is opened
1. The pull request preview is deployed on Amplify and available at `pr-1.appid.amplifyapp.com`
1. Once the pull request is merged to `main`, the request is closed and the fullstack environment is also automatically torn down
>>>>>>> 84a93916
<|MERGE_RESOLUTION|>--- conflicted
+++ resolved
@@ -21,16 +21,8 @@
 
 ![previews](/images/gen2/fullstack-branching/previews.png)
 
-<<<<<<< HEAD
-1. `main` (production branch) and `featureA` branch is deployed on Amplify.
-1. Dev team works on `featureA` till it's ready.
-1. `featureA` branch updated to `main` HEAD and then pull request to `main is opened`
-1. Pull request preview is deployed on Amplify and available at `pr-1.appid.amplifyapp.com`
-1. Once PR is merged to `main`, the PR is closed and the fullstack environment is also automatically torn down.
-=======
 1. `main` (production branch) and `featureA` branch is deployed on Amplify
 1. The Dev team works on `featureA` until it's ready
 1. `featureA` branch updated to `main` HEAD and then a pull request to `main` is opened
 1. The pull request preview is deployed on Amplify and available at `pr-1.appid.amplifyapp.com`
-1. Once the pull request is merged to `main`, the request is closed and the fullstack environment is also automatically torn down
->>>>>>> 84a93916
+1. Once the pull request is merged to `main`, the request is closed and the fullstack environment is also automatically torn down