--- conflicted
+++ resolved
@@ -28,15 +28,9 @@
 
 We recommend using Amplify’s tooling-first (Gen 1) developer experience with the CLI and Studio to get access to our complete feature set. If you're primary use cases are configuring auth or data, we recommend starting with our [L3 CDK constructs](/gen2/reference/cdk-constructs/) that power the Gen 2 experience.
 
-<<<<<<< HEAD
-**Is Amplify Gen 2 backward compatible with existing Amplify projects on Gen 1?**
-
-No.
-=======
 **Is Gen 2 backward compatible with existing Amplify projects on Gen 1?**
 
 No. Gen 2 apps adopt a file-based convention with a much smaller footprint. You cannot use the Gen-1 CLI to update the `resource.ts` files in Gen 2.
->>>>>>> 0b50d9e8
 
 **Is there a way to upgrade an existing Amplify project from Gen 1 to Gen 2?**
 
@@ -52,12 +46,8 @@
 
 **Does Gen 2 support mobile development?**
 
-<<<<<<< HEAD
-You can use a Gen 2 backend with a Swift, Kotlin, or Flutter app; however, in public preview, Amplify only supports TypeScript for writing backend logic.
+You can use a Gen 2 backend with a Swift, Kotlin, or Flutter app; however, in public preview Amplify only supports TypeScript
 
 **What if I'm already building with AWS CDK? How should I proceed?**
 
-If you already have an AWS CDK project, you can use the L3 constructs that Amplify provides. If you're starting a new project with auth and data, then start with Amplify because you can always use AWS CDK with it.
-=======
-You can use a Gen 2 backend with a Swift, Kotlin, or Flutter app; however, in public preview Amplify only supports TypeScript for writing backend logic.
->>>>>>> 0b50d9e8
+If you already have an AWS CDK project, you can use the L3 constructs that Amplify provides. If you're starting a new project with auth and data, then start with Amplify because you can always use AWS CDK with it.