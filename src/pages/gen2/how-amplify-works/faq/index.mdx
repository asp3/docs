--- conflicted
+++ resolved
@@ -16,50 +16,24 @@
 
 In the launch of public preview, Amplify code-first (Gen 2) supports Auth and Data. Other use cases can be implemented using AWS Cloud Development Kit (AWS CDK) constructs.
 
-<<<<<<< HEAD
-**What if we want to add a feature like AI/ML or Amazon Location Service to our application in Gen 2?
-**
+**What if we want to add a feature like AI/ML or Amazon Location Service to our application in Gen 2?**
 
-Because Amplify builds on the AWS CDK, any of the 175+ AWS services can be added to the project using custom resources <link here> and L2/L1 AWS CDK constructs.
-=======
-**What if we want to add a feature like AI/ML or Amazon Location Service to my application in Gen 2?**
-
-Because Amplify builds on the AWS CDK, any of the 175+ AWS service can can be added to the project using [custom resources](../../build-a-backend/add-aws-services/custom-resources/) and L2/L1 AWS CDK Constructs.
->>>>>>> 640a1e08
+Because Amplify builds on the AWS CDK, any of the 175+ AWS services can can be added to the project using [custom resources](../../build-a-backend/add-aws-services/custom-resources/) and L2/L1 AWS CDK Constructs.
 
 **We are planning to build and release a new application before the code-first developer experience is generally available. Which version of Amplify should we use?**
 
 Amplify’s Data and Auth CDK constructs are generally available. We recommend using these with Amplify’s tooling-first (Gen 1) developer experience. This will help you seamlessly transition to Amplify code-first (Gen 2) when it is no longer in preview.
 
 **Is Amplify Gen 2 backward compatible with existing Amplify projects on Gen 1?**
-
-<<<<<<< HEAD
-**Is Amplify Gen 2 backward compatible with existing Amplify projects on Gen 1**?
 No.
 
-**Is there a way to upgrade an existing Amplify project from Gen 1 to Gen 2**?
+**Is there a way to upgrade an existing Amplify project from Gen 1 to Gen 2?**
+
 While Amplify Gen 2 is in public preview, we will have migration guides that describe how to manually move from Gen 1 to Gen 2. At GA, we will have tooling that will help developers move projects from Gen 1 to Gen 2.
 
 **What platforms will Amplify Gen 2 support?**
+
 While in public preview, Amplify Gen 2 supports a TypeScript-first developer experience for building backends. Teams that have built backends with Amplify Gen 2 can reuse that backend in mobile apps if desired.
-
- 
-**Which web frameworks will have first-class support?**
-Amplify Gen 2 offers support for all web frameworks that are supported in the Amplify libraries (currently Next.js, React, Vue, and Angular).
-
-**Does Amplify Gen 2 support mobile development?**
-You can use a Gen 2 backend with a Swift, Kotlin, or Flutter app; however, in public preview, Amplify only supports TypeScript for writing backend logic.
-=======
-No
-
-**Is there a way to upgrade an existing Amplify project from Gen 1 to Gen 2?**
-
-While Amplify Gen 2 is in public preview, we will have migration guides which describe how to manually move from Gen 1 to Gen 2. At GA, we will have tooling which will help developers move projects from Gen 1 to Gen 2.
-
-**What platforms will Amplify Gen 2 support?**
-
-While in public preview, Amplify Gen 2 supports a TypeScript first developer experience for building backends. Teams that have built backends with Amplify Gen 2 can reuse that backend in mobile apps if desired.
-
  
 **Which web frameworks will have first-class support?**
 
@@ -67,5 +41,4 @@
 
 **Does Amplify Gen 2 support mobile development?**
 
-You can use a Gen 2 backend with a Swift, Kotlin, or Flutter app; however, in public preview Amplify only supports TypeScript for writing backend logic.
->>>>>>> 640a1e08
+You can use a Gen 2 backend with a Swift, Kotlin, or Flutter app; however, in public preview, Amplify only supports TypeScript for writing backend logic.