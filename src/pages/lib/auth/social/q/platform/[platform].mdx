--- conflicted
+++ resolved
@@ -5,7 +5,23 @@
   supportedPlatforms: INTEGRATION_FILTER_OPTIONS
 };
 
-<<<<<<< HEAD
+import { generateStaticPaths } from '@/utils/generateStaticPaths.tsx';
+
+import { INTEGRATION_FILTER_OPTIONS } from '@/utils/filter-data.ts';
+
+export const getStaticPaths = () => {
+  return generateStaticPaths(meta.filterKey, meta.supportedPlatforms);
+};
+
+export const getStaticProps = (context) => {
+  return {
+    props: {
+      platform: context.params.platform,
+      filterKind: meta.filterKey
+    }
+  };
+};
+
 <InlineFilter filters={["js", "react-native"]}>
 
 You can enable your users to sign-in and authenticate with your app using their existing accounts with social providers like Apple, Amazon, Facebook, and Google. Once you configure your backend resources, you can then configure your app to sign in users for that provider. This process will securely exchange credentials and gather user information. This information can then be used to create a new user in your app or link the social account to an existing user. Incorporating social provider sign-in provides your users with a streamlined registration, more sign-in options, and an integrated experience across their existing accounts and your app.
@@ -1432,32 +1448,6 @@
 </InlineFilter>
 
 </InlineFilter>
-=======
-import { generateStaticPaths } from '@/utils/generateStaticPaths.tsx';
-
-import { INTEGRATION_FILTER_OPTIONS } from '@/utils/filter-data.ts';
-
-export const getStaticPaths = () => {
-  return generateStaticPaths(meta.filterKey, meta.supportedPlatforms);
-};
-
-export const getStaticProps = (context) => {
-  return {
-    props: {
-      platform: context.params.platform,
-      filterKind: meta.filterKey
-    }
-  };
-};
-
-import js0 from '/src/fragments/lib/auth/js/social.mdx';
-
-<Fragments fragments={{ js: js0 }} />
-
-import reactnative0 from '/src/fragments/lib/auth/js/react-native-social.mdx';
-
-<Fragments fragments={{ 'react-native': reactnative0 }} />
->>>>>>> 2f9d4c02
 
 import ios1 from '/src/fragments/lib/auth/native_common/social_signin_web_ui/common.mdx';
 
