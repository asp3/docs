export const meta = {
  title: `Listen to auth events`,
  description: `Listen to various auth events`,
  filterKey: 'platform',
  supportedPlatforms: INTEGRATION_FILTER_OPTIONS
};

import { generateStaticPaths } from '@/utils/generateStaticPaths.tsx';

import { INTEGRATION_FILTER_OPTIONS } from '@/utils/filter-data.ts';

export const getStaticPaths = () => {
  return generateStaticPaths(meta.filterKey, meta.supportedPlatforms);
};

export const getStaticProps = (context) => {
  return {
    props: {
      platform: context.params.platform,
      filterKind: meta.filterKey
    }
  };
};

<InlineFilter filters={["js", "react-native"]}>

Tapping into auth events allows you to react to user flows in real time and trigger custom business logic. For example, you may want to capture data, synchronize your app's state, and personalize the user's experience. You can listen to and respond to events across the Auth lifecycle such as sign-in and sign-out. In this guide we will describe how you can listen to these auth events.

Before you begin, you will need:

- An Amplify project with the Auth category configured
- The Amplify libraries installed and configured

## Expose hub events triggered in response to auth actions

You can use Amplify Hub with its built in Amplify Auth events to subscribe a listener using a publish-subscribe pattern and capture events between different parts of your application. The Amplify Auth category publishes in the `auth` channel when auth events such as `signIn`, `signUp`, and `signOut` happen independent from your app code.

<InlineFilter filters={["js"]}>

You can review the Amplify Hub guide to [learn more](/lib/utilities/hub/q/platform/js/).

<Callout warning>

Channels are logical group names that help you organize dispatching and listening. However, some channels are protected and cannot be used to publish custom events, and `auth` is one of these channels. Sending unexpected payloads to protected channels can have undesirable side effects such as impacting authentication flows. See the [Amplify Hub](/lib/utilities/hub/q/platform/js/) guide for more protected channels.

</Callout>

</InlineFilter>

<InlineFilter filters={["react-native"]}>

You can review the Amplify Hub guide to [learn more](/lib/utilities/hub/q/platform/react-native/).

<Callout warning>

Channels are logical group names that help you organize dispatching and listening. However, some channels are protected and cannot be used to publish custom events, and `auth` is one of these channels. Sending unexpected payloads to protected channels can have undesirable side effects such as impacting authentication flows. See the [Amplify Hub](/lib/utilities/hub/q/platform/react-native/) guide for more protected channels.

</Callout>

</InlineFilter>

Here is a basic example of setting up a listener that logs an event emitted through the `auth` channel:

```javascript
import { Hub } from 'aws-amplify';

const listener = (data) => {
  console.log(data);
}

Hub.listen('auth', listener)

```

Once your app is set up to subscribe and listen to specific event types from the `auth` channel, the listeners will be notified asynchronously when an event occurs. This pattern allows for a one-to-many relationship where one auth event can be shared with many different listeners that have been subscribed. This lets your app react based on the event rather than proactively poll for information.

Additionally, you can set up your listener to extract data from the event payload and execute a callback that you define. For example, you might update UI elements in your app to reflect your user's authenticated state after the `signIn` or `signOut` events, listen for `signUp` events to capture user registrations, or capture metrics after a success or failure.

### Listen to and log auth events

One of the most common workflows will be to log events. In this example you can see how you can listen and target specific `auth` events using a `switch` to log your own messages.

<<<<<<< HEAD
<BlockSwitcher>
<Block name="TypeScript">

```ts
import { Hub } from 'aws-amplify';

const listener = (data) => {
  switch (data?.payload?.event) {
    case 'configured':
      console.log('the Auth module is configured');
      break;
    case 'signIn':
      console.log('user signed in');
      break;
    case 'signIn_failure':
      console.log('user sign in failed');
      break;
    case 'signUp':
      console.log('user signed up');
      break;
    case 'signUp_failure':
      console.log('user sign up failed');
      break;
    case 'confirmSignUp':
      console.log('user confirmation successful');
      break;
    case 'completeNewPassword_failure':
      console.log('user did not complete new password flow');
      break;
    case 'autoSignIn':
      console.log('auto sign in successful');
      break;
    case 'autoSignIn_failure':
      console.log('auto sign in failed');
      break;
    case 'forgotPassword':
      console.log('password recovery initiated');
      break;
    case 'forgotPassword_failure':
      console.log('password recovery failed');
      break;
    case 'forgotPasswordSubmit':
      console.log('password confirmation successful');
      break;
    case 'forgotPasswordSubmit_failure':
      console.log('password confirmation failed');
      break;
    case 'verify':
      console.log('TOTP token verification successful');
      break;
    case 'tokenRefresh':
      console.log('token refresh succeeded');
      break;
    case 'tokenRefresh_failure':
      console.log('token refresh failed');
      break;
    case 'cognitoHostedUI':
      console.log('Cognito Hosted UI sign in successful');
      break;
    case 'cognitoHostedUI_failure':
      console.log('Cognito Hosted UI sign in failed');
      break;
    case 'customOAuthState':
      console.log('custom state returned from CognitoHosted UI');
      break;
    case 'customState_failure':
      console.log('custom state failure');
      break;
    case 'parsingCallbackUrl':
      console.log('Cognito Hosted UI OAuth url parsing initiated');
      break;
    case 'userDeleted':
      console.log('user deletion successful');
      break;
    case 'updateUserAttributes':
      console.log('user attributes update successful');
      break;
    case 'updateUserAttributes_failure':
      console.log('user attributes update failed');
      break;
    case 'signOut':
      console.log('user signed out');
      break;
    default:
      console.log('unknown event type');
      break;
  }
};

Hub.listen('auth', listener);
```
</Block>
<Block name="JavaScript">

```js
import { Hub } from 'aws-amplify';

const listener = (data) => {
  switch (data?.payload?.event) {
    case 'configured':
      console.log('the Auth module is configured');
      break;
    case 'signIn':
      console.log('user signed in');
      break;
    case 'signIn_failure':
      console.log('user sign in failed');
      break;
    case 'signUp':
      console.log('user signed up');
      break;
    case 'signUp_failure':
      console.log('user sign up failed');
      break;
    case 'confirmSignUp':
      console.log('user confirmation successful');
      break;
    case 'completeNewPassword_failure':
      console.log('user did not complete new password flow');
      break;
    case 'autoSignIn':
      console.log('auto sign in successful');
      break;
    case 'autoSignIn_failure':
      console.log('auto sign in failed');
      break;
    case 'forgotPassword':
      console.log('password recovery initiated');
      break;
    case 'forgotPassword_failure':
      console.log('password recovery failed');
      break;
    case 'forgotPasswordSubmit':
      console.log('password confirmation successful');
      break;
    case 'forgotPasswordSubmit_failure':
      console.log('password confirmation failed');
      break;
    case 'verify':
      console.log('TOTP token verification successful');
      break;
    case 'tokenRefresh':
      console.log('token refresh succeeded');
      break;
    case 'tokenRefresh_failure':
      console.log('token refresh failed');
      break;
    case 'cognitoHostedUI':
      console.log('Cognito Hosted UI sign in successful');
      break;
    case 'cognitoHostedUI_failure':
      console.log('Cognito Hosted UI sign in failed');
      break;
    case 'customOAuthState':
      console.log('custom state returned from CognitoHosted UI');
      break;
    case 'customState_failure':
      console.log('custom state failure');
      break;
    case 'parsingCallbackUrl':
      console.log('Cognito Hosted UI OAuth url parsing initiated');
      break;
    case 'userDeleted':
      console.log('user deletion successful');
      break;
    case 'updateUserAttributes':
      console.log('user attributes update successful');
      break;
    case 'updateUserAttributes_failure':
      console.log('user attributes update failed');
      break;
    case 'signOut':
      console.log('user signed out');
      break;
    default:
      console.log('unknown event type');
      break;
  }
};

Hub.listen('auth', listener);
```
</Block>
</BlockSwitcher>

### Stop listening to events

You can also stop listening for messages by calling the result of the `Hub.listen()` function. This may be useful if you no longer need to receive messages in your application flow. This can also help you avoid any memory leaks on low powered devices when you are sending large amounts of data through Amplify Hub on multiple channels.

To stop listening to a certain event, you need to wrap the listener function with a variable and call it once you no longer need it:

```javascript

/* start listening for messages */
const hubListenerCancelToken = Hub.listen('auth', (data) => {
  console.log('Listening for all auth events: ', data.payload.data);
});

/* later */
hubListenerCancelToken(); // stop listening for messages
```

You now have a few use cases and examples for listening to and responding to auth events.

## Conclusion

Congratulations! You finished the **Listen to auth events** guide. In this guide, you learned how to listen for auth events across workflows.

## Next steps

Now that you can listen to auth events you may also want to add some additional features. We recommend you learn more about:

<InlineFilter filters={["js"]}>

- [Manage user profile](/lib/auth/manageusers/q/platform/js/)
- [Set up password change and recovery](/lib/auth/password_management/q/platform/js/)
- [Use with Server-Side Rendering (SSR)](/lib/ssr/q/platform/js/)

</InlineFilter>

<InlineFilter filters={["react-native"]}>

- [Manage user profile](/lib/auth/manageusers/q/platform/react-native/)
- [Set up password change and recovery](/lib/auth/password_management/q/platform/react-native/)

</InlineFilter>

</InlineFilter>

<InlineFilter filters={["ios","android","flutter"]}>

AWS Cognito Auth Plugin sends important events through Amplify Hub.
=======
import reactnative0 from '/src/fragments/lib/auth/js/hub_events/10_listen_events.mdx';

<Fragments fragments={{ 'react-native': reactnative0 }} />

import js0 from '/src/fragments/lib/auth/js/hub_events/10_listen_events.mdx';

<Fragments fragments={{ js: js0 }} />
>>>>>>> 1f08818c

import ios1 from '/src/fragments/lib/auth/ios/hub_events/10_listen_events.mdx';

<Fragments fragments={{ ios: ios1 }} />

import android2 from '/src/fragments/lib/auth/android/hub_events/10_listen_events.mdx';

<Fragments fragments={{ android: android2 }} />

import flutter3 from '/src/fragments/lib/auth/flutter/hub_events/10_listen_events.mdx';

<<<<<<< HEAD
<Fragments fragments={{flutter: flutter3}} />

</InlineFilter>
=======
<Fragments fragments={{ flutter: flutter3 }} />
>>>>>>> 1f08818c
<|MERGE_RESOLUTION|>--- conflicted
+++ resolved
@@ -80,7 +80,6 @@
 
 One of the most common workflows will be to log events. In this example you can see how you can listen and target specific `auth` events using a `switch` to log your own messages.
 
-<<<<<<< HEAD
 <BlockSwitcher>
 <Block name="TypeScript">
 
@@ -313,17 +312,8 @@
 <InlineFilter filters={["ios","android","flutter"]}>
 
 AWS Cognito Auth Plugin sends important events through Amplify Hub.
-=======
-import reactnative0 from '/src/fragments/lib/auth/js/hub_events/10_listen_events.mdx';
-
-<Fragments fragments={{ 'react-native': reactnative0 }} />
-
-import js0 from '/src/fragments/lib/auth/js/hub_events/10_listen_events.mdx';
-
-<Fragments fragments={{ js: js0 }} />
->>>>>>> 1f08818c
-
-import ios1 from '/src/fragments/lib/auth/ios/hub_events/10_listen_events.mdx';
+
+import ios1 from "/src/fragments/lib/auth/ios/hub_events/10_listen_events.mdx";
 
 <Fragments fragments={{ ios: ios1 }} />
 
@@ -333,10 +323,6 @@
 
 import flutter3 from '/src/fragments/lib/auth/flutter/hub_events/10_listen_events.mdx';
 
-<<<<<<< HEAD
-<Fragments fragments={{flutter: flutter3}} />
-
-</InlineFilter>
-=======
 <Fragments fragments={{ flutter: flutter3 }} />
->>>>>>> 1f08818c
+
+</InlineFilter>