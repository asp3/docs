export const meta = {
  title: `Changing the default identity claim for owner-based auth`,
  description: ``
};

The Amplify CLI is changing the default owner value in GraphQL APIs in v8.1.0. Previously, the API stored only the `username` by default. In this next release behind a feature flag, and in an upcoming major CLI release, the GraphQL Transformer will store a user's unique `sub` and `username`.

## What is changing?

In the Amplify CLI >= v8.0.3 owner-based `@auth` rule uses `"username"` as the default identity claim from a JSON Web Token from AWS Cognito and stores it under the `owner` field in your app's DynamoDB table. This means the `owner` field of a record will be queried and populated with a user's username. The Amplify CLI GraphQL Transformer is changing the default `identityClaim` to use a combination of `sub` - the unique ID (uuid) given by Cognito in your User Pool - and `username` from the JWT token with a delimiter of `::`.

## What are the breaking changes?

There are no breaking changes to your GraphQL API when using the new default identity claim. The resolvers will store these values in your DynamoDB tables in the format of `<sub>::<username>`, and return `username` to the client code by default.

While the other directives will work as they currently work (ie. `@searchable`, `@function`), using custom queries to your databases, such as OpenSearch, may need to be changed. For example, if you are using OpenSearch for a custom query like the one below, you will need your queries to account for the format of the stored owner field with a matching operation (https://docs.amplify.aws/cli/graphql/search-and-result-aggregations/#supported-search-operations). Here's an example of using the wildcard operation:

```graphql
query SearchAndSort {
  searchStudents(filter:
    or: [{
<<<<<<< HEAD
      owner: { wildcard: "*::user1" }
=======
        owner: { match: "*::user1" }
>>>>>>> 57353fe5
    }, {
      owner: { eq: "user1" }
    }],
  ) {
    items {
      name
      id
    }
  }
}
```

## How do I migrate my GraphQL API?

### Automatic changes the CLI will make for new apps

If you are creating a new Amplify app, your app's GraphQL API will be created using the `"sub::username"` identity claim, and no further action is required from you. Your database records will store the uuid and username in the `owner` field in the format of `<sub>::<username>`, and the API will return `<username>`.

If you would like to use username for the identity claim without storing sub, specify in your schema the following:

```graphql
type Todo
  @model
  @auth(
    rules: [
      {
        allow: owner
        identityClaim: "username" # explicit use of username
      }
    ]
  ) {
  id: ID!
  title: String!
}
```

### Manual changes to continue using `"username"` for existing apps

If you have an existing schema that uses owner-based `@auth` with an implicit identity claim rule on a type or field similar to this:

```graphql
type Todo
  @model
  @auth(
    rules: [
      {
        allow: owner # no explicit identity claim
      }
    ]
  ) {
  id: ID!
  title: String!
}
```

Your GraphQL schema is using the default identity claim `"username"` and the Amplify CLI GraphQL Transformer is using the default value to generate your VTL files. Therefore, your schema is read as:

```graphql
type Todo
  @model
  @auth(
    rules: [
      {
        allow: owner
        identityClaim: "username" # explicit identity claim
      }
    ]
  ) {
  id: ID!
  title: String!
}
```

The Amplify CLI is changing the default to `"sub::username"` in v9.0.0, so if your `identityClaim` is not explicitly defined, the transformers will use `"sub::username"` unless you have set `"username"` to your schema as shown above.

In the initial release, this functionality will be behind a feature flag, `useSubUsernameForDefaultIdentityClaim`, with `false` as the default value. Setting the feature flag to `true` enables the transformers to use the new identity claim; however, it is recommended to explicitly state your identity claim moving forward as this feature flag is only temporary (as shown above).

### Manual changes to use `"sub::username"` for existing apps

If you wish to migrate your VTL files before the changes in v9.0.0, set your `identityClaim` to `"sub::username"`.

```graphql
type Todo
  @model
  @auth(
    rules: [
      {
        allow: owner
        identityClaim: "sub::username" # set your identity claim
      }
    ]
  ) {
  id: ID!
  title: String!
}
```

Keep in mind that if you have existing owner records in your database and owner-reliant code in your code base, these changes will not migrate your data. The resolvers are backwards compatible, so your API will still be compatible with the former contract that uses `username` for the `owner` field. In other words, when using the `sub::username` identity claim, your resolvers will authorize both `username` and `sub` values from the record that match the JWT, but the resolvers will write `<sub>::<username>` when no owner field input is specified.

## What is the timeline?

v8.1.0 of the Amplify CLI is introducing the feature flag, `useSubUsernameForDefaultIdentityClaim`, that will allow developers to opt into the `sub::username` default. New Amplify apps created will already be opted into the feature flag, but developers that want to use the new default will have to opt in. For existing Amplify apps, that do not have the feature flag, `useSubUsernameForDefaultIdentityClaim` will default to `false`.

The Amplify CLI team will release v9.0.0, with the feature flag removed, and developers will need to manually set `"username"` to their schemas to maintain their former API contract, or the resolvers will start to store `sub::username` in their databases.<|MERGE_RESOLUTION|>--- conflicted
+++ resolved
@@ -19,11 +19,7 @@
 query SearchAndSort {
   searchStudents(filter:
     or: [{
-<<<<<<< HEAD
-      owner: { wildcard: "*::user1" }
-=======
         owner: { match: "*::user1" }
->>>>>>> 57353fe5
     }, {
       owner: { eq: "user1" }
     }],
