export const meta = {
  title: `GraphQL Transformer v1 to v2 migration`,
  description: ``,
};

With the [GraphQL Transformer v2](/cli/graphql/overview), Amplify introduces as a range of new features to help customers create app backends even faster and easier. 

## What is changing?

With the new GraphQL Transformer v2, table index configuration, authorization rules, entity relationships, and OpenSearch integration are changing. Also, at the core of the new GraphQL Transformer is a new architecture leveraging [AWS AppSync Pipeline Resolvers](https://docs.aws.amazon.com/appsync/latest/devguide/pipeline-resolvers.html).

### Table index configuration changes:

* The `@key` directive is being replaced by two new directives.
* Customers can now specify `@primaryKey` on a field to define it as the primary key of a table. Customers can also specify sort key fields via a directive argument.
* Customers can now specify `@index` on a field to use it as the partition key for a DynamoDB Global Secondary Index. Customers can optionally also specify a queryField or sort key fields by passing additional parameters.
* The `@versioned` directive is deprecated in favor of AppSync’s built-in conflict detection and resolution feature.

### Authorization rule changes:

* _Prior to this migration_, Amplify CLI will automatically allow access to all data with the default authorization type (API Key, UserPools, OIDC only) unless otherwise specified. *_With the new GraphQL Transformer_*, all data access is deny-by-default and customers need to explicitly specify authorization rules to enable clients to access their data.
* _Prior to this migration_, when customers used owner-based authorization `@auth(rules: [{allow: owner, operations: [read, update, delete]}])`, the “operations” fields were used to _deny others_ access to the listed operations. In this example: “others can’t read, update, or delete.” _*With the new GraphQL Transformer*_, given the new deny-by-default paradigm, the owner-based authorization’s operation now specifies what owners are allowed to do. The same example above now means: “Owners can read, update, and delete”. 
* _Prior to this migration_, when customers specified an `@auth` rule on a field, the authorization was also applied on the model. _*With the new GraphQL Transformer*_, `@auth` rules specified on a field will override all authorization rules defined at the model level. If some model level authorization rules need to be applied on a field level, you need to explicitly specify them.

### Relationship mapping/connection changes:

* `@connection` is being replaced with several new directives.
* `@hasOne` creates a “one-to-one” relationship with the target model. 
* `@hasMany` creates a "one-to-many" relationship with the target model. 
* `@belongsTo` facilitates a bi-directional relationship between two models. For example, use the `@belongsTo` directive on a `@hasMany`-relationship’s target model to create a relationship back to the source model.
* `@manyToMany` creates a new relationship cardinality for Amplify’s GraphQL Transformer. Traditionally, customers had to create a “join table” between two models and create hasMany relationships from both models into that join table as a work around for this feature. _*With the new transformer*_, customers can specify a `@manyToMany` relationship between the models and Amplify CLI will create the join tables behind the scenes.
<<<<<<< HEAD
    * Note: if you want to store additional properties on the join table, or if you have an existing join table, you can continue to use two `@hasMany` <=> `@belongsTo` relationships to facilitate a many-to-many relationship.
    * To prevent DataStore synchronization errors when using Table Joins, remove the `queries: null` from `@model(queries: null)` in your GraphQL Schema.
=======
    * Note: if you want to store additional properties on the join table, or if you have an existing join table, you can continue to use two `@hasMany` &lt;=&gt; `@belongsTo` relationships to facilitate a many-to-many relationship
>>>>>>> b296f22b

### OpenSearch integration changes:

* DataStore-enabled GraphQL APIs now support OpenSearch integrations.
* Aggregation queries such as (min, max, sum, avg) and total counts are now available and scoped based on the user access permissions
* OpenSearch version 7.10 is now the new default version.
* Backfill batch size has been increased to 100 which will bring down the cost of backfill and allows faster backfill of existing data.
* Customers can now sort their OpenSearch search results via multiple fields to better refine their search queries.

## What are the breaking changes and how do I migrate?

### Changes that Amplify CLI requires you to manually migrate
* I use a Relational Database data source with the GraphQL API
    * Currently, the new GraphQL Transformer does not support relational data sources. You can remain on the current GraphQL Transformer version and suppress further migration warnings by changing the `suppressschemamigrationprompt` feature flag in `amplify/cli.json` to `true`.
* I use a custom resolver in my GraphQL API
    * To add a custom resolver in the new GraphQL Transformer follow the instructions [here](/cli/graphql/custom-business-logic/#vtl-resolver).
* I have overwritten Amplify-generated resolvers by placing custom .vtl files in the resolvers/ folder.
    * In GraphQL Transformer v2, all resolvers are “pipeline resolvers”, this means we provide you more modularity and flexibility when customizing the auto-generated resolvers.
        * First, review all the unit resolvers within the `build/resolvers/` folder and identify the unit resolver VTL file(s) that you’d like to overwrite.
        * Second, rename your VTL files from the resolvers/ folder based on the one you’d like to overwrite in the `build/resolvers/` folder. Your VTL filenames should follow this naming convention: `{Query|Mutation}.{Model}.{Field}.{Slot}.{Position}.{req|res}.vtl` where “Slot” is:
            * One of init, preAuth, auth, postAuth, preDataLoad for request mapping templates.
            * One of postDataLoad, finish for response mapping templates.
        * Review how to [extend Amplify-generated resolvers](/cli/graphql/custom-business-logic/#extend-amplify-generated-resolvers)
* I have used `@searchable` in my GraphQL schema. When migrating to the new GraphQL Transformer, the OpenSearch domain will be replaced with OpenSearch version 7.10 which may result in data loss due to the breaking changes (https://docs.aws.amazon.com/opensearch-service/latest/developerguide/version-migration.html) in OpenSearch from version 6.x.x. 
    *  To preserve the OpenSearch domain data, manually take a snapshot of the opensearch domain, migrate to v2 transformer and restore the snapshot as described [here](https://docs.aws.amazon.com/opensearch-service/latest/developerguide/managedomains-snapshots.html).
* I use auto generated searchable queries
  * Clients using OpenSearch version >= 1.1 will need to modify their searchable resolvers using the resolver override (https://docs.amplify.aws/cli/graphql/custom-business-logic/#override-amplify-generated-resolvers). Clients using version >= 1.1 will need to change the indexPath of the query from `name/doc/_search` to `name/_search`. Without this, all autogenerated  searchable queries will fail. You can easily do this by copying the built templates and moving them to a resolver folder on the same level as the build folder.

### Changes that Amplify CLI will auto-migrate for you

To help you migrate to the GraphQL transformer v2, `amplify migrate api` has been added to Amplify CLI. This tool will automatically migrate many schema scenarios for you. It is recommended to test your migrated schema in a development environment. Read on to learn about how to manually migrate your schema or to double check the output of the migration tool for correctness.

* `@key` directive is being deprecated and replaced with `@primaryKey` and `@index`.
    * *_Migration_*: The new `@primaryKey` and `@index` directives fully replace the `@key` functionality and provide a more intuitive interface.
        * To migrate primary keys: 
            * Remove the `@key` directive from the model.
            * Add the `@primaryKey` directive to the primary key’s field.
            * If sort keys are used: Provide the sort key field names as an array to the `@primaryKey`‘s sortKeyFields parameter.
        * To migrate GSIs:
            * Remove the `@key` directive from the model.
            * Add the `@index` directive to the field and supply the name parameter with the `@key` directive’s keyName parameter.
            * If sort keys are used: Provide the sort key field names as an array to the `@index`’s sortKeyFields parameter.
            * If a custom queryField is used: Provide the queryField name via the `@index`’s queryField parameter.
    * ![Screenshot visually showing the @key directive migration](/images/cli/graphql/key-migration.png)
* The GraphQL API's authorization is now “deny by default”, meaning that clients cannot access the stored data unless an authorization rule is specified.
    * *_Migration:_*
        * For `@model` types that don’t have an authorization rule configured based on your GraphQL API's default authorization mode, you now have to explicitly set the `@auth` rule using the default authorization mode.
    * ![Screenshot visually showing the default authorization mode migration](/images/cli/graphql/default-auth-mode-migration.png)
* `@auth`’s owner-based authorization will be configured with an “allow”-based model instead of a “deny-based” system
    * _*Migration:*_ First, identify if you have omitted any “operations” from the “operations” parameter. In transformer v1, the specified operations are the ones that “others“ are denied access to. In transformer v2, apply the omitted operations to the ”private“ rule. 
    * ![Screenshot visually showing the original owner authorization rule and the migrated rule with deny by default](/images/cli/graphql/owner-auth-migration.png)
* Field-level authorization rules need to be rewritten to explicitly specify who is granted which type of access for a given field. A field rule will override any existing object rules. To maintain the object rule it needs to be specified again on the field. If a rule is only listed on the field and not the object, access is denied to all other fields.
    * Some directives implicitly create fields. These fields cannot utilize field-level authorization because they are not specified in the input schema.
* In v1 of the GraphQL Transformer, when combining `@searchable` with `@auth`, the total count in a search result contained records that the user was not authorized to access. In v2 of the GraphQL Transformer, the total count only contains results that the user is authorized to access. Similarly, to run an aggregation on a field, the user must have read access to that field.
* `@connection` is being deprecated in favor of more explicit directives detailing the relation’s semantics: `@hasOne`, `@hasMany`, `@belongsTo`, `@manyToMany`
    * _*Migration*_: First, identify all your connections and their respective relationship types: “has one”, “has many”, “belongs to”, or “many to many”.
        * To migrate “has one” relationships, replace the `@connection` directive with `@hasOne`. If needed, provide the fields parameter with the fields from the `@connection` directive.
        * To migrate “has many” relationships, replace the `@connection` directive with `@hasMany`. Provide the keyName and fields values from the `@connection` directive as the indexName and fields parameters in the `@hasMany` directive.
        * To migrate “belongs to” relationships, replace the `@connection` directive with `@belongsTo`. Specify the fields values from the `@connection` directive as the fields parameter in the `@belongsTo` directive.
        * An existing many-to-many relationship cannot use the new `@manyToMany` directive because the underlying join table and index names are not the same as the existing ones. The `@connection` directives composing a many-to-many relationship should be replaced with their `@hasMany` and `@belongsTo` complements based on the above rules. Newly created many-to-many relationships can leverage the `@manyToMany` directive to simplify the definition of this relationship type.
* The `improvePluralization` feature flag is not respected by the new GraphQL Transformer. The new Transformer always uses improved pluralization to create list queries. If your project does not have this Feature Flag enabled and you have a list query that is affected by the flag (such as listCactuss vs listCacti), then you will need to migrate your application code to use the new list query names.
* The `validateTypeNameReservedWords` feature flag is not respected by the new GraphQL Transformer. The new Transformer always throws an error if a type name is a reserved word.
<|MERGE_RESOLUTION|>--- conflicted
+++ resolved
@@ -29,12 +29,9 @@
 * `@hasMany` creates a "one-to-many" relationship with the target model. 
 * `@belongsTo` facilitates a bi-directional relationship between two models. For example, use the `@belongsTo` directive on a `@hasMany`-relationship’s target model to create a relationship back to the source model.
 * `@manyToMany` creates a new relationship cardinality for Amplify’s GraphQL Transformer. Traditionally, customers had to create a “join table” between two models and create hasMany relationships from both models into that join table as a work around for this feature. _*With the new transformer*_, customers can specify a `@manyToMany` relationship between the models and Amplify CLI will create the join tables behind the scenes.
-<<<<<<< HEAD
     * Note: if you want to store additional properties on the join table, or if you have an existing join table, you can continue to use two `@hasMany` <=> `@belongsTo` relationships to facilitate a many-to-many relationship.
-    * To prevent DataStore synchronization errors when using Table Joins, remove the `queries: null` from `@model(queries: null)` in your GraphQL Schema.
-=======
+    * Note: To prevent DataStore synchronization errors when using Table Joins, remove the `queries: null` from `@model(queries: null)` in your GraphQL Schema.
     * Note: if you want to store additional properties on the join table, or if you have an existing join table, you can continue to use two `@hasMany` &lt;=&gt; `@belongsTo` relationships to facilitate a many-to-many relationship
->>>>>>> b296f22b
 
 ### OpenSearch integration changes:
 
