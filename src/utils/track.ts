let configured = false;
let firstPageOfVisit = true;
let AWSCShortbread;
let s;
let AWSMA;

if (typeof window !== 'undefined') {
  AWSCShortbread = window.AWSCShortbread;
  AWSMA = window.AWSMA;
  s = window.s;
}

// if (!configured) {
//   if (typeof window !== "undefined") {
//     AWSCShortbread({
//       domain: ".amplify.aws",
//     }).checkForCookieConsent();
//     if (typeof s != "undefined") s.trackExternalLinks = false;
//   }
//   configured = true;
// }

export enum AnalyticsEventType {
  PAGE_VISIT = 'PAGE_VISIT',
  INTERNAL_LINK_CLICK = 'INTERNAL_LINK_CLICK',
  EXTERNAL_LINK_CLICK = 'EXTERNAL_LINK_CLICK',
  PAGE_DATA_FETCH_EXCEPTION = 'PAGE_DATA_FETCH_EXCEPTION'
}

interface AnalyticsEventPageVisit {
  type: AnalyticsEventType.PAGE_VISIT;
  attributes: {
    url: string;
    previousUrl: string;
    referrer: string;
  };
}

interface AnalyticsEventInternalLinkClick {
  type: AnalyticsEventType.INTERNAL_LINK_CLICK;
  attributes: {
    from: string;
    to: string;
  };
}

interface AnalyticsEventExternalLinkClick {
  type: AnalyticsEventType.EXTERNAL_LINK_CLICK;
  attributes: {
    from: string;
    to: string;
  };
}

interface AnalyticsEventPageDataFetchException {
  type: AnalyticsEventType.PAGE_DATA_FETCH_EXCEPTION;
  attributes: {
    url: string;
    exception: Error;
  };
}

type AnalyticsEvent =
  | AnalyticsEventPageVisit
  | AnalyticsEventInternalLinkClick
  | AnalyticsEventExternalLinkClick
  | AnalyticsEventPageDataFetchException;

export const trackPageVisit = (): void => {
  if (
    typeof window !== 'undefined' &&
    typeof s != 'undefined' &&
    !firstPageOfVisit
  ) {
    s.pageURL = window.location.href;
    s.t();
  }
  firstPageOfVisit = false;
};

export const trackPageFetchException = (): void => {
  if (typeof window !== 'undefined' && typeof s != 'undefined') {
    s.linkTrackVars =
      'prop39,prop41,prop50,prop61,prop62,eVar39,eVar41,eVar50,eVar61,eVar62,eVar69';
    s.tl(true, 'o', 'page fetch exception');
  }
};

export const trackExternalLink = (hrefTo: string): void => {
  if (typeof window !== 'undefined' && typeof s != 'undefined') {
    s.linkTrackVars =
      'prop39,prop41,prop50,prop61,prop62,eVar39,eVar41,eVar50,eVar61,eVar62,eVar69';
    s.tl(true, 'e', hrefTo);
  }
};

export const setSearchQuery = (query: string): void => {
  if (typeof window !== 'undefined' && typeof s != 'undefined') {
    s.eVar26 = query;
  }
};

const triggerNoSearchResults = (query: string): void => {
  const queryBackup: string = s.eVar26;
  const resultCountBackup: number = parseInt(s.eVar27, 10);

  s.eVar26 = query;
  s.eVar27 = '0'; // If it's the number 0, the variable won't be sent
  s.linkTrackVars =
    'prop39,prop41,prop50,prop61,prop62,eVar26,eVar27,eVar39,eVar41,eVar50,eVar61,eVar62,eVar69,events';
  s.linkTrackEvents = 'event2';
  s.events = 'event2';
  s.tl(true, 'o', 'internal search');

  s.eVar26 = queryBackup;
  s.eVar27 = resultCountBackup.toString();
};

let noResultsTimeout: NodeJS.Timeout;
export const setSearchResultCount = (resultCount: number): void => {
  if (typeof window !== 'undefined' && typeof s != 'undefined') {
    s.eVar27 = resultCount.toString();
    s.events = resultCount === 0 ? 'event1' : 'event2';

    if (resultCount === 0) {
      if (noResultsTimeout) {
        clearTimeout(noResultsTimeout);
      }
      noResultsTimeout = setTimeout(
        triggerNoSearchResults.bind(null, s.eVar26),
        1000
      );
    }
  }
};

export const trackSearchQuery = (
  _input,
  _event,
  suggestion,
  _datasetNumber,
  _context
): void => {
  if (typeof window !== 'undefined' && typeof s != 'undefined') {
    s.linkTrackVars =
      'prop39,prop41,prop50,prop61,prop62,eVar26,eVar27,eVar39,eVar41,eVar50,eVar61,eVar62,eVar69,events';
    s.linkTrackEvents = 'event1';
    s.events = 'event1';
    s.tl(true, 'o', 'internal search');
  }
  window.location.assign(suggestion.url);
};

export const trackFeedbackSubmission = (feedback: boolean) => {
  const opt = {
    event: {
      type: 'click',
      name: feedback ? 'YesVote' : 'NoVote'
    }
  };

  AWSMA.ready(() => {
    document.dispatchEvent(
      new CustomEvent(AWSMA.TRIGGER_EVENT, { detail: opt })
    );
  });
<<<<<<< HEAD
};
=======
}

export const trackCopyClicks = (data) => {
  const opt = {
    event: {
      type: 'click',
      name: 'CopyCode'
    },
    data: data
  }

  AWSMA.ready(() => {
    document.dispatchEvent(new CustomEvent(AWSMA.TRIGGER_EVENT, {detail: opt}));
  });
}
>>>>>>> a6d9fdc0
<|MERGE_RESOLUTION|>--- conflicted
+++ resolved
@@ -164,9 +164,6 @@
       new CustomEvent(AWSMA.TRIGGER_EVENT, { detail: opt })
     );
   });
-<<<<<<< HEAD
-};
-=======
 }
 
 export const trackCopyClicks = (data) => {
@@ -181,5 +178,4 @@
   AWSMA.ready(() => {
     document.dispatchEvent(new CustomEvent(AWSMA.TRIGGER_EVENT, {detail: opt}));
   });
-}
->>>>>>> a6d9fdc0
+}