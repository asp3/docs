--- conflicted
+++ resolved
@@ -145,38 +145,9 @@
 }
 
 .main {
-<<<<<<< HEAD
-  flex-direction: column;
-  gap: var(--amplify-space-large);
 
-  .amplify-heading--2 {
-    margin-top: var(--amplify-space-large);
-  }
-
-=======
->>>>>>> ba7e0723
   .amplify-heading--2,
   .amplify-heading--3 {
     scroll-margin-top: 9rem;
   }
-<<<<<<< HEAD
-}
-
-.columns-two,
-.columns-three {
-  grid-template-columns: 1fr;
-  grid-template-rows: auto;
-  gap: var(--amplify-space-large);
-}
-
-@container (min-width: 800px) {
-  .columns-two {
-    grid-template-columns: repeat(2, 1fr);
-  }
-
-  .columns-three {
-    grid-template-columns: repeat(3, 1fr);
-  }
-=======
->>>>>>> ba7e0723
 }