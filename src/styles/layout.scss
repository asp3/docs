--- conflicted
+++ resolved
@@ -42,13 +42,8 @@
   top: var(--docs-dev-center-nav);
   bottom: 0;
   inset-inline-start: 0;
-<<<<<<< HEAD
-  z-index: 1;
+  z-index: 2;
   overflow: visible;
-=======
-  z-index: 2;
-  overflow: hidden;
->>>>>>> 20c201d9
   display: none;
   &--expanded {
     display: block;
