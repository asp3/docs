--- conflicted
+++ resolved
@@ -21,11 +21,7 @@
      > FCM
      ```
 
-<<<<<<< HEAD
-   - Provide your ApiKey. The FCM console refers to this value as `ServerKey`. For information on getting an FCM ApiKey, see the section [Setting Up FCM/GCM Guide](/sdk/push-notifications/setup-push-service). Use the steps in the next section to connect your app to your backend.
-=======
     - Provide your `Server Key`. For information on getting an FCM `Server Key`, see the section [Setting Up FCM/GCM Guide](/sdk/push-notifications/setup-push-service). Use the steps in the next section to connect your app to your backend.
->>>>>>> a6d9fdc0
 
 ## Connect to Your Backend
 
