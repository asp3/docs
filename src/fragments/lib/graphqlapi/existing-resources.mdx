Existing AWS AppSync resources can be used with the Amplify Libraries by referencing your AWS AppSync **endpoint** and configuring authorization in your `amplifyconfiguration.json` file.

```json
{
    "api": {
        "plugins": {
            "awsAPIPlugin": {
                "[API NAME]": {
                    "endpointType": "GraphQL",
                    "endpoint": "[APPSYNC ENDPOINT]",
                    "region": "[REGION]",
                    "authorizationType": "[AUTHORIZATION TYPE]",
                    ...
                }
            }
        }
    }
}
```

- **API NAME**: Friendly name for the API (e.g., _api_)
  - **endpoint**: The HTTPS endpoint of the AWS AppSync API (e.g. *https://aaaaaaaaaaaaaaaaaaaaaaaaaa.appsync-api.us-east-1.amazonaws.com/graphql*). [Custom domain names](https://docs.aws.amazon.com/appsync/latest/devguide/custom-domain-name.html) can also be supplied here (e.g. *https://api.yourdomain.com/graphql*). Custom domain names can have any format, but must end with `/graphql` (see https://graphql.org/learn/serving-over-http/#uris-routes).
<<<<<<< HEAD
  - **region**:  AWS Region where the resources are provisioned (e.g. *us-east-1*)
  - **authorizationType**: Authorization mode for accessing the API. This can be one of: `AMAZON_COGNITO_USER_POOLS`, `AWS_IAM`, `OPENID_CONNECT`, or `API_KEY`. Each mode requires additional configuration parameters. See [Configure authorization modes](/[platform]/build-a-backend/graphqlapi/customize-authz-modes/) for  details.
=======
  - **region**: AWS Region where the resources are provisioned (e.g. _us-east-1_)
  - **authorizationType**: Authorization mode for accessing the API. This can be one of: `AMAZON_COGNITO_USER_POOLS`, `AWS_IAM`, `OPENID_CONNECT`, or `API_KEY`. Each mode requires additional configuration parameters. See [Configure authorization modes](/[platform]/build-a-backend/graphqlapi/customize-authorization-rules) for details.
>>>>>>> 24312f29

Note that before you can add an AWS resource to your application, the application must have the Amplify libraries installed. If you need to perform this step, see [Install Amplify Libraries](/[platform]/start/project-setup/create-application/#n2-install-amplify-libraries).<|MERGE_RESOLUTION|>--- conflicted
+++ resolved
@@ -20,12 +20,7 @@
 
 - **API NAME**: Friendly name for the API (e.g., _api_)
   - **endpoint**: The HTTPS endpoint of the AWS AppSync API (e.g. *https://aaaaaaaaaaaaaaaaaaaaaaaaaa.appsync-api.us-east-1.amazonaws.com/graphql*). [Custom domain names](https://docs.aws.amazon.com/appsync/latest/devguide/custom-domain-name.html) can also be supplied here (e.g. *https://api.yourdomain.com/graphql*). Custom domain names can have any format, but must end with `/graphql` (see https://graphql.org/learn/serving-over-http/#uris-routes).
-<<<<<<< HEAD
-  - **region**:  AWS Region where the resources are provisioned (e.g. *us-east-1*)
-  - **authorizationType**: Authorization mode for accessing the API. This can be one of: `AMAZON_COGNITO_USER_POOLS`, `AWS_IAM`, `OPENID_CONNECT`, or `API_KEY`. Each mode requires additional configuration parameters. See [Configure authorization modes](/[platform]/build-a-backend/graphqlapi/customize-authz-modes/) for  details.
-=======
   - **region**: AWS Region where the resources are provisioned (e.g. _us-east-1_)
   - **authorizationType**: Authorization mode for accessing the API. This can be one of: `AMAZON_COGNITO_USER_POOLS`, `AWS_IAM`, `OPENID_CONNECT`, or `API_KEY`. Each mode requires additional configuration parameters. See [Configure authorization modes](/[platform]/build-a-backend/graphqlapi/customize-authorization-rules) for details.
->>>>>>> 24312f29
 
 Note that before you can add an AWS resource to your application, the application must have the Amplify libraries installed. If you need to perform this step, see [Install Amplify Libraries](/[platform]/start/project-setup/create-application/#n2-install-amplify-libraries).