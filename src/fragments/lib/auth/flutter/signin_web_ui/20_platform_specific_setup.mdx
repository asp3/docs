## How It Works

Sign-in with web UI will display the sign-in UI inside a webview. After the sign-in process is complete, the sign-in UI will redirect back to your app.

## Platform Setup

<<<<<<< HEAD
## Android Platform Setup

Add the following `activity` and `queries` tag to the `AndroidManifest.xml` file in your app's `android/app/src/main` directory,
replacing `myapp` with your redirect URI prefix if necessary. Note that this differs from the amplify-flutter stable release, so you will need to make these changes even if you are transitioning an existing project.

```xml
<queries>
  <intent>
      <action android:name=
          "android.support.customtabs.action.CustomTabsService" />
  </intent>
</queries>
<application>
  ...
  <activity
      android:name="com.amplifyframework.auth.cognito.activities.HostedUIRedirectActivity"
      android:exported="true">
      <intent-filter>
          <action android:name="android.intent.action.VIEW" />
          <category android:name="android.intent.category.DEFAULT" />
          <category android:name="android.intent.category.BROWSABLE" />
          <data android:scheme="myapp" />
      </intent-filter>
  </activity>
  ...
</application>
```

In order to use the `<queries>` element cited below, you may need to upgrade the Android gradle plugin version in your `build.gradle` file to one of the versions specified below:

| Your plugin version    | Upgrade version     |
| :--------------------- | ------------------: |
|  4.1.x +               | N/A                 |
|  4.0.x                 | 4.0.1               |
|  3.6.x                 | 3.6.4               |
|  3.5.x                 | 3.5.4               |
|  3.4.x                 | 3.4.3               |
|  3.3.x                 | 3.3.3               |


## iOS Platform Setup
Add the following entry to the URL scheme in the `Info.plist` file in your app's `ios/Runner` directory. Replace `myapp` with the "redirect signin URI" you provided to the CLI:

```xml
 <plist version="1.0">

     <dict>
     {/* YOUR OTHER PLIST ENTRIES HERE */}

     {/* ADD AN ENTRY TO CFBundleURLTypes for Cognito Auth */}
     {/* IF YOU DO NOT HAVE CFBundleURLTypes, YOU CAN COPY THE WHOLE BLOCK BELOW */}
     <key>CFBundleURLTypes</key>
     <array>
         <dict>
             <key>CFBundleURLSchemes</key>
             <array>
                 <string>myapp</string>
             </array>
         </dict>
     </array>

     {/* ... */}
     </dict>
```
</Block>

<Block name="Developer Preview (Mobile, Web & Desktop)">

## Web Platform Setup
=======
<h3>Web</h3>
>>>>>>> a6d9fdc0

To use Hosted UI in your Flutter web application locally, you must run the app with the `--web-port=3000` argument (with the value being whichever port you assigned to localhost host when configuring your redirect URIs).

<h3>Android</h3>

Add the following `queries` element to the `AndroidManifest.xml` file in your app's `android/app/src/main` directory, as well as the following `intent-filter` to the `MainActivity` in the same file.

Replace `myapp` with your redirect URI scheme as necessary:

```xml
<queries>
    <intent>
        <action android:name=
            "android.support.customtabs.action.CustomTabsService" />
    </intent>
</queries>
<application>
  ...
  <activity
        android:name=".MainActivity" android:exported="true">
        <intent-filter>
            <action android:name="android.intent.action.VIEW" />
            <category android:name="android.intent.category.DEFAULT" />
            <category android:name="android.intent.category.BROWSABLE" />
            <data android:scheme="myapp" />
        </intent-filter>
  </activity>
  ...
</application>
```

<h3>macOS</h3>

Open XCode and enable the App Sandbox capability and then select "Incoming Connections (Server)" under "Network".

![XCode Entitlements Screen](/images/project-setup/flutter/mac/xcode-entitlements.png)

<h3>iOS, Windows and Linux</h3>

No specific platform configuration is required.<|MERGE_RESOLUTION|>--- conflicted
+++ resolved
@@ -4,79 +4,7 @@
 
 ## Platform Setup
 
-<<<<<<< HEAD
-## Android Platform Setup
-
-Add the following `activity` and `queries` tag to the `AndroidManifest.xml` file in your app's `android/app/src/main` directory,
-replacing `myapp` with your redirect URI prefix if necessary. Note that this differs from the amplify-flutter stable release, so you will need to make these changes even if you are transitioning an existing project.
-
-```xml
-<queries>
-  <intent>
-      <action android:name=
-          "android.support.customtabs.action.CustomTabsService" />
-  </intent>
-</queries>
-<application>
-  ...
-  <activity
-      android:name="com.amplifyframework.auth.cognito.activities.HostedUIRedirectActivity"
-      android:exported="true">
-      <intent-filter>
-          <action android:name="android.intent.action.VIEW" />
-          <category android:name="android.intent.category.DEFAULT" />
-          <category android:name="android.intent.category.BROWSABLE" />
-          <data android:scheme="myapp" />
-      </intent-filter>
-  </activity>
-  ...
-</application>
-```
-
-In order to use the `<queries>` element cited below, you may need to upgrade the Android gradle plugin version in your `build.gradle` file to one of the versions specified below:
-
-| Your plugin version    | Upgrade version     |
-| :--------------------- | ------------------: |
-|  4.1.x +               | N/A                 |
-|  4.0.x                 | 4.0.1               |
-|  3.6.x                 | 3.6.4               |
-|  3.5.x                 | 3.5.4               |
-|  3.4.x                 | 3.4.3               |
-|  3.3.x                 | 3.3.3               |
-
-
-## iOS Platform Setup
-Add the following entry to the URL scheme in the `Info.plist` file in your app's `ios/Runner` directory. Replace `myapp` with the "redirect signin URI" you provided to the CLI:
-
-```xml
- <plist version="1.0">
-
-     <dict>
-     {/* YOUR OTHER PLIST ENTRIES HERE */}
-
-     {/* ADD AN ENTRY TO CFBundleURLTypes for Cognito Auth */}
-     {/* IF YOU DO NOT HAVE CFBundleURLTypes, YOU CAN COPY THE WHOLE BLOCK BELOW */}
-     <key>CFBundleURLTypes</key>
-     <array>
-         <dict>
-             <key>CFBundleURLSchemes</key>
-             <array>
-                 <string>myapp</string>
-             </array>
-         </dict>
-     </array>
-
-     {/* ... */}
-     </dict>
-```
-</Block>
-
-<Block name="Developer Preview (Mobile, Web & Desktop)">
-
-## Web Platform Setup
-=======
 <h3>Web</h3>
->>>>>>> a6d9fdc0
 
 To use Hosted UI in your Flutter web application locally, you must run the app with the `--web-port=3000` argument (with the value being whichever port you assigned to localhost host when configuring your redirect URIs).
 
