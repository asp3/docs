Invoke the `deleteUser` API to delete a user from the Auth category. This action will also sign your user out.

If your application uses a Cognito User Pool, which is the default configuration for the Amazon Cognito plugin, this action will delete the user from the Cognito User Pool. It will have no effect if you are federating with a Cognito Identity Pool alone.

<Callout warning>
  Depending on your application, data associated with your user may be stored in
  other resources such as Amazon DynamoDB or AWS S3. It is recommended that you
  carefully evaluate this data and implement code to remove or otherwise
  sanitize it, if necessary, prior to giving users the ability to delete their
  own user record.
</Callout>

<Callout warning>

<<<<<<< HEAD
Before invoking the “delete user” API, you can first delete associated user data from the GraphQL API. For example, if you are using Amplify CLI's [GraphQL transformer](/[platform]/build-a-backend/graphqlapi//) to persist user data via [owner based access control](/[platform]/build-a-backend/graphqlapi/customize-authorization-rules/#per-user--owner-based-data-access), you could follow [these instructions](https://gist.github.com/aws-amplify-ops/27954c421bd72930874d48c15c284807) to delete associated user data.
=======
Before invoking the “delete user” API, you can first delete associated user data from the GraphQL API. For example, if you are using Amplify CLI's [GraphQL transformer](/[platform]/build-a-backend/graphqlapi/) to persist user data via [owner based access control](/[platform]/build-a-backend/graphqlapi/customize-authorization-rules/#per-user--owner-based-data-access), you could follow [these instructions](https://gist.github.com/aws-amplify-ops/27954c421bd72930874d48c15c284807) to delete associated user data.
>>>>>>> 5b056aa5

This allows you to address any guidelines that require your app to delete data associated with a user who deletes their account.

</Callout>

<BlockSwitcher>
<Block name="TypeScript">

```ts
import { Auth } from 'aws-amplify';

export async function deleteUser() {
  try {
    const result = await Auth.deleteUser();
    console.log(result);
  } catch (error) {
    console.log('Error deleting user', error);
  }
}
```

</Block>
<Block name="JavaScript">

```js
import { Auth } from 'aws-amplify';

async function deleteUser() {
  try {
    const result = await Auth.deleteUser();
    console.log(result);
  } catch (error) {
    console.log('Error deleting user', error);
  }
}
```

</Block>
</BlockSwitcher><|MERGE_RESOLUTION|>--- conflicted
+++ resolved
@@ -12,11 +12,7 @@
 
 <Callout warning>
 
-<<<<<<< HEAD
-Before invoking the “delete user” API, you can first delete associated user data from the GraphQL API. For example, if you are using Amplify CLI's [GraphQL transformer](/[platform]/build-a-backend/graphqlapi//) to persist user data via [owner based access control](/[platform]/build-a-backend/graphqlapi/customize-authorization-rules/#per-user--owner-based-data-access), you could follow [these instructions](https://gist.github.com/aws-amplify-ops/27954c421bd72930874d48c15c284807) to delete associated user data.
-=======
 Before invoking the “delete user” API, you can first delete associated user data from the GraphQL API. For example, if you are using Amplify CLI's [GraphQL transformer](/[platform]/build-a-backend/graphqlapi/) to persist user data via [owner based access control](/[platform]/build-a-backend/graphqlapi/customize-authorization-rules/#per-user--owner-based-data-access), you could follow [these instructions](https://gist.github.com/aws-amplify-ops/27954c421bd72930874d48c15c284807) to delete associated user data.
->>>>>>> 5b056aa5
 
 This allows you to address any guidelines that require your app to delete data associated with a user who deletes their account.
 
