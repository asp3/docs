--- conflicted
+++ resolved
@@ -278,19 +278,11 @@
 ```
 </Block>
 </BlockSwitcher>
-<<<<<<< HEAD
 
 The sign in flows can be as simple as just a user name and password as shown above, or multi-step process based on how Auth was configured. Amazon Cognito will return a user object when `Auth.signIn` is called that contains `challengeName` and `challengeParam`. Depending on what is enabled for each user, they may need to pass additional challenges such as multi-factor authentication (MFA), time-based one time password (TOTP), or a custom challenge such as CAPTCHA. 
 
 Based on the two parameters returned in the user object, you can then call the corresponding functions below:
 
-=======
-
-The sign in flows can be as simple as just a user name and password as shown above, or multi-step process based on how Auth was configured. Amazon Cognito will return a user object when `Auth.signIn` is called that contains `challengeName` and `challengeParam`. Depending on what is enabled for each user, they may need to pass additional challenges such as multi-factor authentication (MFA), time-based one time password (TOTP), or a custom challenge such as CAPTCHA. 
-
-Based on the two parameters returned in the user object, you can then call the corresponding functions below:
-
->>>>>>> dfea5a0c
 
 ### Confirm sign in with SMS MFA
 
@@ -386,10 +378,6 @@
 }
 ```
 
-<<<<<<< HEAD
-
-=======
->>>>>>> dfea5a0c
 For further examples of Authentication using MFA, custom challenges, or custom validation data for AWS Lambda Triggers, refer to the [advanced use cases](/lib/auth/mfa/q/platform/js/#advanced-use-cases).  
 
 ## Sign-out
