--- conflicted
+++ resolved
@@ -139,17 +139,13 @@
 
 <Callout>
 
-<<<<<<< HEAD
-<Fragments fragments={{  javascript: js0 , angular: js0, nextjs: js0, react: js0, vue: js0 }} />
-=======
 Make sure that the `@aws-amplify/interactions` package has the same version number as the `aws-amplify` package in your `package.json` file.
->>>>>>> 0c7b38fa
 
 </Callout>
 
 import js0 from '/src/fragments/lib/interactions/js/frontend.mdx';
 
-<Fragments fragments={{ javascript: js0 }} />
+<Fragments fragments={{  javascript: js0 , angular: js0, nextjs: js0, react: js0, vue: js0 }} />
 
 import reactnative1 from '/src/fragments/lib/interactions/react-native/frontend.mdx';
 
