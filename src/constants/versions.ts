--- conflicted
+++ resolved
@@ -1,17 +1,9 @@
 export const versions = {
-<<<<<<< HEAD
-  ANDROID_VERSION: '2.14.6',
-=======
   ANDROID_VERSION: '2.14.10',
->>>>>>> 006f074b
   ANDROID_DEVPREVIEW: '1.36.5-dev-preview.0',
   ANDROID_V1_VERSION: '1.38.8',
   ANDROID_V1_GEO_VERSION: '1.0.1',
   ANDROID_V1_KOTLIN_VERSION: '0.22.8',
   ANDROID_SDK_VERSION: '2.73.0',
-<<<<<<< HEAD
-  KOTLIN_SDK_VERSION: '0.29.1-beta'
-=======
   KOTLIN_SDK_VERSION: '1.0.44'
->>>>>>> 006f074b
 };