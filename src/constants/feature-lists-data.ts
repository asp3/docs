//this is the data for the feature list component and developer can add the features in this file
const featureListData = {
  android: {
    categories: [
      {
        items: [
          {
            content:
<<<<<<< HEAD
              'Easily configure auth for your app with Amplify CLI and Studio—supports login, MFA, social providers, and more. Then integrate auth with intuitive client library APIs.',
            linkText: 'Simple configuration',
=======
              'Add auth to apps using the Amplify CLI and Studio. Support for login, MFA, social providers, and CAPTCHA protection. Integrate auth with intuitive client library APIs.',
            linkText: 'Simple Configuration',
>>>>>>> fb494c52
            link: 'build-a-backend/auth/set-up-auth/'
          },
          {
            content:
              'Quickly add polished auth and account UIs with <Authenticator> and <AccountSettings> UI components. Integrate seamlessly with minimal code.',
            linkText: 'Pre-built UI components',
            link: 'https://ui.docs.amplify.aws/android/connected-components/authenticator',
            isExternal: true
          },
          {
            content:
              'Manage and maintain full control of your user base in Amplify Studio, without writing code.',
            linkText: 'User management',
            link: 'tools/console/auth/user-management/'
          }
        ],
        heading: 'Auth'
      },

      {
        items: [
          {
            content:
              "Model relationships between types, customize fields, and configure validation rules using the CLI or Amplify Studio's visual editor. Amplify turns your schema into fully implemented backend and frontend code. ",
            linkText: 'Powerful data modeling',
            link: 'build-a-backend/graphqlapi/data-modeling/'
          },
          {
            content:
              'Fetch and mutate data through generated GraphQL queries and mutations from your frontend. Sync data in real time and integrate backend data sources easily.',
            linkText: 'Seamless real-time data access',
            link: 'build-a-backend/graphqlapi/subscribe-data/'
          },
          {
            content:
              'Implement fine-grained authorization to securely access data, while controlling auth at the API level or on individual fields. Manage access with AWS IAM policies or your own auth provider.',
            linkText: 'Granular authorization',
            link: 'build-a-backend/graphqlapi/customize-authorization-rules/'
          }
        ],
        heading: 'GraphQL API'
      },
      {
        items: [
          {
            content:
              'Write backend code in your preferred language or framework. Amplify handles deployment on AWS Lambda for serverless execution.',
            linkText: 'Flexible runtime support',
            link: 'build-a-backend/functions/set-up-function/'
          },
          {
            content:
              'Mock functions locally to build and test without deploying to the cloud. Debug and iterate rapidly by emulating function behavior on your local machine.',
            linkText: 'Local testing',
            link: 'build-a-backend/functions/layers/'
          },
          {
            content:
              'Connect functions to data and auth events to trigger server-side workflows. Manage secrets, keys, and access controls.',
            linkText: 'Event-driven workflows',
            link: 'build-a-backend/graphqlapi/subscribe-data/'
          }
        ],
        heading: 'Functions'
      },
      {
        items: [
          {
            content:
              'Upload and download files to and from cloud storage with advanced controls like pausing and resuming upload operations.',
            linkText: 'Upload and Download files',
            link: 'build-a-backend/storage/upload/'
          },
          {
            content:
              'Manage content through APIs for listing, accessing, and manipulating files. Set file permission levels, configure automatic events and triggers, and more.',
            linkText: 'Advanced file operations and access control',
            link: 'build-a-backend/storage/configure-access/'
          }
        ],
        heading: 'Storage'
      }
    ]
  },
  angular: {
    categories: [
      {
        items: [
          {
            content:
              'Easily configure auth for your app with Amplify CLI and Studio—supports login, MFA, social providers, and more. Then integrate auth with intuitive client library APIs.',
            linkText: 'Simple configuration',
            link: 'build-a-backend/auth/set-up-auth/'
          },
          {
            content:
              'Quickly add polished auth and account UIs with <Authenticator> and <AccountSettings> UI components. Integrate seamlessly with minimal code.',
            linkText: 'Pre-built UI components',
            link: 'https://ui.docs.amplify.aws/angular/connected-components/authenticator',
            isExternal: true
          },
          {
            content:
              'Manage and maintain full control of your user base in Amplify Studio, without writing code.',
            linkText: 'User management',
            link: 'tools/console/auth/user-management/'
          }
        ],
        heading: 'Auth'
      },

      {
        items: [
          {
            content:
              "Model relationships between types, customize fields, and configure validation rules using the CLI or Amplify Studio's visual editor. Amplify turns your schema into fully implemented backend and frontend code. ",
            linkText: 'Powerful data modeling',
            link: 'build-a-backend/graphqlapi/data-modeling/'
          },
          {
            content:
              'Fetch and mutate data through generated GraphQL queries and mutations from your frontend. Sync data in real time and integrate backend data sources easily.',
            linkText: 'Seamless real-time data access',
            link: 'build-a-backend/graphqlapi/subscribe-data/'
          },
          {
            content:
              'Implement fine-grained authorization to securely access data, while controlling auth at the API level or on individual fields. Manage access with AWS IAM policies or your own auth provider.',
            linkText: 'Granular authorization',
            link: 'build-a-backend/graphqlapi/customize-authorization-rules/'
          }
        ],
        heading: 'GraphQL API'
      },

      {
        items: [
          {
            content:
              'Write backend code in your preferred language or framework. Amplify handles deployment on AWS Lambda for serverless execution.',
            linkText: 'Flexible runtime support',
            link: 'build-a-backend/functions/set-up-function/'
          },
          {
            content:
              'Mock functions locally to build and test without deploying to the cloud. Debug and iterate rapidly by emulating function behavior on your local machine.',
            linkText: 'Local testing',
            link: 'build-a-backend/functions/layers/'
          },
          {
            content:
              'Connect functions to data and auth events to trigger server-side workflows. Manage secrets, keys, and access controls.',
            linkText: 'Event-driven workflows',
            link: 'build-a-backend/graphqlapi/subscribe-data/'
          }
        ],
        heading: 'Functions'
      },
      {
        items: [
          {
            content:
              'Upload and download files to and from cloud storage with advanced controls like pausing and resuming upload operations.',
            linkText: 'Upload and Download files',
            link: 'build-a-backend/storage/upload/'
          },
          {
            content:
              'Manage content through APIs for listing, accessing, and manipulating files. Set file permission levels, configure automatic events and triggers, and more.',
            linkText: 'Advanced file operations and access control',
            link: 'build-a-backend/storage/configure-access/'
          }
        ],
        heading: 'Storage'
      }
    ]
  },
  flutter: {
    categories: [
      {
        items: [
          {
            content:
              'Easily configure auth for your app with Amplify CLI and Studio—supports login, MFA, social providers, and more. Then integrate auth with intuitive client library APIs.',
            linkText: 'Simple configuration',
            link: 'build-a-backend/auth/set-up-auth/'
          },
          {
            content:
              'Quickly add polished auth and account UIs with <Authenticator> and <AccountSettings> UI components. Integrate seamlessly with minimal code.',
            linkText: 'Pre-built UI components',
            link: 'https://ui.docs.amplify.aws/flutter/connected-components/authenticator',
            isExternal: true
          },
          {
            content:
              'Manage and maintain full control of your user base in Amplify Studio, without writing code.',
            linkText: 'User management',
            link: 'tools/console/auth/user-management/'
          }
        ],
        heading: 'Auth'
      },

      {
        items: [
          {
            content:
              "Model relationships between types, customize fields, and configure validation rules using the CLI or Amplify Studio's visual editor. Amplify turns your schema into fully implemented backend and frontend code. ",
            linkText: 'Powerful data modeling',
            link: 'build-a-backend/graphqlapi/data-modeling/'
          },
          {
            content:
              'Fetch and mutate data through generated GraphQL queries and mutations from your frontend. Sync data in real time and integrate backend data sources easily.',
            linkText: 'Seamless real-time data access',
            link: 'build-a-backend/graphqlapi/subscribe-data/'
          },
          {
            content:
              'Implement fine-grained authorization to securely access data, while controlling auth at the API level or on individual fields. Manage access with AWS IAM policies or your own auth provider.',
            linkText: 'Granular authorization',
            link: 'build-a-backend/graphqlapi/customize-authorization-rules/'
          }
        ],
        heading: 'GraphQL API'
      },

      {
        items: [
          {
            content:
              'Write backend code in your preferred language or framework. Amplify handles deployment on AWS Lambda for serverless execution.',
            linkText: 'Flexible runtime support',
            link: 'build-a-backend/functions/set-up-function/'
          },
          {
            content:
              'Mock functions locally to build and test without deploying to the cloud. Debug and iterate rapidly by emulating function behavior on your local machine.',
            linkText: 'Local testing',
            link: 'build-a-backend/functions/layers/'
          },
          {
            content:
              'Connect functions to data and auth events to trigger server-side workflows. Manage secrets, keys, and access controls.',
            linkText: 'Event-driven workflows',
            link: 'build-a-backend/graphqlapi/subscribe-data/'
          }
        ],
        heading: 'Functions'
      },
      {
        items: [
          {
            content:
              'Upload and download files to and from cloud storage with advanced controls like pausing and resuming upload operations.',
            linkText: 'Upload and Download files',
            link: 'build-a-backend/storage/upload/'
          },
          {
            content:
              'Manage content through APIs for listing, accessing, and manipulating files. Set file permission levels, configure automatic events and triggers, and more.',
            linkText: 'Advanced file operations and access control',
            link: 'build-a-backend/storage/configure-access/'
          }
        ],
        heading: 'Storage'
      }
    ]
  },
  javascript: {
    categories: [
      {
        items: [
          {
            content:
              'Easily configure auth for your app with Amplify CLI and Studio—supports login, MFA, social providers, and more. Then integrate auth with intuitive client library APIs.',
            linkText: 'Simple configuration',
            link: 'build-a-backend/auth/set-up-auth/'
          },
          {
            content:
              'Quickly add polished auth and account UIs with <Authenticator> and <AccountSettings> UI components. Integrate seamlessly with minimal code.',
            linkText: 'Pre-built UI components',
            link: 'https://ui.docs.amplify.aws/react/connected-components/authenticator',
            isExternal: true
          },
          {
            content:
              'Manage and maintain full control of your user base in Amplify Studio, without writing code.',
            linkText: 'User management',
            link: 'tools/console/auth/user-management/'
          }
        ],
        heading: 'Auth'
      },

      {
        items: [
          {
            content:
              "Model relationships between types, customize fields, and configure validation rules using the CLI or Amplify Studio's visual editor. Amplify turns your schema into fully implemented backend and frontend code. ",
            linkText: 'Powerful data modeling',
            link: 'build-a-backend/graphqlapi/data-modeling/'
          },
          {
            content:
              'Fetch and mutate data through generated GraphQL queries and mutations from your frontend. Sync data in real time and integrate backend data sources easily.',
            linkText: 'Seamless real-time data access',
            link: 'build-a-backend/graphqlapi/subscribe-data/'
          },
          {
            content:
              'Implement fine-grained authorization to securely access data, while controlling auth at the API level or on individual fields. Manage access with AWS IAM policies or your own auth provider.',
            linkText: 'Granular authorization',
            link: 'build-a-backend/graphqlapi/customize-authorization-rules/'
          }
        ],
        heading: 'GraphQL API'
      },

      {
        items: [
          {
            content:
              'Write backend code in your preferred language or framework. Amplify handles deployment on AWS Lambda for serverless execution.',
            linkText: 'Flexible runtime support',
            link: 'build-a-backend/functions/set-up-function/'
          },
          {
            content:
              'Mock functions locally to build and test without deploying to the cloud. Debug and iterate rapidly by emulating function behavior on your local machine.',
            linkText: 'Local testing',
            link: 'build-a-backend/functions/layers/'
          },
          {
            content:
              'Connect functions to data and auth events to trigger server-side workflows. Manage secrets, keys, and access controls.',
            linkText: 'Event-driven workflows',
            link: 'build-a-backend/graphqlapi/subscribe-data/'
          }
        ],
        heading: 'Functions'
      },
      {
        items: [
          {
            content:
              'Upload and download files to and from cloud storage with advanced controls like pausing and resuming upload operations.',
            linkText: 'Upload and Download files',
            link: 'build-a-backend/storage/upload/'
          },
          {
            content:
              'Manage content through APIs for listing, accessing, and manipulating files. Set file permission levels, configure automatic events and triggers, and more.',
            linkText: 'Advanced file operations and access control',
            link: 'build-a-backend/storage/configure-access/'
          },
          {
            content:
              'Integrate pre-built UI components to upload, display, and manage cloud-stored content with minimal coding. Focus on building your app instead of writing boilerplate UI code ',
            linkText: 'Cloud-connected UI components',
            link: 'https://ui.docs.amplify.aws/react/connected-components/storage',
            isExternal: true
          }
        ],
        heading: 'Storage'
      }
    ]
  },
  nextjs: {
    categories: [
      {
        items: [
          {
            content:
              'Easily configure auth for your app with Amplify CLI and Studio—supports login, MFA, social providers, and more. Then integrate auth with intuitive client library APIs.',
            linkText: 'Simple configuration',
            link: 'build-a-backend/auth/set-up-auth/'
          },
          {
            content:
              'Quickly add polished auth and account UIs with <Authenticator> and <AccountSettings> UI components. Integrate seamlessly with minimal code.',
            linkText: 'Pre-built UI components',
            link: 'https://ui.docs.amplify.aws/react/connected-components/authenticator',
            isExternal: true
          },
          {
            content:
              'Manage and maintain full control of your user base in Amplify Studio, without writing code.',
            linkText: 'User management',
            link: 'tools/console/auth/user-management/'
          }
        ],
        heading: 'Auth'
      },

      {
        items: [
          {
            content:
              "Model relationships between types, customize fields, and configure validation rules using the CLI or Amplify Studio's visual editor. Amplify turns your schema into fully implemented backend and frontend code. ",
            linkText: 'Powerful data modeling',
            link: 'build-a-backend/graphqlapi/data-modeling/'
          },
          {
            content:
              'Fetch and mutate data through generated GraphQL queries and mutations from your frontend. Sync data in real time and integrate backend data sources easily.',
            linkText: 'Seamless real-time data access',
            link: 'build-a-backend/graphqlapi/subscribe-data/'
          },
          {
            content:
              'Implement fine-grained authorization to securely access data, while controlling auth at the API level or on individual fields. Manage access with AWS IAM policies or your own auth provider.',
            linkText: 'Granular authorization',
            link: 'build-a-backend/graphqlapi/customize-authorization-rules/'
          }
        ],
        heading: 'GraphQL API'
      },

      {
        items: [
          {
            content:
              'Write backend code in your preferred language or framework. Amplify handles deployment on AWS Lambda for serverless execution.',
            linkText: 'Flexible runtime support',
            link: 'build-a-backend/functions/set-up-function/'
          },
          {
            content:
              'Mock functions locally to build and test without deploying to the cloud. Debug and iterate rapidly by emulating function behavior on your local machine.',
            linkText: 'Local testing',
            link: 'build-a-backend/functions/layers/'
          },
          {
            content:
              'Connect functions to data and auth events to trigger server-side workflows. Manage secrets, keys, and access controls.',
            linkText: 'Event-driven workflows',
            link: 'build-a-backend/graphqlapi/subscribe-data/'
          }
        ],
        heading: 'Functions'
      },
      {
        items: [
          {
            content:
              'Upload and download files to and from cloud storage with advanced controls like pausing and resuming upload operations.',
            linkText: 'Upload and Download files',
            link: 'build-a-backend/storage/upload/'
          },
          {
            content:
              'Manage content through APIs for listing, accessing, and manipulating files. Set file permission levels, configure automatic events and triggers, and more.',
            linkText: 'Advanced file operations and access control',
            link: 'build-a-backend/storage/configure-access/'
          }
        ],
        heading: 'Storage'
      }
    ]
  },
  react: {
    categories: [
      {
        items: [
          {
            content:
              'Easily configure auth for your app with Amplify CLI and Studio—supports login, MFA, social providers, and more. Then integrate auth with intuitive client library APIs.',
            linkText: 'Simple configuration',
            link: 'build-a-backend/auth/set-up-auth/'
          },
          {
            content:
              'Quickly add polished auth and account UIs with <Authenticator> and <AccountSettings> UI components. Integrate seamlessly with minimal code.',
            linkText: 'Pre-built UI components',
            link: 'https://ui.docs.amplify.aws/react/connected-components/authenticator',
            isExternal: true
          },
          {
            content:
              'Manage and maintain full control of your user base in Amplify Studio, without writing code.',
            linkText: 'User management',
            link: 'tools/console/auth/user-management/'
          }
        ],
        heading: 'Auth'
      },

      {
        items: [
          {
            content:
              "Model relationships between types, customize fields, and configure validation rules using the CLI or Amplify Studio's visual editor. Amplify turns your schema into fully implemented backend and frontend code. ",
            linkText: 'Powerful data modeling',
            link: 'build-a-backend/graphqlapi/data-modeling/'
          },
          {
            content:
              'Fetch and mutate data through generated GraphQL queries and mutations from your frontend. Sync data in real time and integrate backend data sources easily.',
            linkText: 'Seamless real-time data access',
            link: 'build-a-backend/graphqlapi/subscribe-data/'
          },
          {
            content:
              'Implement fine-grained authorization to securely access data, while controlling auth at the API level or on individual fields. Manage access with AWS IAM policies or your own auth provider.',
            linkText: 'Granular authorization',
            link: 'build-a-backend/graphqlapi/customize-authorization-rules/'
          }
        ],
        heading: 'GraphQL API'
      },
      {
        items: [
          {
            content:
              'Write backend code in your preferred language or framework. Amplify handles deployment on AWS Lambda for serverless execution.',
            linkText: 'Flexible runtime support',
            link: 'build-a-backend/functions/set-up-function/'
          },
          {
            content:
              'Mock functions locally to build and test without deploying to the cloud. Debug and iterate rapidly by emulating function behavior on your local machine.',
            linkText: 'Local testing',
            link: 'build-a-backend/functions/layers/'
          },
          {
            content:
              'Connect functions to data and auth events to trigger server-side workflows. Manage secrets, keys, and access controls.',
            linkText: 'Event-driven workflows',
            link: 'build-a-backend/graphqlapi/subscribe-data/'
          }
        ],
        heading: 'Functions'
      },
      {
        items: [
          {
            content:
              'Upload and download files to and from cloud storage with advanced controls like pausing and resuming upload operations.',
            linkText: 'Upload and Download files',
            link: 'build-a-backend/storage/upload/'
          },
          {
            content:
              'Manage content through APIs for listing, accessing, and manipulating files. Set file permission levels, configure automatic events and triggers, and more.',
            linkText: 'Advanced file operations and access control',
            link: 'build-a-backend/storage/configure-access/'
          },
          {
            content:
              'Integrate pre-built UI components to upload, display, and manage cloud-stored content with minimal coding. Focus on building your app instead of writing boilerplate UI code ',
            linkText: 'Cloud-connected UI components',
            link: 'https://ui.docs.amplify.aws/react/connected-components/storage',
            isExternal: true
          }
        ],
        heading: 'Storage'
      }
    ]
  },
  'react-native': {
    categories: [
      {
        items: [
          {
            content:
              'Easily configure auth for your app with Amplify CLI and Studio—supports login, MFA, social providers, and more. Then integrate auth with intuitive client library APIs.',
            linkText: 'Simple configuration',
            link: 'build-a-backend/auth/set-up-auth/'
          },
          {
            content:
              'Quickly add polished auth and account UIs with <Authenticator> and <AccountSettings> UI components. Integrate seamlessly with minimal code.',
            linkText: 'Pre-built UI components',
            link: 'https://ui.docs.amplify.aws/react-native/connected-components/authenticator',
            isExternal: true
          },
          {
            content:
              'Manage and maintain full control of your user base in Amplify Studio, without writing code.',
            linkText: 'User management',
            link: 'tools/console/auth/user-management/'
          }
        ],
        heading: 'Auth'
      },

      {
        items: [
          {
            content:
              "Model relationships between types, customize fields, and configure validation rules using the CLI or Amplify Studio's visual editor. Amplify turns your schema into fully implemented backend and frontend code. ",
            linkText: 'Powerful data modeling',
            link: 'build-a-backend/graphqlapi/data-modeling/'
          },
          {
            content:
              'Fetch and mutate data through generated GraphQL queries and mutations from your frontend. Sync data in real time and integrate backend data sources easily.',
            linkText: 'Seamless real-time data access',
            link: 'build-a-backend/graphqlapi/subscribe-data/'
          },
          {
            content:
              'Implement fine-grained authorization to securely access data, while controlling auth at the API level or on individual fields. Manage access with AWS IAM policies or your own auth provider.',
            linkText: 'Granular authorization',
            link: 'build-a-backend/graphqlapi/customize-authorization-rules/'
          }
        ],
        heading: 'GraphQL API'
      },

      {
        items: [
          {
            content:
              'Write backend code in your preferred language or framework. Amplify handles deployment on AWS Lambda for serverless execution.',
            linkText: 'Flexible runtime support',
            link: 'build-a-backend/functions/set-up-function/'
          },
          {
            content:
              'Mock functions locally to build and test without deploying to the cloud. Debug and iterate rapidly by emulating function behavior on your local machine.',
            linkText: 'Local testing',
            link: 'build-a-backend/functions/layers/'
          },
          {
            content:
              'Connect functions to data and auth events to trigger server-side workflows. Manage secrets, keys, and access controls.',
            linkText: 'Event-driven workflows',
            link: 'build-a-backend/graphqlapi/subscribe-data/'
          }
        ],
        heading: 'Functions'
      },
      {
        items: [
          {
            content:
              'Upload and download files to and from cloud storage with advanced controls like pausing and resuming upload operations.',
            linkText: 'Upload and Download files',
            link: 'build-a-backend/storage/upload/'
          },
          {
            content:
              'Manage content through APIs for listing, accessing, and manipulating files. Set file permission levels, configure automatic events and triggers, and more.',
            linkText: 'Advanced file operations and access control',
            link: 'build-a-backend/storage/configure-access/'
          },
          {
            content:
              'Integrate pre-built UI components to upload, display, and manage cloud-stored content with minimal coding. Focus on building your app instead of writing boilerplate UI code ',
            linkText: 'Cloud-connected UI components',
            link: 'https://ui.docs.amplify.aws/react/connected-components/storage',
            isExternal: true
          }
        ],
        heading: 'Storage'
      }
    ]
  },
  swift: {
    categories: [
      {
        items: [
          {
            content:
              'Easily configure auth for your app with Amplify CLI and Studio—supports login, MFA, social providers, and more. Then integrate auth with intuitive client library APIs.',
            linkText: 'Simple configuration',
            link: 'build-a-backend/auth/set-up-auth/'
          },
          {
            content:
              'Quickly add polished auth and account UIs with <Authenticator> and <AccountSettings> UI components. Integrate seamlessly with minimal code.',
            linkText: 'Pre-built UI components',
            link: 'https://ui.docs.amplify.aws/swift/connected-components/authenticator',
            isExternal: true
          },
          {
            content:
              'Manage and maintain full control of your user base in Amplify Studio, without writing code.',
            linkText: 'User management',
            link: 'tools/console/auth/user-management/'
          }
        ],
        heading: 'Auth'
      },

      {
        items: [
          {
            content:
              "Model relationships between types, customize fields, and configure validation rules using the CLI or Amplify Studio's visual editor. Amplify turns your schema into fully implemented backend and frontend code. ",
            linkText: 'Powerful data modeling',
            link: 'build-a-backend/graphqlapi/data-modeling/'
          },
          {
            content:
              'Fetch and mutate data through generated GraphQL queries and mutations from your frontend. Sync data in real time and integrate backend data sources easily.',
            linkText: 'Seamless real-time data access',
            link: 'build-a-backend/graphqlapi/subscribe-data/'
          },
          {
            content:
              'Implement fine-grained authorization to securely access data, while controlling auth at the API level or on individual fields. Manage access with AWS IAM policies or your own auth provider.',
            linkText: 'Granular authorization',
            link: 'build-a-backend/graphqlapi/customize-authorization-rules/'
          }
        ],
        heading: 'GraphQL API'
      },
      {
        items: [
          {
            content:
              'Write backend code in your preferred language or framework. Amplify handles deployment on AWS Lambda for serverless execution.',
            linkText: 'Flexible runtime support',
            link: 'build-a-backend/functions/set-up-function/'
          },
          {
            content:
              'Mock functions locally to build and test without deploying to the cloud. Debug and iterate rapidly by emulating function behavior on your local machine.',
            linkText: 'Local testing',
            link: 'build-a-backend/functions/layers/'
          },
          {
            content:
              'Connect functions to data and auth events to trigger server-side workflows. Manage secrets, keys, and access controls.',
            linkText: 'Event-driven workflows',
            link: 'build-a-backend/graphqlapi/subscribe-data/'
          }
        ],
        heading: 'Functions'
      },
      {
        items: [
          {
            content:
              'Upload and download files to and from cloud storage with advanced controls like pausing and resuming upload operations.',
            linkText: 'Upload and Download files',
            link: 'build-a-backend/storage/upload/'
          },
          {
            content:
              'Manage content through APIs for listing, accessing, and manipulating files. Set file permission levels, configure automatic events and triggers, and more.',
            linkText: 'Advanced file operations and access control',
            link: 'build-a-backend/storage/configure-access/'
<<<<<<< HEAD
          },
          {
            content:
              'Integrate pre-built UI components to upload, display, and manage cloud-stored content with minimal coding. Focus on building your app instead of writing boilerplate UI code ',
            linkText: 'Cloud-connected UI components',
            link: 'https://ui.docs.amplify.aws/react/connected-components/storage',
            isExternal: true
=======
>>>>>>> fb494c52
          }
        ],
        heading: 'Storage'
      }
    ]
  },
  vue: {
    categories: [
      {
        items: [
          {
            content:
              'Easily configure auth for your app with Amplify CLI and Studio—supports login, MFA, social providers, and more. Then integrate auth with intuitive client library APIs.',
            linkText: 'Simple configuration',
            link: 'build-a-backend/auth/set-up-auth/'
          },
          {
            content:
              'Quickly add polished auth and account UIs with <Authenticator> and <AccountSettings> UI components. Integrate seamlessly with minimal code.',
            linkText: 'Pre-built UI components',
            link: 'https://ui.docs.amplify.aws/vue/connected-components/authenticator',
            isExternal: true
          },
          {
            content:
              'Manage and maintain full control of your user base in Amplify Studio, without writing code.',
            linkText: 'User management',
            link: 'tools/console/auth/user-management/'
          }
        ],
        heading: 'Auth'
      },

      {
        items: [
          {
            content:
              "Model relationships between types, customize fields, and configure validation rules using the CLI or Amplify Studio's visual editor. Amplify turns your schema into fully implemented backend and frontend code. ",
            linkText: 'Powerful data modeling',
            link: 'build-a-backend/graphqlapi/data-modeling/'
          },
          {
            content:
              'Fetch and mutate data through generated GraphQL queries and mutations from your frontend. Sync data in real time and integrate backend data sources easily.',
            linkText: 'Seamless real-time data access',
            link: 'build-a-backend/graphqlapi/subscribe-data/'
          },
          {
            content:
              'Implement fine-grained authorization to securely access data, while controlling auth at the API level or on individual fields. Manage access with AWS IAM policies or your own auth provider.',
            linkText: 'Granular authorization',
            link: 'build-a-backend/graphqlapi/customize-authorization-rules/'
          }
        ],
        heading: 'GraphQL API'
      },

      {
        items: [
          {
            content:
              'Write backend code in your preferred language or framework. Amplify handles deployment on AWS Lambda for serverless execution.',
            linkText: 'Flexible runtime support',
            link: 'build-a-backend/functions/set-up-function/'
          },
          {
            content:
              'Mock functions locally to build and test without deploying to the cloud. Debug and iterate rapidly by emulating function behavior on your local machine.',
            linkText: 'Local testing',
            link: 'build-a-backend/functions/layers/'
          },
          {
            content:
              'Connect functions to data and auth events to trigger server-side workflows. Manage secrets, keys, and access controls.',
            linkText: 'Event-driven workflows',
            link: 'build-a-backend/graphqlapi/subscribe-data/'
          }
        ],
        heading: 'Functions'
      },
      {
        items: [
          {
            content:
              'Upload and download files to and from cloud storage with advanced controls like pausing and resuming upload operations.',
            linkText: 'Upload and Download files',
            link: 'build-a-backend/storage/upload/'
          },
          {
            content:
              'Manage content through APIs for listing, accessing, and manipulating files. Set file permission levels, configure automatic events and triggers, and more.',
            linkText: 'Advanced file operations and access control',
            link: 'build-a-backend/storage/configure-access/'
          }
        ],
        heading: 'Storage'
      }
    ]
  }
};

export default featureListData;<|MERGE_RESOLUTION|>--- conflicted
+++ resolved
@@ -6,13 +6,8 @@
         items: [
           {
             content:
-<<<<<<< HEAD
               'Easily configure auth for your app with Amplify CLI and Studio—supports login, MFA, social providers, and more. Then integrate auth with intuitive client library APIs.',
             linkText: 'Simple configuration',
-=======
-              'Add auth to apps using the Amplify CLI and Studio. Support for login, MFA, social providers, and CAPTCHA protection. Integrate auth with intuitive client library APIs.',
-            linkText: 'Simple Configuration',
->>>>>>> fb494c52
             link: 'build-a-backend/auth/set-up-auth/'
           },
           {
@@ -761,16 +756,6 @@
               'Manage content through APIs for listing, accessing, and manipulating files. Set file permission levels, configure automatic events and triggers, and more.',
             linkText: 'Advanced file operations and access control',
             link: 'build-a-backend/storage/configure-access/'
-<<<<<<< HEAD
-          },
-          {
-            content:
-              'Integrate pre-built UI components to upload, display, and manage cloud-stored content with minimal coding. Focus on building your app instead of writing boilerplate UI code ',
-            linkText: 'Cloud-connected UI components',
-            link: 'https://ui.docs.amplify.aws/react/connected-components/storage',
-            isExternal: true
-=======
->>>>>>> fb494c52
           }
         ],
         heading: 'Storage'
