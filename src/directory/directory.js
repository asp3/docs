const directory = {
  lib: {
    productRoot: {
      title: "Amplify Libraries",
      route: "/lib",
    },
    items: {
      devpreview: {
        title: "New! Amplify iOS (Developer Preview)",
        items: [
          {
            title: "Getting started",
            route: "/lib/devpreview/getting-started",
            filters: ["ios"],
          },
        ],
      },
      "project-setup": {
        title: "Project Setup",
        items: [
          {
            title: "Prerequisites",
            route: "/lib/project-setup/prereq",
            filters: ["android", "ios", "flutter"],
          },
          {
            title: "Create your application",
            route: "/lib/project-setup/create-application",
            filters: ["android", "ios", "flutter"],
          },
          {
            title: "Null safety",
            route: "/lib/project-setup/null-safety",
            filters: ["flutter"],
          },
          {
            title: "Using Combine with Amplify",
            route: "/lib/project-setup/combine",
            filters: ["ios"],
          },
          {
            title: "Async Programming Model",
            route: "/lib/project-setup/async",
            filters: ["android"],
          },
          {
            title: "Kotlin Coroutines Support",
            route: "/lib/project-setup/coroutines",
            filters: ["android"],
          },
          {
            title: "Using RxJava with Amplify",
            route: "/lib/project-setup/rxjava",
            filters: ["android"],
          },
          {
            title: "Use existing AWS resources",
            route: "/lib/project-setup/use-existing-resources",
            filters: ["android", "ios"],
          },
        ],
      },
      analytics: {
        title: "Analytics",
        items: [
          {
            title: "Getting started",
            route: "/lib/analytics/getting-started",
            filters: ["android", "flutter", "ios", "js"],
          },
          {
            title: "Record events",
            route: "/lib/analytics/record",
            filters: ["android", "flutter", "ios", "js"],
          },
          {
            title: "Automatically track sessions",
            route: "/lib/analytics/autotrack",
            filters: ["android", "flutter", "ios", "js"],
          },
          {
            title: "Identify user",
            route: "/lib/analytics/identifyuser",
            filters: ["android", "flutter", "ios"],
          },
          {
            title: "Streaming analytics data",
            route: "/lib/analytics/streaming",
            filters: ["js"],
          },
          {
            title: "Storing analytics data",
            route: "/lib/analytics/storing",
            filters: ["js"],
          },
          {
            title: "Personalized recommendations",
            route: "/lib/analytics/personalize",
            filters: ["js"],
          },
          {
            title: "Escape hatch",
            route: "/lib/analytics/escapehatch",
            filters: ["android", "ios"],
          },
          {
            title: "Use existing AWS resources",
            route: "/lib/analytics/existing-resources",
            filters: ["android", "flutter", "ios"],
          },
        ],
      },
      graphqlapi: {
        title: "API (GraphQL)",
        items: [
          {
            title: "Getting started",
            route: "/lib/graphqlapi/getting-started",
            filters: ["android", "flutter", "ios", "js"],
          },
          {
            title: "Concepts",
            route: "/lib/graphqlapi/concepts",
            filters: ["android", "flutter", "ios", "js"],
          },
          {
            title: "Create or re-use existing backend",
            route: "/lib/graphqlapi/create-or-re-use-existing-backend",
            filters: ["js"],
          },
          {
            title: "Configure authorization modes",
            route: "/lib/graphqlapi/authz",
            filters: ["android", "flutter", "ios", "js"],
          },
          {
            title: "Create, update, delete data",
            route: "/lib/graphqlapi/mutate-data",
            filters: ["android", "flutter", "ios", "js"],
          },
          {
            title: "Fetch data",
            route: "/lib/graphqlapi/query-data",
            filters: ["android", "flutter", "ios", "js"],
          },
          {
            title: "Subscribe to data",
            route: "/lib/graphqlapi/subscribe-data",
            filters: ["android", "flutter", "ios", "js"],
          },
          {
            title: "Cancel API requests",
            route: "/lib/graphqlapi/cancel-request",
            filters: ["js"],
          },
          {
            title: "Offline scenarios",
            route: "/lib/graphqlapi/offline",
            filters: ["js"],
          },
          {
            title: "GraphQL from NodeJS",
            route: "/lib/graphqlapi/graphql-from-nodejs",
            filters: ["js"],
          },
          {
            title: "Advanced Workflows",
            route: "/lib/graphqlapi/advanced-workflows",
            filters: ["android", "flutter", "ios", "js"],
          },
          {
            title: "Use existing AWS resources",
            route: "/lib/graphqlapi/existing-resources",
            filters: ["android", "flutter", "ios"],
          },
        ],
      },
      restapi: {
        title: "API (REST)",
        items: [
          {
            title: "Getting started",
            route: "/lib/restapi/getting-started",
            filters: ["android", "ios", "flutter", "js"],
          },
          {
            title: "Fetching data",
            route: "/lib/restapi/fetch",
            filters: ["android", "ios", "flutter", "js"],
          },
          {
            title: "Updating data",
            route: "/lib/restapi/update",
            filters: ["android", "ios", "flutter", "js"],
          },
          {
            title: "Deleting data",
            route: "/lib/restapi/delete",
            filters: ["android", "ios", "flutter", "js"],
          },
          {
            title: "Cancel API requests",
            route: "/lib/restapi/cancel",
            filters: ["js"],
          },
          {
            title: "Define authorization rules",
            route: "/lib/restapi/authz",
            filters: ["android", "ios", "flutter", "js"],
          },
          {
            title: "Use existing AWS resources",
            route: "/lib/restapi/existing-resources",
            filters: ["android", "ios", "flutter"],
          },
        ],
      },
      auth: {
        title: "Authentication",
        items: [
          {
            title: "Getting started",
            route: "/lib/auth/getting-started",
            filters: ["android", "flutter", "ios", "js"],
          },
          {
            title: "Create or re-use existing backend",
            route: "/lib/auth/start",
            filters: ["js"],
          },
          {
            title: "Sign up, Sign in & Sign out",
            route: "/lib/auth/emailpassword",
            filters: ["js"],
          },
          {
            title: "Social sign-in (OAuth)",
            route: "/lib/auth/social",
            filters: ["js"],
          },
          {
            title: "Multi-factor authentication",
            route: "/lib/auth/mfa",
            filters: ["js"],
          },
          {
            title: "Password & user management",
            route: "/lib/auth/manageusers",
            filters: ["js"],
          },
          {
            title: "Switching authentication flows",
            route: "/lib/auth/switch-auth",
            filters: ["js"],
          },
          {
            title: "Customize UI components",
            route: "/lib/auth/customui",
            filters: ["js"],
          },
          {
            title: "Advanced workflows",
            route: "/lib/auth/advanced",
            filters: ["js"],
          },
          {
            title: "Sign in",
            route: "/lib/auth/signin",
            filters: ["android", "flutter", "ios"],
          },
          {
            title: "Sign in with custom flow",
            route: "/lib/auth/signin_with_custom_flow",
            filters: ["ios"],
          },
          {
            title: "Sign in with web UI",
            route: "/lib/auth/signin_web_ui",
            filters: ["android", "flutter", "ios"],
          },
          {
            title: "Social sign in with web UI",
            route: "/lib/auth/social_signin_web_ui",
            filters: ["android", "flutter", "ios"],
          },
          {
            title: "SMS flows",
            route: "/lib/auth/sms_flows",
            filters: ["flutter"],
          },
          {
            title: "Sign in next steps",
            route: "/lib/auth/signin_next_steps",
            filters: ["ios"],
          },
          {
            title: "Guest access",
            route: "/lib/auth/guest_access",
            filters: ["android", "flutter", "ios"],
          },
          {
            title: "Auth events",
            route: "/lib/auth/auth-events",
            filters: ["android", "flutter", "ios", "js"],
          },
          {
            title: "User attributes",
            route: "/lib/auth/user-attributes",
            filters: ["android", "flutter", "ios"],
          },
          {
            title: "Remember a device",
            route: "/lib/auth/device_features",
            filters: ["android", "ios", "js", "flutter"],
          },
          {
            title: "Password management",
            route: "/lib/auth/password_management",
            filters: ["android", "flutter", "ios"],
          },
          {
            title: "Sign out",
            route: "/lib/auth/signOut",
            filters: ["android", "flutter", "ios"],
          },
          {
            title: "Accessing credentials",
            route: "/lib/auth/access_credentials",
            filters: ["android", "flutter", "ios"],
          },
          {
            title: "Delete user",
            route: "/lib/auth/delete_user",
            filters: ["android", "flutter", "ios", "js"],
          },
          {
            title: "Escape hatch",
            route: "/lib/auth/escapehatch",
            filters: ["android", "ios"],
          },
          {
            title: "Under the hood",
            route: "/lib/auth/overview",
            filters: ["android", "ios", "js"],
          },
          {
            title: "Use existing Amazon Cognito resources",
            route: "/lib/auth/existing-resources",
            filters: ["android", "flutter", "ios"],
          },
        ],
      },
      datastore: {
        title: "DataStore",
        items: [
          {
            title: "Getting started",
            route: "/lib/datastore/getting-started",
            filters: ["android", "flutter", "ios", "js"],
          },
          {
            title: "Manipulating data",
            route: "/lib/datastore/data-access",
            filters: ["android", "flutter", "ios", "js"],
          },
          {
            title: "Relational models",
            route: "/lib/datastore/relational",
            filters: ["android", "flutter", "ios", "js"],
          },
          {
            title: "Syncing data to cloud",
            route: "/lib/datastore/sync",
            filters: ["android", "flutter", "ios", "js"],
          },
          {
            title: "Setup authorization rules",
            route: "/lib/datastore/setup-auth-rules",
            filters: ["android", "flutter", "ios", "js"],
          },
          {
            title: "Conflict resolution",
            route: "/lib/datastore/conflict",
            filters: ["android", "flutter", "ios", "js"],
          },
          {
            title: "Real time",
            route: "/lib/datastore/real-time",
            filters: ["android", "flutter", "ios", "js"],
          },
          {
            title: "DataStore Events",
            route: "/lib/datastore/datastore-events",
            filters: ["android", "flutter", "ios", "js"],
          },
          {
            title: "Other methods",
            route: "/lib/datastore/other-methods",
            filters: ["android", "flutter", "ios", "js"],
          },
          {
            title: "Schema updates",
            route: "/lib/datastore/schema-updates",
            filters: ["android", "flutter", "ios", "js"],
          },
          {
            title: "How it works",
            route: "/lib/datastore/how-it-works",
            filters: ["android", "flutter", "ios", "js"],
          },
          {
            title: "Examples",
            route: "/lib/datastore/examples",
            filters: ["js"],
          },
        ],
      },
      geo: {
        title: "Geo",
        items: [
          {
            title: "Getting started",
            route: "/lib/geo/getting-started",
            filters: ["js", "ios", "android"],
          },
          {
            title: "Maps",
            route: "/lib/geo/maps",
            filters: ["js", "ios", "android"],
          },
          {
            title: "Location Search",
            route: "/lib/geo/search",
            filters: ["js", "ios", "android"],
          },
          {
            title: "Geofences (Developer preview)",
            route: "/lib/geo/geofences",
            filters: ["js"],
          },
          {
            title: "Use existing AWS resources",
            route: "/lib/geo/existing-resources",
            filters: ["js", "ios", "android"],
          },
          {
            title: "Escape Hatch",
            route: "/lib/geo/escapehatch",
            filters: ["js", "ios", "android"],
          },
        ],
      },
      "in-app-messaging": {
        title: "In-App Messaging (Preview)",
        items: [
          {
            title: "Overview",
            route: "/lib/in-app-messaging/overview",
            filters: ["js"],
          },
          {
            title: "Prerequisites",
            route: "/lib/in-app-messaging/prerequisites",
            filters: ["js"],
          },
          {
            title: "Create an In-App Messaging campaign",
            route: "/lib/in-app-messaging/create-campaign",
            filters: ["js"],
          },
          {
            title: "Getting started",
            route: "/lib/in-app-messaging/getting-started",
            filters: ["js"],
          },
          {
            title: "Sync messages",
            route: "/lib/in-app-messaging/sync-messages",
            filters: ["js"],
          },
          {
            title: "Display message",
            route: "/lib/in-app-messaging/display-message",
            filters: ["js"],
          },
          {
            title: "Clear messages",
            route: "/lib/in-app-messaging/clear-messages",
            filters: ["js"],
          },
          {
            title: "Customize your UI",
            route: "/lib/in-app-messaging/customize",
            filters: ["js"],
          },
          {
            title: "Identify a user",
            route: "/lib/in-app-messaging/identify-user",
            filters: ["js"],
          },
          {
            title: "Respond to interaction events",
            route: "/lib/in-app-messaging/respond-interaction-events",
            filters: ["js"],
          },
          {
            title: "Resolving conflicts",
            route: "/lib/in-app-messaging/resolve-conflicts",
            filters: ["js"],
          },
        ],
      },
      interactions: {
        title: "Interactions",
        items: [
          {
            title: "Getting started",
            route: "/lib/interactions/getting-started",
            filters: ["js"],
          },
          {
            title: "Interact with bots",
            route: "/lib/interactions/chatbot",
            filters: ["js"],
          },
        ],
      },
      predictions: {
        title: "Predictions",
        items: [
          {
            title: "Overview",
            route: "/lib/predictions/intro",
            filters: ["js"],
          },
          {
            title: "Getting started",
            route: "/lib/predictions/getting-started",
            filters: ["android", "ios", "js"],
          },
          {
            title: "Text to speech",
            route: "/lib/predictions/text-speech",
            filters: ["android", "ios", "js"],
          },
          {
            title: "Transcribe audio to text",
            route: "/lib/predictions/transcribe",
            filters: ["ios", "js"],
          },
          {
            title: "Translate language",
            route: "/lib/predictions/translate",
            filters: ["android", "ios", "js"],
          },
          {
            title: "Identify text",
            route: "/lib/predictions/identify-text",
            filters: ["android", "ios", "js"],
          },
          {
            title: "Identify entities from images",
            route: "/lib/predictions/identify-entity",
            filters: ["android", "ios", "js"],
          },
          {
            title: "Label objects in image",
            route: "/lib/predictions/label-image",
            filters: ["android", "ios", "js"],
          },
          {
            title: "Interpret sentiment",
            route: "/lib/predictions/interpret",
            filters: ["android", "ios", "js"],
          },
          {
            title: "Escape hatch",
            route: "/lib/predictions/escapehatch",
            filters: ["android", "ios"],
          },
          { title: "Example", route: "/lib/predictions/sample", filters: ["js"] },
        ],
      },
      pubsub: {
        title: "PubSub",
        items: [
          {
            title: "Getting started",
            route: "/lib/pubsub/getting-started",
            filters: ["js"],
          },
          {
            title: "Subscribe & Unsubscribe",
            route: "/lib/pubsub/subunsub",
            filters: ["js"],
          },
          { title: "Publish", route: "/lib/pubsub/publish", filters: ["js"] },
        ],
      },
      "push-notifications": {
        title: "Push Notifications",
        items: [
          {
            title: "Overview",
            route: "/lib/push-notifications/overview",
            filters: ["js"],
          },
          {
            title: "Getting started",
            route: "/lib/push-notifications/getting-started",
            filters: ["js"],
          },
          {
            title: "Working with API",
            route: "/lib/push-notifications/working-with-api",
            filters: ["js"],
          },
          {
            title: "Testing",
            route: "/lib/push-notifications/testing",
            filters: ["js"],
          },
        ],
      },
      storage: {
        title: "Storage",
        items: [
          {
            title: "Getting started",
            route: "/lib/storage/getting-started",
            filters: ["android", "ios", "flutter", "js"],
          },
          {
            title: "Concepts",
            route: "/lib/storage/overview",
            filters: ["android", "ios", "flutter", "js"],
          },
          {
            title: "Upload files",
            route: "/lib/storage/upload",
            filters: ["android", "ios", "flutter", "js"],
          },
          {
            title: "Download files",
            route: "/lib/storage/download",
            filters: ["android", "ios", "flutter", "js"],
          },
          {
            title: "List files",
            route: "/lib/storage/list",
            filters: ["android", "ios", "flutter", "js"],
          },
          {
            title: "Copy files",
            route: "/lib/storage/copy",
            filters: ["js"],
          },
          {
            title: "Remove files",
            route: "/lib/storage/remove",
            filters: ["android", "ios", "flutter", "js"],
          },
          {
            title: "Cancel requests",
            route: "/lib/storage/cancel-requests",
            filters: ["js"],
          },
          {
            title: "File access levels",
            route: "/lib/storage/configureaccess",
            filters: ["android", "ios", "flutter", "js"],
          },
          {
            title: "Automatically track events",
            route: "/lib/storage/autotrack",
            filters: ["js"],
          },
          {
            title: "Lambda triggers",
            route: "/lib/storage/triggers",
            filters: ["android", "ios", "flutter", "js"],
          },
          {
            title: "Escape hatch",
            route: "/lib/storage/escapehatch",
            filters: ["android", "ios"],
          },
          {
            title: "Use existing AWS resources",
            route: "/lib/storage/existing-resources",
            filters: ["android", "ios", "flutter"],
          },
        ],
      },
      xr: {
        title: "XR",
        items: [
          {
            title: "Getting started",
            route: "/lib/xr/getting-started",
            filters: ["js"],
          },
          { title: "Scene API", route: "/lib/xr/sceneapi", filters: ["js"] },
        ],
      },
      utilities: {
        title: "Utilities",
        items: [
          {
            title: "Service Worker",
            route: "/lib/utilities/serviceworker",
            filters: ["js"],
          },
          { title: "Cache", route: "/lib/utilities/cache", filters: ["js"] },
          { title: "Hub", route: "/lib/utilities/hub", filters: ["js"] },
          {
            title: "Internationalization",
            route: "/lib/utilities/i18n",
            filters: ["js"],
          },
          { title: "Logger", route: "/lib/utilities/logger", filters: ["js"] },
        ],
      },
      "client-configuration": {
        title: "Client configuration",
        items: [
          {
            title: "Configuring Amplify Categories",
            route: "/lib/client-configuration/configuring-amplify-categories",
            filters: ["js"],
          },
        ],
      },
      debugging: {
        title: "Debugging",
        items: [
          {
            title: "Developer Menu",
            route: "/lib/debugging/dev-menu",
            filters: ["android", "ios"],
          },
        ],
      },
      info: {
        title: "Info",
        items: [
          {
            title: "Data Information",
            route: "/lib/info/overview",
            filters: ["ios"],
          },
          {
            title: "Uninstalling the app",
            route: "/lib/info/app-uninstall",
            filters: ["ios"],
          },
        ],
      },
      ssr: {
        title: "Server-Side Rendering",
        items: [
          {
            title: "Getting Started with Server-Side Rendering (SSR)",
            route: "/lib/ssr",
            filters: ["js"],
          },
        ],
      },
      troubleshooting: {
        title: "Troubleshooting",
        items: [
          {
            title: "Upgrading Amplify packages",
            route: "/lib/troubleshooting/upgrading",
            filters: ["flutter", "js"],
          },
          {
            title: "TypeScript strict mode",
            route: "/lib/troubleshooting/strict-mode",
            filters: ["js"],
          },
        ],
      },
    },
  },
  sdk: {
    productRoot: {
      title: "AWS Mobile SDK",
      route: "/sdk",
    },
    items: {
      api: {
        title: "API",
        items: [
          {
            title: "GraphQL - Realtime and Offline",
            route: "/sdk/api/graphql",
            filters: ["android", "ios"],
          },
          {
            title: "REST API",
            route: "/sdk/api/rest",
            filters: ["android", "ios"],
          },
        ],
      },
      analytics: {
        title: "Analytics",
        items: [
          {
            title: "Getting Started",
            route: "/sdk/analytics/getting-started",
            filters: ["android", "ios"],
          },
          {
            title: "Events",
            route: "/sdk/analytics/events",
            filters: ["android", "ios"],
          },
          {
            title: "Endpoints",
            route: "/sdk/analytics/endpoints",
            filters: ["android", "ios"],
          },
          {
            title: "Using Amazon Kinesis",
            route: "/sdk/analytics/kinesis",
            filters: ["android", "ios"],
          },
        ],
      },
      auth: {
        title: "Authentication",
        items: [
          {
            title: "Getting started",
            route: "/sdk/auth/getting-started",
            filters: ["android", "ios"],
          },
          {
            title: "Overview",
            route: "/sdk/auth/how-it-works",
            filters: ["android", "ios"],
          },
          {
            title: "Guest access",
            route: "/sdk/auth/guest-access",
            filters: ["android", "ios"],
          },
          {
            title: "Drop-in auth",
            route: "/sdk/auth/drop-in-auth",
            filters: ["android", "ios"],
          },
          {
            title: "Working with the API",
            route: "/sdk/auth/working-with-api",
            filters: ["android", "ios"],
          },
          {
            title: "Federated identities",
            route: "/sdk/auth/federated-identities",
            filters: ["android", "ios"],
          },
          {
            title: "Hosted UI",
            route: "/sdk/auth/hosted-ui",
            filters: ["android", "ios"],
          },
          {
            title: "Custom auth flow",
            route: "/sdk/auth/custom-auth-flow",
            filters: ["android", "ios"],
          },
          {
            title: "Device features",
            route: "/sdk/auth/device-features",
            filters: ["android", "ios"],
          },
        ],
      },
      "push-notifications": {
        title: "Push notifications",
        items: [
          {
            title: "Getting started",
            route: "/sdk/push-notifications/getting-started",
            filters: ["android", "ios"],
          },
          {
            title: "Messaging campaigns",
            route: "/sdk/push-notifications/messaging-campaign",
            filters: ["android", "ios"],
          },
          {
            title: "Setting up push notification services",
            route: "/sdk/push-notifications/setup-push-service",
            filters: ["android", "ios"],
          },
        ],
      },
      pubsub: {
        title: "PubSub",
        items: [
          {
            title: "Getting started",
            route: "/sdk/pubsub/getting-started",
            filters: ["android", "ios"],
          },
          {
            title: "Working with the API",
            route: "/sdk/pubsub/working-api",
            filters: ["android", "ios"],
          },
        ],
      },
      storage: {
        title: "Storage",
        items: [
          {
            title: "Getting started",
            route: "/sdk/storage/getting-started",
            filters: ["android", "ios"],
          },
          {
            title: "Using TransferUtility",
            route: "/sdk/storage/transfer-utility",
            filters: ["android", "ios"],
          },
          {
            title: "Using GraphQL API",
            route: "/sdk/storage/graphql-api",
            filters: ["android", "ios"],
          },
          {
            title: "Configure Access",
            route: "/sdk/storage/configure-access",
            filters: ["android", "ios"],
          },
        ],
      },
      configuration: {
        title: "Configuration",
        items: [
          {
            title: "SDK Setup Options",
            route: "/sdk/configuration/setup-options",
            filters: ["android", "ios"],
          },
        ],
      },
      info: {
        title: "Info",
        items: [
          { title: "Data Information", route: "/overview", filters: ["android"] },
          {
            title: "Uninstalling the app",
            route: "/sdk/info/app-uninstall",
            filters: ["android"],
          },
        ],
      },
    },
  },
  ui: {
    productRoot: {
      title: "Amplify UI Components",
      route: "/ui",
    },
    items: {
      api: {
        title: "API",
        items: [
          {
            title: "Connect",
            route: "/ui/api/connect",
            filters: ["react-native"],
          },
        ],
      },
      auth: {
        title: "Authentication",
        items: [
          {
            title: "Authenticator",
            route: "/ui/auth/authenticator",
            filters: [
              "react-native",
              "flutter"
            ],
          }
        ],
      },
      interactions: {
        title: "Interactions",
        items: [
          {
            title: "Chatbot",
            route: "/ui/interactions/chatbot",
            filters: ["react-native"],
          },
        ],
      },
      storage: {
        title: "Storage",
        items: [
          {
            title: "S3 Album",
            route: "/ui/storage/s3-album",
            filters: ["react-native"],
          },
          {
            title: "S3 Image",
            route: "/ui/storage/s3-image",
            filters: ["react-native"],
          },
          {
            title: "Tracking Events",
            route: "/ui/storage/tracking-events",
            filters: ["react-native"],
          },
          {
            title: "Customization",
            route: "/ui/storage/customization",
            filters: ["react-native"],
          },
        ],
      },
      customization: {
        title: "Customization",
        items: [
          {
            title: "Theming",
            route: "/ui/customization/theming",
            filters: ["react-native"],
          },
          {
            title: "Customizing CSS",
            route: "/ui/customization/customizing-css",
            filters: [
              "react-native"
            ],
          },
          {
            title: "Translations",
            route: "/ui/customization/translations",
            filters: [
              "react-native"
            ],
          },
        ],
      },
    },
  },
  "ui-legacy": {
    productRoot: {
      title: "Amplify UI (Legacy)",
      route: "/ui-legacy",
    },
    items: {

    },
  },
  cli: {
    productRoot: {
      title: "Amplify CLI",
      route: "/cli",
    },
    items: {
      start: {
        title: "Get started",
        items: [
          { title: "Installation", route: "/cli/start/install", filters: [] },
          {
            title: "Typical workflows",
            route: "/cli/start/workflows",
            filters: [],
          },
        ],
      },
      "graphql": {
        title: "API (GraphQL)",
        items: [
          {
            title: "Overview",
            route: "/cli/graphql/overview",
            filters: []
          },
          {
            title: "Data modeling",
            route: "/cli/graphql/data-modeling",
            filters: []
          },
          {
            title: "Authorization rules",
            route: "/cli/graphql/authorization-rules",
            filters: []
          },
          {
            title: "Custom business logic (Lambda function, HTTP, VTL resolvers)",
            route: "/cli/graphql/custom-business-logic",
            filters: []
          },
          {
            title: "Search and result aggregations",
            route: "/cli/graphql/search-and-result-aggregations",
            filters: []
          },
          // {
          //   title: "Offline data and conflict resolution (DataStore)",
          //   route: "/cli/graphql/offline-data-access-and-conflict-resolution",
          //   filters: []
          // },
          {
            title: "Connect to machine learning services",
            route: "/cli/graphql/connect-to-machine-learning-services",
            filters: []
          },
          {
            title: "Evolving GraphQL schemas",
            route: "/cli/graphql/schema-evolution",
            filters: []
          },
          {
            title: "JavaScript, Java, Swift code generation",
            route: "/cli/graphql/client-code-generation",
            filters: []
          },
          {
            title: "Override Amplify-generated AppSync resources",
            route: "/cli/graphql/override",
            filters: []
          },
          {
            title: "Troubleshooting",
            route: "/cli/graphql/troubleshooting",
            filters: []
          },
          {
            title: "Examples and solutions",
            route: "/cli/graphql/examples-and-solutions",
            filters: []
          }
        ]
      },
      restapi: {
        title: "API (REST)",
        items: [
          { title: "Overview", route: "/cli/restapi/restapi", filters: [] },
          { title: "Test", route: "/cli/restapi/testing", filters: [] },
          { title: "Override Amplify-generated API Gateway resources", route: "/cli/restapi/override", filters: [] },
        ],
      },
      auth: {
        title: "Authentication",
        items: [
          { title: "Overview", route: "/cli/auth/overview", filters: [] },
          { title: "User groups", route: "/cli/auth/groups", filters: [] },
          { title: "Admin actions", route: "/cli/auth/admin", filters: [] },
          {
            title: "Use an existing Cognito User Pool and Identity Pool",
            route: "/cli/auth/import",
            filters: [],
          },
          {
            title: "Override Amplify-generated Cognito resources",
            route: "/cli/auth/override",
            filters: []
          }
        ],
      },
      storage: {
        title: "Storage",
        items: [
          { title: "Overview", route: "/cli/storage/overview", filters: [] },
          {
            title: "Use an existing S3 bucket or DynamoDB table",
            route: "/cli/storage/import",
            filters: [],
          },
          {
            title: "Override Amplify-generated S3 and DynamoDB resources",
            route: "/cli/storage/override",
            filters: []
          }
        ],
      },
      function: {
        title: "Functions",
        items: [
          { title: "Overview", route: "/cli/function", filters: [] },
          {
            title: "Reuse code & assets using layers",
            route: "/cli/function/layers",
            filters: [],
          },
          {
            title: "Environment variables",
            route: "/cli/function/env-vars",
            filters: [],
          },
          {
            title: "Access secret values",
            route: "/cli/function/secrets",
            filters: [],
          },
          {
            title: "Build options",
            route: "/cli/function/build-options",
            filters: [],
          },
        ],
      },
      geo: {
        title: "Geo",
        items: [
          {
            title: "Maps",
            route: "/cli/geo/maps",
            filters: [],
          },
          {
            title: "Location Search",
            route: "/cli/geo/search",
            filters: [],
          },
          {
            title: "Geofencing (Developer Preview)",
            route: "/cli/geo/geofencing",
            filters: [],
          }
        ],
      },
      hosting: {
        title: "Hosting",
        items: [
          { title: "Overview", route: "/cli/hosting/hosting", filters: [] },
        ],
      },
      custom: {
        title: "Custom AWS resources",
        items: [{
          title: "Use CDK to add custom AWS resources",
          route: "/cli/custom/cdk",
          filters: []
        }, {
          title: "Use CloudFormation to add custom AWS resources",
          route: "/cli/custom/cloudformation",
          filters: []
        }]
      },
      project: {
        title: "Project-level configurations",
        items: [
          {
            title: "Apply tags to generated resources",
            route: "/cli/project/tags",
            filters: [],
          },
          {
            title: "IAM Permissions Boundary for Amplify-generated roles",
            route: "/cli/project/permissions-boundary",
            filters: [],
          },
          {
            title: "Command Hooks",
            route: "/cli/project/command-hooks",
            filters: [],
          },
          {
            title: "Monorepo project structure",
            route: "/cli/project/monorepo",
            filters: [],
          },
          {
            title: "Override Amplify-generated project-level IAM resources",
            route: "/cli/project/override",
            filters: []
          },
          {
            title: "Troubleshooting",
            route: "/cli/project/troubleshooting",
            filters: []
          }
        ]
      },
      teams: {
        title: "Team environments",
        items: [
          { title: "Overview", route: "/cli/teams/overview", filters: [] },
          {
            title: "Share single environment",
            route: "/cli/teams/shared",
            filters: [],
          },
          {
            title: "Sandbox environments",
            route: "/cli/teams/sandbox",
            filters: [],
          },
          {
            title: "Multiple frontends",
            route: "/cli/teams/multi-frontend",
            filters: [],
          },
          {
            title: "Continuous deployment",
            route: "/cli/teams/cicd",
            filters: [],
          },
          { title: "Commands", route: "/cli/teams/commands", filters: [] },
        ],
      },
      usage: {
        title: "Advanced workflows",
        items: [
          {
            title: "Lambda Triggers",
            route: "/cli/usage/lambda-triggers",
            filters: [],
          },
          {
            title: "Mocking and testing",
            route: "/cli/usage/mock",
            filters: [],
          },
          {
            title: "Serverless containers",
            route: "/cli/usage/containers",
            filters: [],
          },
          {
            title: "Export Amplify project to CDK",
            route: "/cli/usage/export-to-cdk"
          },
          {
            title: "Headless mode for CI/CD",
            route: "/cli/usage/headless",
            filters: [],
          },
        ],
      },
      plugins: {
        title: "Plugins",
        items: [
          { title: "Overview", route: "/cli/plugins/plugins", filters: [] },
          {
            title: "Architecture",
            route: "/cli/plugins/architecture",
            filters: [],
          },
          {
            title: "Authoring a new plugin",
            route: "/cli/plugins/authoring",
            filters: [],
          },
        ],
      },
      migration: {
        title: "Migration & Backwards Compatibility",
        items: [
          {
            title: "GraphQL Transformer v1 to v2 migration",
            route: "/cli/migration/transformer-migration",
            filters: []
          },
          {
            title: "Override feature enablement migration",
            route: "/cli/migration/override",
            filters: []
          },
          {
            title: "Node Version Update",
            route: "/cli/migration/lambda-node-version-update",
            filters: [],
          },
          {
            title: "Lambda layer behavior updates",
            route: "/cli/migration/lambda-layers-update",
            filters: [],
          },
          {
            title: "CLI Auth Signup Changes",
            route: "/cli/migration/cli-auth-signup-changes",
            filters: [],
          },
          {
            title:
              "Amplify Codegen Models - List and list components nullability",
            route: "/cli/migration/list-nullability",
            filters: [],
          },
          {
<<<<<<< HEAD
            title: 'Migrate project to another AWS account',
            route: '/cli/migration/cli-migrate-aws-account',
            filters: []
=======
            title:
              "GraphQL Transformer @auth identity claim changes",
            route: "/cli/migration/identity-claim-changes",
            filters: [],
>>>>>>> 66a44441
          },
        ],
      },
      reference: {
        title: "Reference",
        items: [
          {
            title: "IAM Policy",
            route: "/cli/reference/iam",
            filters: [],
          },
          {
            title: "IAM Roles & MFA",
            route: "/cli/reference/iam-roles-mfa",
            filters: [],
          },
          {
            title: "Files and Folders",
            route: "/cli/reference/files",
            filters: [],
          },
          {
            title: "Usage Data in Amplify CLI",
            route: "/cli/reference/usage-data",
            filters: [],
          },
          {
            title: "Feature Flags",
            route: "/cli/reference/feature-flags",
            filters: [],
          },
        ],
      },
    },
  },
  "cli-legacy": {
    productRoot: {
      title: "Amplify CLI (Legacy)",
      route: "/cli-legacy",
    }, items: {
      "graphql-transformer": {
        title: "API (GraphQL)",
        items: [
          {
            title: "Overview",
            route: "/cli-legacy/graphql-transformer/overview",
            filters: [],
          },
          {
            title: "Directives",
            route: "/cli-legacy/graphql-transformer/directives",
            filters: [],
          },
          {
            title: "Define your model types",
            route: "/cli-legacy/graphql-transformer/model",
            filters: [],
          },
          {
            title: "Index your data with keys",
            route: "/cli-legacy/graphql-transformer/key",
            filters: [],
          },
          {
            title: "Setup authorization rules",
            route: "/cli-legacy/graphql-transformer/auth",
            filters: [],
          },
          {
            title: "Add relationships between types",
            route: "/cli-legacy/graphql-transformer/connection",
            filters: [],
          },
          {
            title: "Configure Lambda resolvers",
            route: "/cli-legacy/graphql-transformer/function",
            filters: [],
          },
          {
            title: "Configure HTTP resolvers",
            route: "/cli-legacy/graphql-transformer/http",
            filters: [],
          },
          {
            title: "Connect machine learning services",
            route: "/cli-legacy/graphql-transformer/predictions",
            filters: [],
          },
          {
            title: "Make your data searchable",
            route: "/cli-legacy/graphql-transformer/searchable",
            filters: [],
          },
          {
            title: "Versioning and conflict resolution",
            route: "/cli-legacy/graphql-transformer/versioned",
            filters: [],
          },
          {
            title: "Data access patterns",
            route: "/cli-legacy/graphql-transformer/dataaccess",
            filters: [],
          },
          {
            title: "GraphQL transform and Storage",
            route: "/cli-legacy/graphql-transformer/storage",
            filters: [],
          },
          {
            title: "Relational Databases",
            route: "/cli-legacy/graphql-transformer/relational",
            filters: [],
          },
          {
            title: "Client code generation",
            route: "/cli-legacy/graphql-transformer/codegen",
            filters: [],
          },
          {
            title: "Overwrite & customize resolvers",
            route: "/cli-legacy/graphql-transformer/resolvers",
            filters: [],
          },
          {
            title: "Configurable Parameters",
            route: "/cli-legacy/graphql-transformer/config-params",
            filters: [],
          },
          {
            title: "Examples",
            route: "/cli-legacy/graphql-transformer/examples",
            filters: [],
          },
        ],
      },
    }
  },
  start: {
    productRoot: {
      title: "Getting started",
      route: "/start",
    },
    items: {
      start: {
        title: "Getting started",
        route: "/start",
        filters: [
          "js",
          "react",
          "react-native",
          "angular",
          "vue",
          "next",
          "android",
          "ios",
          "ionic",
          "flutter",
        ],
        items: [],
      },
      "getting-started": {
        title: "Tutorial",
        items: [
          {
            title: "Prerequisites",
            route: "/start/getting-started/installation",
            filters: [
              "js",
              "react",
              "react-native",
              "angular",
              "vue",
              "next",
              "android",
              "ios",
              "ionic",
              "flutter",
            ],
          },
          {
            title: "Set up fullstack project",
            route: "/start/getting-started/setup",
            filters: [
              "js",
              "react",
              "react-native",
              "angular",
              "vue",
              "next",
              "android",
              "ios",
              "ionic",
              "flutter",
            ],
          },
          {
            title: "Generate model files",
            route: "/start/getting-started/generate-model",
            filters: ["android", "ios", "flutter", "react-native"],
          },
          {
            title: "Integrate your app",
            route: "/start/getting-started/integrate",
            filters: ["android", "ios", "flutter", "react-native"],
          },
          {
            title: "Connect to the cloud",
            route: "/start/getting-started/add-api",
            filters: ["android", "ios", "flutter", "react-native"],
          },
          {
            title: "Connect API and database to the app",
            route: "/start/getting-started/data-model",
            filters: [
              "js",
              "react",
              "angular",
              "vue",
              "next",
              "ionic",
            ],
          },
          {
            title: "Add authentication",
            route: "/start/getting-started/auth",
            filters: ["react", "angular", "vue"],
          },
          {
            title: "Deploy and host app",
            route: "/start/getting-started/hosting",
            filters: ["js", "react", "angular", "vue", "next", "ionic"],
          },
          {
            title: "Next steps",
            route: "/start/getting-started/nextsteps",
            filters: [
              "js",
              "react",
              "react-native",
              "angular",
              "vue",
              "next",
              "android",
              "ios",
              "ionic",
              "flutter",
            ],
          },
        ],
      },
      "sample-apps": {
        title: "Sample Apps",
        items: [
          {
            title: "ToDo App",
            route: "/start/sample-apps/todo-app",
            filters: [
              "android"
            ],
          },
        ],
      },
    },
  },
  console: {
    productRoot: {
      title: "Amplify Studio",
      route: "/console",
    },
    items: {
      adminui: {
        title: "Basics",
        items: [
          {
            title: "Getting started",
            route: "/console/adminui/start",
          },
          {
            title: "Extend with the Amplify CLI",
            route: "/console/adminui/extend-cli",
          },
          {
            title: "Manage team access",
            route: "/console/adminui/access-management",
          },
          {
            title: "Custom domains",
            route: "/console/adminui/custom-domain",
          },
        ],
      },
      tutorial: {
        title: "Tutorial",
        items: [
          {
            title: "Build UI",
            route: "/console/tutorial/buildui",
          },
          {
            title: "Model database",
            route: "/console/tutorial/data",
          },
          {
            title: "Bind UI to data",
            route: "/console/tutorial/bindui",
          },
          {
            title: "Collections",
            route: "/console/tutorial/collections",
          },
          {
            title: "Write React code",
            route: "/console/tutorial/code",
          },
        ],
      },
      uibuilder: {
        title: "UI development (React)",
        items: [
          {
            title: "Figma to code",
            route: "/console/uibuilder/figmatocode",
          },
          {
            title: "Data binding",
            route: "/console/uibuilder/databinding",
          },
          {
            title: "UI event handler",
            route: "/console/uibuilder/eventhandling",
          },
          {
            title: "Collections",
            route: "/console/uibuilder/collections",
          },
          {
            title: "Theming",
            route: "/console/uibuilder/theming",
          },
          {
            title: "Responsive components",
            route: "/console/uibuilder/responsive"
          },
          {
            title: "Extend with code",
            route: "/console/uibuilder/override",
          },
          {
            title: "Figma-to-Code best practices",
            route: "/console/uibuilder/bestpractices"
          }
        ],
      },
      data: {
        title: "Data",
        items: [
          {
            title: "Data modeling",
            route: "/console/data/data-model",
          },
          {
            title: "Relationships",
            route: "/console/data/relationships",
          },
          {
            title: "Content management",
            route: "/console/data/content-management",
          },
        ],
      },
      auth: {
        title: "Authentication",
        items: [
          {
            title: "Authentication",
            route: "/console/auth/authentication",
          },
          {
            title: "Manage authentication for users and groups",
            route: "/console/auth/user-management",
          },
          {
            title: "Import Amazon Cognito resources",
            route: "/console/auth/import",
          },
        ],
      },
      authz: {
        title: "Authorization",
        items: [
          {
            title: "Overview",
            route: "/console/authz/authorization",
          },
          {
            title: "Access control",
            route: "/console/authz/permissions",
          },
        ],
      },
      storage: {
        title: "Storage",
        items: [
          {
            title: "File browser",
            route: "/console/storage/file-browser",
          },
          {
            title: "File storage",
            route: "/console/storage/file-storage",
          },
        ],
      },
    },
  },
  guides: {
    productRoot: {
      title: "Guides",
      route: "/guides",
    },
    items: {
      guides: {
        title: "Guides",
        route: "/guides",
        filters: ["js", "android", "ios"],
        items: [],
      },
      "api-graphql": {
        title: "API (GraphQL)",
        items: [
          {
            title: "How to Manage Image & File Uploads & Downloads",
            route: "/guides/api-graphql/image-and-file-uploads",
            filters: ["js"],
          },
          {
            title: "Building a Form API with GraphQL",
            route: "/guides/api-graphql/building-a-form-api",
            filters: ["js", "android", "ios"],
          },
          {
            title: "How to create GraphQL subscriptions by id",
            route: "/guides/api-graphql/subscriptions-by-id",
            filters: ["js", "android", "ios"],
          },
          {
            title: "GraphQL pagination",
            route: "/guides/api-graphql/graphql-pagination",
            filters: ["js", "android", "ios"],
          },
          {
            title: "GraphQL query with sorting by date",
            route: "/guides/api-graphql/query-with-sorting",
            filters: ["js", "android", "ios"],
          },
          {
            title: "How to use Lambda GraphQL Resolvers",
            route: "/guides/api-graphql/lambda-resolvers",
            filters: ["js", "android", "ios"],
          },
        ],
      },
      "api-rest": {
        title: "API (REST)",
        items: [
          {
            title: "NodeJS API",
            route: "/guides/api-rest/node-api",
            filters: ["js", "android", "ios"],
          },
          {
            title: "Express Server",
            route: "/guides/api-rest/express-server",
            filters: ["js", "android", "ios"],
          },
          {
            title: "Go API",
            route: "/guides/api-rest/go-api",
            filters: ["js", "android", "ios"],
          },
          {
            title: "Python API",
            route: "/guides/api-rest/python-api",
            filters: ["js", "android", "ios"],
          },
        ],
      },
      authentication: {
        title: "Authentication",
        items: [
          {
            title: "Creating a custom authentication flow",
            route: "/guides/authentication/custom-auth-flow",
            filters: ["js"],
          },
          {
            title: "Email-only sign up and sign in",
            route: "/guides/authentication/email-only-authentication",
            filters: ["js"],
          },
          {
            title: "Listening for authentication events",
            route: "/guides/authentication/listening-for-auth-events",
            filters: ["js"],
          },
          {
            title: "Managing user attributes",
            route: "/guides/authentication/managing-user-attributes",
            filters: ["js"],
          },
        ],
      },
      datastore: {
        title: "Datastore",
        items: [
          {
            title: "Parallel Processing",
            route: "/guides/datastore/parallel-processing",
            filters: ["ios"],
          },
        ],
      },
      functions: {
        title: "Functions",
        items: [
          {
            title:
              "Exporting AppSync operations to a Lambda layer for easy reuse",
            route: "/guides/functions/appsync-operations-to-lambda-layer",
            filters: ["js", "android", "ios"],
          },
          {
            title: "Connecting a REST API to a Lambda function",
            route: "/guides/functions/connecting-a-rest-api",
            filters: ["js", "android", "ios"],
          },
          {
            title: "Integrating DynamoDB with Lambda",
            route: "/guides/functions/integrating-dynamodb-with-lambda",
            filters: ["js", "android", "ios"],
          },
          {
            title: "Calling DynamoDB from Lambda in Node.js",
            route: "/guides/functions/dynamodb-from-js-lambda",
            filters: ["js", "android", "ios"],
          },
          {
            title: "Calling DynamoDB from a Lambda function in Python",
            route: "/guides/functions/dynamodb-from-python-lambda",
            filters: ["js", "android", "ios"],
          },
          {
            title: "Calling GraphQL API from a Lambda function",
            route: "/guides/functions/graphql-from-lambda",
            filters: ["js", "android", "ios"],
          },
          {
            title: "GraphQL Server in Lambda",
            route: "/guides/functions/graphql-server-in-lambda",
            filters: ["js", "android", "ios"],
          },
          {
            title: "Calling DynamoDB using AWS Cognito triggers",
            route: "/guides/functions/cognito-trigger-lambda-dynamodb",
            filters: ["js", "android", "ios"],
          },
          {
            title: "Configuring Lambda function settings",
            route: "/guides/functions/configuring-lambda",
            filters: ["js", "android", "ios"],
          },
        ],
      },
      hosting: {
        title: "Hosting",
        items: [
          {
            title: "Git-based deployments",
            route: "/guides/hosting/git-based-deployments",
            filters: ["js"],
          },
          {
            title: "Local deployments",
            route: "/guides/hosting/local-deployments",
            filters: ["js"],
          },
          {
            title: "Custom Domains",
            route: "/guides/hosting/custom-domains",
            filters: ["js"],
          },
          {
            title: "Password protected deployments",
            route: "/guides/hosting/password-protected-deployments",
            filters: ["js"],
          },
          {
            title: "Pull-request previews",
            route: "/guides/hosting/pull-request-previews",
            filters: ["js"],
          },
          {
            title: "Gatsby",
            route: "/guides/hosting/gatsby",
            filters: ["js"],
          },
          {
            title: "Next.js",
            route: "/guides/hosting/nextjs",
            filters: ["js"],
          },
          {
            title: "Gridsome",
            route: "/guides/hosting/gridsome",
            filters: ["js"],
          },
          {
            title: "Nuxt.js",
            route: "/guides/hosting/nuxt",
            filters: ["js"],
          },
        ],
      },
    },
  },
};

module.exports = directory;<|MERGE_RESOLUTION|>--- conflicted
+++ resolved
@@ -1391,16 +1391,15 @@
             filters: [],
           },
           {
-<<<<<<< HEAD
             title: 'Migrate project to another AWS account',
             route: '/cli/migration/cli-migrate-aws-account',
             filters: []
-=======
+          },
+          {
             title:
               "GraphQL Transformer @auth identity claim changes",
             route: "/cli/migration/identity-claim-changes",
             filters: [],
->>>>>>> 66a44441
           },
         ],
       },
