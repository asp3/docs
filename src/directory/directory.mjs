--- conflicted
+++ resolved
@@ -399,149 +399,6 @@
           }
         ]
       },
-<<<<<<< HEAD
-      auth: {
-        title: 'Authentication',
-        items: [
-          {
-            title: 'Set up Amplify Auth',
-            route: '/lib/auth/getting-started',
-            filters: ['android', 'flutter', 'ios', 'js', 'react-native']
-          },
-          {
-            title: 'Enable sign-up, sign-in, and sign-out',
-            route: '/lib/auth/emailpassword',
-            filters: ['js', 'react-native']
-          },
-          {
-            title: 'Social sign-in (OAuth)',
-            route: '/lib/auth/social',
-            filters: ['js', 'react-native']
-          },
-          {
-            title: 'Multi-factor authentication',
-            route: '/lib/auth/mfa',
-            filters: ['js', 'react-native']
-          },
-          {
-            title: 'Password & user management',
-            route: '/lib/auth/manageusers',
-            filters: ['js', 'react-native']
-          },
-          {
-            title: 'Switching authentication flows',
-            route: '/lib/auth/switch-auth',
-            filters: ['js', 'react-native']
-          },
-          {
-            title: 'Advanced workflows',
-            route: '/lib/auth/advanced',
-            filters: ['js', 'react-native']
-          },
-          {
-            title: 'Sign in',
-            route: '/lib/auth/signin',
-            filters: ['android', 'flutter', 'ios']
-          },
-          {
-            title: 'Switching authentication flows',
-            route: '/lib/auth/switch-auth',
-            filters: ['ios', 'android']
-          },
-          {
-            title: 'Sign in with custom flow',
-            route: '/lib/auth/signin_with_custom_flow',
-            filters: ['ios', 'android', 'flutter']
-          },
-          {
-            title: 'Sign in with web UI',
-            route: '/lib/auth/signin_web_ui',
-            filters: ['android', 'flutter', 'ios']
-          },
-          {
-            title: 'Social sign-in (OAuth)',
-            route: '/lib/auth/social',
-            filters: ['android', 'flutter', 'ios']
-          },
-          {
-            title: 'Multi-factor authentication',
-            route: '/lib/auth/mfa',
-            filters: ['ios', 'flutter', 'android']
-          },
-          {
-            title: 'SMS flows',
-            route: '/lib/auth/sms_flows',
-            filters: ['flutter', 'ios', 'android']
-          },
-          {
-            title: 'Sign in next steps',
-            route: '/lib/auth/signin_next_steps',
-            filters: ['ios', 'android', 'flutter']
-          },
-          {
-            title: 'Guest access',
-            route: '/lib/auth/guest_access',
-            filters: ['android', 'flutter', 'ios']
-          },
-          {
-            title: 'Auth events',
-            route: '/lib/auth/auth-events',
-            filters: ['android', 'flutter', 'ios', 'js', 'react-native']
-          },
-          {
-            title: 'User attributes',
-            route: '/lib/auth/user-attributes',
-            filters: ['android', 'flutter', 'ios']
-          },
-          {
-            title: 'Remember a device',
-            route: '/lib/auth/device_features',
-            filters: ['android', 'ios', 'js', 'flutter', 'react-native']
-          },
-          {
-            title: 'Password management',
-            route: '/lib/auth/password_management',
-            filters: ['android', 'flutter', 'ios']
-          },
-          {
-            title: 'Sign out',
-            route: '/lib/auth/signOut',
-            filters: ['android', 'flutter', 'ios']
-          },
-          {
-            title: 'Accessing credentials',
-            route: '/lib/auth/access_credentials',
-            filters: ['android', 'flutter', 'ios']
-          },
-          {
-            title: 'Managing credentials',
-            route: '/lib/auth/managing_credentials',
-            filters: ['flutter']
-          },
-          {
-            title: 'Delete user account',
-            route: '/lib/auth/delete_user',
-            filters: ['android', 'flutter', 'ios', 'js', 'react-native']
-          },
-          {
-            title: 'Escape hatch',
-            route: '/lib/auth/escapehatch',
-            filters: ['android', 'ios']
-          },
-          {
-            title: 'Advanced workflows',
-            route: '/lib/auth/advanced',
-            filters: ['android', 'ios', 'flutter']
-          },
-          {
-            title: 'Under the hood',
-            route: '/lib/auth/overview',
-            filters: ['android', 'ios', 'js', 'react-native']
-          }
-        ]
-      },
-=======
->>>>>>> f393a220
       datastore: {
         title: 'DataStore',
         items: [
