import { commands } from '../data/cli-commands.mjs';

/**
 * @type {Record<string, import('./directory').Directory>}
 */
export const directory = {
  contribute: {
    productRoot: {
      title: 'Contribute',
      route: '/contribute'
    },
    items: {}
  },
  'flutter-references': {
    productRoot: {
      title: 'Amplify Libraries for Flutter API References',
      route: '/flutter-references'
    },
    items: {}
  },
  lib: {
    productRoot: {
      title: 'Amplify Libraries',
      route: '/lib'
    },
    items: {
      'project-setup': {
        title: 'Project Setup',
        items: [
          {
            title: 'Prerequisites',
            route: '/lib/project-setup/prereq',
            filters: ['android', 'ios', 'flutter', 'js', 'react-native']
          },
          {
            title: 'Create your application',
            route: '/lib/project-setup/create-application',
            filters: ['android', 'ios', 'flutter', 'js', 'react-native']
          },
          {
            title: 'Platform Setup',
            route: '/lib/project-setup/platform-setup',
            filters: ['flutter']
          },
          {
            title: 'Escape hatch',
            route: '/lib/project-setup/escape-hatch',
            filters: ['flutter']
          },
          {
            title: 'Using Combine with Amplify',
            route: '/lib/project-setup/combine',
            filters: ['ios']
          },
          {
            title: 'Upgrade guide',
            route: '/lib/project-setup/upgrade-guide',
            filters: ['android', 'ios', 'flutter']
          },
          {
            title: 'Async Programming Model',
            route: '/lib/project-setup/async',
            filters: ['android']
          },
          {
            title: 'Kotlin Coroutines Support',
            route: '/lib/project-setup/coroutines',
            filters: ['android']
          },
          {
            title: 'Using RxJava with Amplify',
            route: '/lib/project-setup/rxjava',
            filters: ['android']
          },
          {
            title: 'Use existing AWS resources',
            route: '/lib/project-setup/use-existing-resources',
            filters: ['android', 'ios']
          }
        ]
      },
      analytics: {
        title: 'Analytics',
        items: [
          {
            title: 'Getting started',
            route: '/lib/analytics/getting-started',
            filters: ['android', 'flutter', 'ios', 'js', 'react-native']
          },
          {
            title: 'Record events',
            route: '/lib/analytics/record',
            filters: ['android', 'flutter', 'ios', 'js', 'react-native']
          },
          {
            title: 'Update Endpoint',
            route: '/lib/analytics/update-endpoint',
            filters: ['js', 'react-native']
          },
          {
            title: 'Automatically track sessions',
            route: '/lib/analytics/autotrack',
            filters: ['android', 'flutter', 'ios', 'js', 'react-native']
          },
          {
            title: 'Enable/Disable Analytics',
            route: '/lib/analytics/enable-disable',
            filters: ['android', 'flutter', 'ios', 'js', 'react-native']
          },
          {
            title: 'Identify user',
            route: '/lib/analytics/identifyuser',
            filters: ['android', 'flutter', 'ios', 'react-native', 'js']
          },
          {
            title: 'Streaming analytics data',
            route: '/lib/analytics/streaming',
            filters: ['js', 'react-native']
          },
          {
            title: 'Create a custom analytics plugin',
            route: '/lib/analytics/create-custom-plugin',
            filters: ['js', 'react-native']
          },
          {
            title: 'Storing analytics data',
            route: '/lib/analytics/storing',
            filters: ['js', 'react-native']
          },
          {
            title: 'Personalized recommendations',
            route: '/lib/analytics/personalize',
            filters: ['js', 'react-native']
          },
          {
            title: 'Escape hatch',
            route: '/lib/analytics/escapehatch',
            filters: ['android', 'ios']
          },
          {
            title: 'Use existing AWS resources',
            route: '/lib/analytics/existing-resources',
            filters: ['android', 'flutter', 'ios', 'js', 'react-native']
          }
        ]
      },
      graphqlapi: {
        title: 'API (GraphQL)',
        items: [
          {
            title: 'Getting started',
            route: '/lib/graphqlapi/getting-started',
            filters: ['android', 'flutter', 'ios', 'js', 'react-native']
          },
          {
            title: 'Concepts',
            route: '/lib/graphqlapi/concepts',
            filters: ['android', 'flutter', 'ios', 'js', 'react-native']
          },
          {
            title: 'Configure authorization modes',
            route: '/lib/graphqlapi/authz',
            filters: ['android', 'flutter', 'ios', 'js', 'react-native']
          },
          {
            title: 'Create, update, delete data',
            route: '/lib/graphqlapi/mutate-data',
            filters: ['android', 'flutter', 'ios', 'js', 'react-native']
          },
          {
            title: 'Fetch data',
            route: '/lib/graphqlapi/query-data',
            filters: ['android', 'flutter', 'ios', 'js', 'react-native']
          },
          {
            title: 'Subscribe to data',
            route: '/lib/graphqlapi/subscribe-data',
            filters: ['android', 'flutter', 'ios', 'js', 'react-native']
          },
          {
            title: 'Working with files and attachments',
            route: '/lib/graphqlapi/working-with-files',
            filters: ['js', 'ios']
          },
          {
            title: 'Optimistic UI',
            route: '/lib/graphqlapi/optimistic-ui',
            filters: ['js', 'ios']
          },
          {
            title: 'Cancel API requests',
            route: '/lib/graphqlapi/cancel-request',
            filters: ['js', 'react-native']
          },
          {
            title: 'Offline scenarios',
            route: '/lib/graphqlapi/offline',
            filters: ['js', 'react-native', 'flutter', 'android', 'ios']
          },
          {
            title: 'GraphQL from NodeJS',
            route: '/lib/graphqlapi/graphql-from-nodejs',
            filters: ['js', 'react-native', 'react-native']
          },
          {
            title: 'Advanced Workflows',
            route: '/lib/graphqlapi/advanced-workflows',
            filters: ['android', 'flutter', 'ios', 'js', 'react-native']
          },
          {
            title: 'Use existing AWS resources',
            route: '/lib/graphqlapi/existing-resources',
            filters: ['android', 'flutter', 'ios', 'js', 'react-native']
          },
          {
            title: 'Upgrade guide from AppSync SDK',
            route: '/lib/graphqlapi/upgrade-guide',
            filters: ['js', 'ios']
          }
        ]
      },
      restapi: {
        title: 'API (REST)',
        items: [
          {
            title: 'Getting started',
            route: '/lib/restapi/getting-started',
            filters: ['android', 'ios', 'flutter', 'js', 'react-native']
          },
          {
            title: 'Fetching data',
            route: '/lib/restapi/fetch',
            filters: ['android', 'ios', 'flutter', 'js', 'react-native']
          },
          {
            title: 'Updating data',
            route: '/lib/restapi/update',
            filters: ['android', 'ios', 'flutter', 'js', 'react-native']
          },
          {
            title: 'Deleting data',
            route: '/lib/restapi/delete',
            filters: ['android', 'ios', 'flutter', 'js', 'react-native']
          },
          {
            title: 'Cancel API requests',
            route: '/lib/restapi/cancel',
            filters: ['js', 'react-native']
          },
          {
            title: 'Define authorization rules',
            route: '/lib/restapi/authz',
            filters: ['android', 'ios', 'flutter', 'js', 'react-native']
          },
          {
            title: 'Use existing AWS resources',
            route: '/lib/restapi/existing-resources',
            filters: ['android', 'ios', 'flutter']
          }
        ]
      },
      auth: {
        title: 'Authentication',
        items: [
          {
            title: 'Getting started',
            route: '/lib/auth/getting-started',
            filters: ['android', 'flutter', 'ios', 'js', 'react-native']
          },
          {
            title: 'Sign up, Sign in & Sign out',
            route: '/lib/auth/emailpassword',
            filters: ['js', 'react-native']
          },
          {
            title: 'Social sign-in (OAuth)',
            route: '/lib/auth/social',
            filters: ['js', 'react-native']
          },
          {
            title: 'Multi-factor authentication',
            route: '/lib/auth/mfa',
            filters: ['js', 'react-native']
          },
          {
            title: 'Password & user management',
            route: '/lib/auth/manageusers',
            filters: ['js', 'react-native']
          },
          {
            title: 'Switching authentication flows',
            route: '/lib/auth/switch-auth',
            filters: ['js', 'react-native']
          },
          {
            title: 'Advanced workflows',
            route: '/lib/auth/advanced',
            filters: ['js', 'react-native']
          },
          {
            title: 'Sign in',
            route: '/lib/auth/signin',
            filters: ['android', 'flutter', 'ios']
          },
          {
            title: 'Switching authentication flows',
            route: '/lib/auth/switch-auth',
            filters: ['ios', 'android']
          },
          {
            title: 'Sign in with custom flow',
            route: '/lib/auth/signin_with_custom_flow',
            filters: ['ios', 'android', 'flutter']
          },
          {
            title: 'Sign in with web UI',
            route: '/lib/auth/signin_web_ui',
            filters: ['android', 'flutter', 'ios']
          },
          {
            title: 'Social sign-in (OAuth)',
            route: '/lib/auth/social',
            filters: ['android', 'flutter', 'ios']
          },
          {
            title: 'Multi-factor authentication',
            route: '/lib/auth/mfa',
            filters: ['ios']
          },
          {
            title: 'SMS flows',
            route: '/lib/auth/sms_flows',
            filters: ['flutter', 'ios']
          },
          {
            title: 'Sign in next steps',
            route: '/lib/auth/signin_next_steps',
            filters: ['ios', 'android', 'flutter']
          },
          {
<<<<<<< HEAD
            title: 'Multi-factor authentication',
            route: '/lib/auth/mfa',
            filters: ['ios', 'android']
          },
          {
=======
>>>>>>> d6aff062
            title: 'Guest access',
            route: '/lib/auth/guest_access',
            filters: ['android', 'flutter', 'ios']
          },
          {
            title: 'Auth events',
            route: '/lib/auth/auth-events',
            filters: ['android', 'flutter', 'ios', 'js', 'react-native']
          },
          {
            title: 'User attributes',
            route: '/lib/auth/user-attributes',
            filters: ['android', 'flutter', 'ios']
          },
          {
            title: 'Remember a device',
            route: '/lib/auth/device_features',
            filters: ['android', 'ios', 'js', 'flutter', 'react-native']
          },
          {
            title: 'Password management',
            route: '/lib/auth/password_management',
            filters: ['android', 'flutter', 'ios']
          },
          {
            title: 'Sign out',
            route: '/lib/auth/signOut',
            filters: ['android', 'flutter', 'ios']
          },
          {
            title: 'Accessing credentials',
            route: '/lib/auth/access_credentials',
            filters: ['android', 'flutter', 'ios']
          },
          {
            title: 'Managing credentials',
            route: '/lib/auth/managing_credentials',
            filters: ['flutter']
          },
          {
            title: 'Delete user',
            route: '/lib/auth/delete_user',
            filters: ['android', 'flutter', 'ios', 'js', 'react-native']
          },
          {
            title: 'Escape hatch',
            route: '/lib/auth/escapehatch',
            filters: ['android', 'ios']
          },
          {
            title: 'Advanced workflows',
            route: '/lib/auth/advanced',
            filters: ['android', 'ios', 'flutter']
          },
          {
            title: 'Under the hood',
            route: '/lib/auth/overview',
            filters: ['android', 'ios', 'js', 'react-native']
          }
        ]
      },
      datastore: {
        title: 'DataStore',
        items: [
          {
            title: 'Getting started',
            route: '/lib/datastore/getting-started',
            filters: ['android', 'flutter', 'ios', 'js', 'react-native']
          },
          {
            title: 'Manipulating data',
            route: '/lib/datastore/data-access',
            filters: ['android', 'flutter', 'ios', 'js', 'react-native']
          },
          {
            title: 'Relational models',
            route: '/lib/datastore/relational',
            filters: ['android', 'flutter', 'ios', 'js', 'react-native']
          },
          {
            title: 'Syncing data to cloud',
            route: '/lib/datastore/sync',
            filters: ['android', 'flutter', 'ios', 'js', 'react-native']
          },
          {
            title: 'Setup authorization rules',
            route: '/lib/datastore/setup-auth-rules',
            filters: ['android', 'flutter', 'ios', 'js', 'react-native']
          },
          {
            title: 'Conflict resolution',
            route: '/lib/datastore/conflict',
            filters: ['android', 'flutter', 'ios', 'js', 'react-native']
          },
          {
            title: 'Real time',
            route: '/lib/datastore/real-time',
            filters: ['android', 'flutter', 'ios', 'js', 'react-native']
          },
          {
            title: 'DataStore Events',
            route: '/lib/datastore/datastore-events',
            filters: ['android', 'flutter', 'ios', 'js', 'react-native']
          },
          {
            title: 'Other methods',
            route: '/lib/datastore/other-methods',
            filters: ['android', 'flutter', 'ios', 'js', 'react-native']
          },
          {
            title: 'Schema updates',
            route: '/lib/datastore/schema-updates',
            filters: ['android', 'flutter', 'ios', 'js', 'react-native']
          },
          {
            title: 'How it works',
            route: '/lib/datastore/how-it-works',
            filters: ['android', 'flutter', 'ios', 'js', 'react-native']
          },
          {
            title: 'Examples',
            route: '/lib/datastore/examples',
            filters: ['js', 'react-native']
          },
          {
            title: 'Advanced workflows',
            route: '/lib/datastore/advanced-workflows',
            filters: ['android', 'flutter', 'ios', 'js', 'react-native']
          }
        ]
      },
      geo: {
        title: 'Geo',
        items: [
          {
            title: 'Getting started',
            route: '/lib/geo/getting-started',
            filters: ['js', 'ios', 'android']
          },
          {
            title: 'Maps',
            route: '/lib/geo/maps',
            filters: ['js', 'ios', 'android']
          },
          {
            title: 'Location Search',
            route: '/lib/geo/search',
            filters: ['js', 'ios', 'android']
          },
          {
            title: 'Geofences',
            route: '/lib/geo/geofences',
            filters: ['js']
          },
          {
            title: 'Use existing Amazon Location resources',
            route: '/lib/geo/existing-resources',
            filters: ['js', 'ios', 'android']
          },
          {
            title: 'Migrating from Google Maps',
            route: '/lib/geo/google-migration',
            filters: ['js']
          },
          {
            title: 'Escape Hatch',
            route: '/lib/geo/escapehatch',
            filters: ['js', 'ios', 'android']
          }
        ]
      },
      'in-app-messaging': {
        title: 'In-App Messaging',
        items: [
          {
            title: 'Overview',
            route: '/lib/in-app-messaging/overview',
            filters: ['react-native', 'js']
          },
          {
            title: 'Getting started',
            route: '/lib/in-app-messaging/getting-started',
            filters: ['react-native', 'js']
          },
          {
            title: 'Create an In-App Messaging campaign',
            route: '/lib/in-app-messaging/create-campaign',
            filters: ['react-native', 'js']
          },
          {
            title: 'Integrate your application',
            route: '/lib/in-app-messaging/integrate-your-application',
            filters: ['react-native', 'js']
          },
          {
            title: 'Sync messages',
            route: '/lib/in-app-messaging/sync-messages',
            filters: ['react-native', 'js']
          },
          {
            title: 'Display message',
            route: '/lib/in-app-messaging/display-message',
            filters: ['react-native', 'js']
          },
          {
            title: 'Clear messages',
            route: '/lib/in-app-messaging/clear-messages',
            filters: ['react-native', 'js']
          },
          {
            title: 'Identify a user',
            route: '/lib/in-app-messaging/identify-user',
            filters: ['react-native', 'js']
          },
          {
            title: 'Respond to interaction events',
            route: '/lib/in-app-messaging/respond-interaction-events',
            filters: ['react-native', 'js']
          },
          {
            title: 'Resolving conflicts',
            route: '/lib/in-app-messaging/resolve-conflicts',
            filters: ['react-native', 'js']
          }
        ]
      },
      interactions: {
        title: 'Interactions',
        items: [
          {
            title: 'Getting started',
            route: '/lib/interactions/getting-started',
            filters: ['js', 'react-native']
          },
          {
            title: 'Interact with bots',
            route: '/lib/interactions/chatbot',
            filters: ['js', 'react-native']
          }
        ]
      },
      predictions: {
        title: 'Predictions',
        items: [
          // TODO Rewrite why do we have an intro for RN and JS and not iOS/Android?
          {
            title: 'Overview',
            route: '/lib/predictions/intro',
            filters: ['js', 'react-native']
          },
          {
            title: 'Getting started',
            route: '/lib/predictions/getting-started',
            filters: ['android', 'ios', 'js', 'react-native']
          },
          {
            title: 'Text to speech',
            route: '/lib/predictions/text-speech',
            filters: ['android', 'ios', 'js', 'react-native']
          },
          {
            title: 'Transcribe audio to text',
            route: '/lib/predictions/transcribe',
            filters: ['js', 'ios', 'react-native']
          },
          {
            title: 'Translate language',
            route: '/lib/predictions/translate',
            filters: ['android', 'ios', 'js', 'react-native']
          },
          {
            title: 'Identify text',
            route: '/lib/predictions/identify-text',
            filters: ['android', 'ios', 'js', 'react-native']
          },
          {
            title: 'Identify entities from images',
            route: '/lib/predictions/identify-entity',
            filters: ['android', 'ios', 'js', 'react-native']
          },
          {
            title: 'Label objects in image',
            route: '/lib/predictions/label-image',
            filters: ['android', 'ios', 'js', 'react-native']
          },
          {
            title: 'Interpret sentiment',
            route: '/lib/predictions/interpret',
            filters: ['android', 'ios', 'js', 'react-native']
          },
          {
            title: 'Escape hatch',
            route: '/lib/predictions/escapehatch',
            filters: ['android', 'ios']
          },
          {
            title: 'Example',
            route: '/lib/predictions/sample',
            filters: ['js', 'react-native']
          }
        ]
      },
      pubsub: {
        title: 'PubSub',
        items: [
          {
            title: 'Getting started',
            route: '/lib/pubsub/getting-started',
            filters: ['js', 'react-native']
          },
          {
            title: 'Subscribe & Unsubscribe',
            route: '/lib/pubsub/subunsub',
            filters: ['js', 'react-native']
          },
          {
            title: 'Publish',
            route: '/lib/pubsub/publish',
            filters: ['js', 'react-native']
          }
        ]
      },
      'push-notifications': {
        title: 'Push Notifications',
        items: [
          {
            title: 'Getting started',
            route: '/lib/push-notifications/getting-started',
            filters: ['android', 'flutter', 'ios', 'react-native']
          },
          {
            title: 'Register device',
            route: '/lib/push-notifications/register-device',
            filters: ['ios']
          },
          {
            title: 'Record notification events',
            route: '/lib/push-notifications/record-notifications',
            filters: ['ios']
          },
          {
            title: 'Request permissions',
            route: '/lib/push-notifications/request-permissions',
            filters: ['flutter', 'react-native']
          },
          {
            title: 'Receive device token',
            route: '/lib/push-notifications/receive-device-token',
            filters: ['flutter', 'react-native']
          },
          {
            title: 'Interact with notifications',
            route: '/lib/push-notifications/interact-with-notifications',
            filters: ['flutter', 'react-native']
          },
          {
            title: 'Identify user',
            route: '/lib/push-notifications/identify-user',
            filters: ['android', 'flutter', 'ios', 'react-native']
          },
          {
            title: 'App badge count',
            route: '/lib/push-notifications/app-badge-count',
            filters: ['flutter', 'react-native']
          },
          {
            title: 'Enable rich notifications',
            route: '/lib/push-notifications/enable-rich-notifications',
            filters: ['flutter', 'react-native']
          },
          {
            title: 'Remote media',
            route: '/lib/push-notifications/remote-media',
            filters: ['ios']
          },
          {
            title: 'Testing',
            route: '/lib/push-notifications/testing',
            filters: ['android', 'flutter', 'ios', 'react-native']
          },
          {
            title: 'Set up push notification services',
            route: '/lib/push-notifications/setup-push-service',
            filters: ['android', 'flutter', 'ios', 'react-native']
          },
          {
            title: 'Migrate from previous version',
            route: '/lib/push-notifications/migrate-from-previous-version',
            filters: ['react-native']
          }
        ]
      },
      storage: {
        title: 'Storage',
        items: [
          {
            title: 'Getting started',
            route: '/lib/storage/getting-started',
            filters: ['android', 'ios', 'flutter', 'js', 'react-native']
          },
          {
            title: 'Concepts',
            route: '/lib/storage/overview',
            filters: ['android', 'ios', 'flutter', 'js', 'react-native']
          },
          {
            title: 'Upload files',
            route: '/lib/storage/upload',
            filters: ['android', 'ios', 'js', 'react-native', 'flutter']
          },
          {
            title: 'Download files',
            route: '/lib/storage/download',
            filters: ['android', 'ios', 'flutter', 'js', 'react-native']
          },
          {
            title: 'Query Transfers',
            route: '/lib/storage/querytransfers',
            filters: ['android']
          },
          {
            title: 'Get file properties',
            route: '/lib/storage/get-properties',
            filters: ['flutter', 'js']
          },
          {
            title: 'List files',
            route: '/lib/storage/list',
            filters: ['android', 'ios', 'flutter', 'js', 'react-native']
          },
          {
            title: 'Copy files',
            route: '/lib/storage/copy',
            filters: ['js', 'react-native', 'flutter']
          },
          {
            title: 'Move files',
            route: '/lib/storage/move',
            filters: ['flutter']
          },
          {
            title: 'Remove files',
            route: '/lib/storage/remove',
            filters: ['android', 'ios', 'flutter', 'js', 'react-native']
          },
          {
            title: 'Cancel requests',
            route: '/lib/storage/cancel-requests',
            filters: ['js', 'react-native']
          },
          {
            title: 'File access levels',
            route: '/lib/storage/configureaccess',
            filters: ['android', 'ios', 'flutter', 'js', 'react-native']
          },
          {
            title: 'Automatically track Storage events',
            route: '/lib/storage/autotrack',
            filters: ['js', 'react-native']
          },
          {
            title: 'Use Transfer Acceleration',
            route: '/lib/storage/transfer-acceleration',
            filters: ['android', 'js', 'react-native', 'flutter']
          },
          {
            title: 'Lambda triggers',
            route: '/lib/storage/triggers',
            filters: ['android', 'ios', 'flutter', 'js', 'react-native']
          },
          {
            title: 'Custom Plugin',
            route: '/lib/storage/custom-plugin',
            filters: ['js', 'react-native']
          },
          {
            title: 'Escape hatch',
            route: '/lib/storage/escapehatch',
            filters: ['android', 'ios']
          },
          {
            title: 'Use existing AWS resources',
            route: '/lib/storage/existing-resources',
            filters: ['android', 'ios', 'flutter', 'js', 'react-native']
          }
        ]
      },
      logging: {
        title: 'Logging',
        items: [
          {
            title: 'Set up Logging',
            route: '/lib/logging/setup-logging',
            filters: ['ios', 'android']
          },
          {
            title: 'Send Logs',
            route: '/lib/logging/sending-logs',
            filters: ['ios', 'android']
          },
          {
            title: 'Change Log Levels',
            route: '/lib/logging/change-log-levels',
            filters: ['ios', 'android']
          },
          {
            title: 'Flush Logs',
            route: '/lib/logging/flush-logs',
            filters: ['ios', 'android']
          },
          {
            title: 'Enable/Disable Logging',
            route: '/lib/logging/enable-disable',
            filters: ['ios', 'android']
          },
          {
            title: 'Configure User Allow List',
            route: '/lib/logging/configure-user',
            filters: ['ios', 'android']
          },
          {
            title: 'View Logs',
            route: '/lib/logging/access-logs',
            filters: ['ios', 'android']
          },
          {
            title: 'Remotely Change Log Levels',
            route: '/lib/logging/remote-configuration',
            filters: ['ios', 'android']
          },
          {
            title: 'Change Local Storage',
            route: '/lib/logging/change-local-storage',
            filters: ['ios', 'android']
          },
          {
            title: 'Listen to Log Events',
            route: '/lib/logging/hub-events',
            filters: ['ios', 'android']
          },
          {
            title: 'Escape Hatch',
            route: '/lib/logging/escapehatch',
            filters: ['ios', 'android']
          }
        ]
      },
      utilities: {
        title: 'Utilities',
        items: [
          // TODO Rewrite do we have service workers for React native?
          {
            title: 'Service Worker',
            route: '/lib/utilities/serviceworker',
            filters: ['js']
          },
          {
            title: 'Cache',
            route: '/lib/utilities/cache',
            filters: ['js', 'react-native']
          },
          {
            title: 'Hub',
            route: '/lib/utilities/hub',
            filters: ['android', 'ios', 'js', 'react-native']
          },
          {
            title: 'Internationalization',
            route: '/lib/utilities/i18n',
            filters: ['js', 'react-native']
          },
          {
            title: 'Logger',
            route: '/lib/utilities/logger',
            filters: ['js', 'react-native']
          }
        ]
      },
      'client-configuration': {
        title: 'Client configuration',
        items: [
          {
            title: 'Configuring Amplify Categories',
            route: '/lib/client-configuration/configuring-amplify-categories',
            filters: ['js', 'react-native']
          }
        ]
      },
      debugging: {
        title: 'Debugging',
        items: [
          {
            title: 'Developer Menu',
            route: '/lib/debugging/dev-menu',
            filters: ['android', 'ios']
          }
        ]
      },
      info: {
        title: 'Info',
        items: [
          {
            title: 'Data Information',
            route: '/lib/info/overview',
            filters: ['ios']
          },
          {
            title: 'Uninstalling the app',
            route: '/lib/info/app-uninstall',
            filters: ['android', 'ios']
          }
        ]
      },
      ssr: {
        title: 'Server-Side Rendering',
        items: [
          {
            title: 'Getting Started with Server-Side Rendering (SSR)',
            route: '/lib/ssr',
            filters: ['js']
          }
        ]
      },
      troubleshooting: {
        title: 'Troubleshooting',
        items: [
          {
            title: 'Upgrading Amplify packages',
            route: '/lib/troubleshooting/upgrading',
            filters: ['flutter', 'js', 'react-native']
          },
          {
            title: 'TypeScript strict mode',
            route: '/lib/troubleshooting/strict-mode',
            filters: ['js', 'react-native']
          }
        ]
      }
    }
  },
  'lib-v1': {
    productRoot: {
      title: 'Amplify Libraries',
      route: '/lib-v1'
    },
    items: {
      'project-setup': {
        title: 'Project Setup',
        items: [
          {
            title: 'Prerequisites',
            route: '/lib-v1/project-setup/prereq',
            filters: ['android', 'ios', 'flutter']
          },
          {
            title: 'Create your application',
            route: '/lib-v1/project-setup/create-application',
            filters: ['android', 'ios', 'flutter']
          },
          {
            title: 'Using Combine with Amplify',
            route: '/lib-v1/project-setup/combine',
            filters: ['ios']
          },
          {
            title: 'Async Programming Model',
            route: '/lib-v1/project-setup/async',
            filters: ['android']
          },
          {
            title: 'Kotlin Coroutines Support',
            route: '/lib-v1/project-setup/coroutines',
            filters: ['android']
          },
          {
            title: 'Using RxJava with Amplify',
            route: '/lib-v1/project-setup/rxjava',
            filters: ['android']
          },
          {
            title: 'Use existing AWS resources',
            route: '/lib-v1/project-setup/use-existing-resources',
            filters: ['android', 'ios']
          },
          {
            title: 'Platform Setup',
            route: '/lib-v1/project-setup/platform-setup',
            filters: ['flutter']
          },
          {
            title: 'Escape hatch',
            route: '/lib-v1/project-setup/escape-hatch',
            filters: ['flutter']
          }
        ]
      },
      analytics: {
        title: 'Analytics',
        items: [
          {
            title: 'Getting started',
            route: '/lib-v1/analytics/getting-started',
            filters: ['android', 'ios', 'flutter']
          },
          {
            title: 'Record events',
            route: '/lib-v1/analytics/record',
            filters: ['android', 'ios', 'flutter']
          },
          {
            title: 'Automatically track sessions',
            route: '/lib-v1/analytics/autotrack',
            filters: ['android', 'ios', 'flutter']
          },
          {
            title: 'Enable/Disable Analytics',
            route: '/lib-v1/analytics/enable-disable',
            filters: ['android', 'ios', 'flutter']
          },
          {
            title: 'Identify user',
            route: '/lib-v1/analytics/identifyuser',
            filters: ['android', 'ios', 'flutter']
          },
          {
            title: 'Escape hatch',
            route: '/lib-v1/analytics/escapehatch',
            filters: ['android', 'ios']
          },
          {
            title: 'Use existing AWS resources',
            route: '/lib-v1/analytics/existing-resources',
            filters: ['android', 'ios', 'flutter']
          }
        ]
      },
      graphqlapi: {
        title: 'API (GraphQL)',
        items: [
          {
            title: 'Getting started',
            route: '/lib-v1/graphqlapi/getting-started',
            filters: ['android', 'ios', 'flutter']
          },
          {
            title: 'Concepts',
            route: '/lib-v1/graphqlapi/concepts',
            filters: ['android', 'ios', 'flutter']
          },
          {
            title: 'Configure authorization modes',
            route: '/lib-v1/graphqlapi/authz',
            filters: ['android', 'ios', 'flutter']
          },
          {
            title: 'Create, update, delete data',
            route: '/lib-v1/graphqlapi/mutate-data',
            filters: ['android', 'ios', 'flutter']
          },
          {
            title: 'Fetch data',
            route: '/lib-v1/graphqlapi/query-data',
            filters: ['android', 'ios', 'flutter']
          },
          {
            title: 'Subscribe to data',
            route: '/lib-v1/graphqlapi/subscribe-data',
            filters: ['android', 'ios', 'flutter']
          },
          {
            title: 'Offline scenarios',
            route: '/lib-v1/graphqlapi/offline',
            filters: ['android', 'ios', 'flutter']
          },
          {
            title: 'Advanced Workflows',
            route: '/lib-v1/graphqlapi/advanced-workflows',
            filters: ['android', 'ios', 'flutter']
          },
          {
            title: 'Use existing AWS resources',
            route: '/lib-v1/graphqlapi/existing-resources',
            filters: ['android', 'ios', 'flutter']
          }
        ]
      },
      restapi: {
        title: 'API (REST)',
        items: [
          {
            title: 'Getting started',
            route: '/lib-v1/restapi/getting-started',
            filters: ['android', 'ios', 'flutter']
          },
          {
            title: 'Fetching data',
            route: '/lib-v1/restapi/fetch',
            filters: ['android', 'ios', 'flutter']
          },
          {
            title: 'Updating data',
            route: '/lib-v1/restapi/update',
            filters: ['android', 'ios', 'flutter']
          },
          {
            title: 'Deleting data',
            route: '/lib-v1/restapi/delete',
            filters: ['android', 'ios', 'flutter']
          },
          {
            title: 'Define authorization rules',
            route: '/lib-v1/restapi/authz',
            filters: ['android', 'ios', 'flutter']
          },
          {
            title: 'Use existing AWS resources',
            route: '/lib-v1/restapi/existing-resources',
            filters: ['android', 'ios', 'flutter']
          }
        ]
      },
      auth: {
        title: 'Authentication',
        items: [
          {
            title: 'Getting started',
            route: '/lib-v1/auth/getting-started',
            filters: ['android', 'ios', 'flutter']
          },
          {
            title: 'Sign in',
            route: '/lib-v1/auth/signin',
            filters: ['android', 'ios', 'flutter']
          },
          {
            title: 'Sign in with custom flow',
            route: '/lib-v1/auth/signin_with_custom_flow',
            filters: ['ios', 'flutter']
          },
          {
            title: 'Sign in with web UI',
            route: '/lib-v1/auth/signin_web_ui',
            filters: ['android', 'ios', 'flutter']
          },
          {
            title: 'Social sign-in (OAuth)',
            route: '/lib-v1/auth/social',
            filters: ['android', 'ios', 'flutter']
          },
          {
            title: 'Sign in next steps',
            route: '/lib-v1/auth/signin_next_steps',
            filters: ['ios']
          },
          {
            title: 'SMS flows',
            route: '/lib-v1/auth/sms_flows',
            filters: ['flutter']
          },
          {
            title: 'Guest access',
            route: '/lib-v1/auth/guest_access',
            filters: ['android', 'ios', 'flutter']
          },
          {
            title: 'Auth events',
            route: '/lib-v1/auth/auth-events',
            filters: ['android', 'ios', 'flutter']
          },
          {
            title: 'User attributes',
            route: '/lib-v1/auth/user-attributes',
            filters: ['android', 'ios', 'flutter']
          },
          {
            title: 'Remember a device',
            route: '/lib-v1/auth/device_features',
            filters: ['android', 'ios', 'flutter']
          },
          {
            title: 'Password management',
            route: '/lib-v1/auth/password_management',
            filters: ['android', 'ios', 'flutter']
          },
          {
            title: 'Sign out',
            route: '/lib-v1/auth/signOut',
            filters: ['android', 'ios', 'flutter']
          },
          {
            title: 'Accessing credentials',
            route: '/lib-v1/auth/access_credentials',
            filters: ['android', 'ios', 'flutter']
          },
          {
            title: 'Managing credentials',
            route: '/lib-v1/auth/managing_credentials',
            filters: ['flutter']
          },
          {
            title: 'Delete user',
            route: '/lib-v1/auth/delete_user',
            filters: ['android', 'ios', 'flutter']
          },
          {
            title: 'Escape hatch',
            route: '/lib-v1/auth/escapehatch',
            filters: ['android', 'ios']
          },
          {
            title: 'Under the hood',
            route: '/lib-v1/auth/overview',
            filters: ['android', 'ios']
          }
        ]
      },
      datastore: {
        title: 'DataStore',
        items: [
          {
            title: 'Getting started',
            route: '/lib-v1/datastore/getting-started',
            filters: ['android', 'ios', 'flutter']
          },
          {
            title: 'Manipulating data',
            route: '/lib-v1/datastore/data-access',
            filters: ['android', 'ios', 'flutter']
          },
          {
            title: 'Relational models',
            route: '/lib-v1/datastore/relational',
            filters: ['android', 'ios', 'flutter']
          },
          {
            title: 'Syncing data to cloud',
            route: '/lib-v1/datastore/sync',
            filters: ['android', 'ios', 'flutter']
          },
          {
            title: 'Setup authorization rules',
            route: '/lib-v1/datastore/setup-auth-rules',
            filters: ['android', 'ios', 'flutter']
          },
          {
            title: 'Conflict resolution',
            route: '/lib-v1/datastore/conflict',
            filters: ['android', 'ios', 'flutter']
          },
          {
            title: 'Real time',
            route: '/lib-v1/datastore/real-time',
            filters: ['android', 'ios', 'flutter']
          },
          {
            title: 'DataStore Events',
            route: '/lib-v1/datastore/datastore-events',
            filters: ['android', 'ios', 'flutter']
          },
          {
            title: 'Other methods',
            route: '/lib-v1/datastore/other-methods',
            filters: ['android', 'ios', 'flutter']
          },
          {
            title: 'Schema updates',
            route: '/lib-v1/datastore/schema-updates',
            filters: ['android', 'ios', 'flutter']
          },
          {
            title: 'How it works',
            route: '/lib-v1/datastore/how-it-works',
            filters: ['android', 'ios', 'flutter']
          },
          {
            title: 'Advanced workflows',
            route: '/lib-v1/datastore/advanced-workflows',
            filters: ['flutter']
          }
        ]
      },
      geo: {
        title: 'Geo',
        items: [
          {
            title: 'Getting started',
            route: '/lib-v1/geo/getting-started',
            filters: ['android', 'ios']
          },
          {
            title: 'Maps',
            route: '/lib-v1/geo/maps',
            filters: ['android', 'ios']
          },
          {
            title: 'Location Search',
            route: '/lib-v1/geo/search',
            filters: ['android', 'ios']
          },
          {
            title: 'Use existing Amazon Location resources',
            route: '/lib-v1/geo/existing-resources',
            filters: ['android', 'ios']
          },
          {
            title: 'Escape Hatch',
            route: '/lib-v1/geo/escapehatch',
            filters: ['android', 'ios']
          }
        ]
      },
      predictions: {
        title: 'Predictions',
        items: [
          {
            title: 'Getting started',
            route: '/lib-v1/predictions/getting-started',
            filters: ['android', 'ios']
          },
          {
            title: 'Text to speech',
            route: '/lib-v1/predictions/text-speech',
            filters: ['android', 'ios']
          },
          {
            title: 'Transcribe audio to text',
            route: '/lib-v1/predictions/transcribe',
            filters: ['android', 'ios']
          },
          {
            title: 'Translate language',
            route: '/lib-v1/predictions/translate',
            filters: ['android', 'ios']
          },
          {
            title: 'Identify text',
            route: '/lib-v1/predictions/identify-text',
            filters: ['android', 'ios']
          },
          {
            title: 'Identify entities from images',
            route: '/lib-v1/predictions/identify-entity',
            filters: ['android', 'ios']
          },
          {
            title: 'Label objects in image',
            route: '/lib-v1/predictions/label-image',
            filters: ['android', 'ios']
          },
          {
            title: 'Interpret sentiment',
            route: '/lib-v1/predictions/interpret',
            filters: ['android', 'ios']
          },
          {
            title: 'Escape hatch',
            route: '/lib-v1/predictions/escapehatch',
            filters: ['android', 'ios']
          }
        ]
      },
      storage: {
        title: 'Storage',
        items: [
          {
            title: 'Getting started',
            route: '/lib-v1/storage/getting-started',
            filters: ['android', 'ios', 'flutter']
          },
          {
            title: 'Concepts',
            route: '/lib-v1/storage/overview',
            filters: ['android', 'ios', 'flutter']
          },
          {
            title: 'Upload files',
            route: '/lib-v1/storage/upload',
            filters: ['android', 'ios', 'flutter']
          },
          {
            title: 'Download files',
            route: '/lib-v1/storage/download',
            filters: ['android', 'ios', 'flutter']
          },
          {
            title: 'List files',
            route: '/lib-v1/storage/list',
            filters: ['android', 'ios', 'flutter']
          },
          {
            title: 'Remove files',
            route: '/lib-v1/storage/remove',
            filters: ['android', 'ios', 'flutter']
          },
          {
            title: 'File access levels',
            route: '/lib-v1/storage/configureaccess',
            filters: ['android', 'ios', 'flutter']
          },
          {
            title: 'Lambda triggers',
            route: '/lib-v1/storage/triggers',
            filters: ['android', 'ios', 'flutter']
          },
          {
            title: 'Escape hatch',
            route: '/lib-v1/storage/escapehatch',
            filters: ['android', 'ios']
          },
          {
            title: 'Use existing AWS resources',
            route: '/lib-v1/storage/existing-resources',
            filters: ['android', 'ios', 'flutter']
          }
        ]
      },
      troubleshooting: {
        title: 'Troubleshooting',
        items: [
          {
            title: 'Upgrading Amplify packages',
            route: '/lib-v1/troubleshooting/upgrading',
            filters: ['flutter']
          }
        ]
      },
      utilities: {
        title: 'Utilities',
        items: [
          {
            title: 'Hub',
            route: '/lib-v1/utilities/hub',
            filters: ['android', 'ios']
          }
        ]
      },
      debugging: {
        title: 'Debugging',
        items: [
          {
            title: 'Developer Menu',
            route: '/lib-v1/debugging/dev-menu',
            filters: ['android', 'ios']
          }
        ]
      },
      info: {
        title: 'Info',
        items: [
          {
            title: 'Data Information',
            route: '/lib-v1/info/overview',
            filters: ['ios']
          },
          {
            title: 'Uninstalling the app',
            route: '/lib-v1/info/app-uninstall',
            filters: ['ios']
          }
        ]
      }
    }
  },
  sdk: {
    productRoot: {
      title: 'AWS Mobile SDK',
      route: '/sdk'
    },
    items: {
      api: {
        title: 'API',
        items: [
          {
            title: 'GraphQL - Realtime and Offline',
            route: '/sdk/api/graphql',
            filters: ['android', 'ios']
          },
          {
            title: 'REST API',
            route: '/sdk/api/rest',
            filters: ['android', 'ios']
          }
        ]
      },
      analytics: {
        title: 'Analytics',
        items: [
          {
            title: 'Getting Started',
            route: '/sdk/analytics/getting-started',
            filters: ['android', 'ios']
          },
          {
            title: 'Events',
            route: '/sdk/analytics/events',
            filters: ['android', 'ios']
          },
          {
            title: 'Endpoints',
            route: '/sdk/analytics/endpoints',
            filters: ['android', 'ios']
          },
          {
            title: 'Using Amazon Kinesis',
            route: '/sdk/analytics/kinesis',
            filters: ['android', 'ios']
          }
        ]
      },
      auth: {
        title: 'Authentication',
        items: [
          {
            title: 'Getting started',
            route: '/sdk/auth/getting-started',
            filters: ['android', 'ios']
          },
          {
            title: 'Overview',
            route: '/sdk/auth/how-it-works',
            filters: ['android', 'ios']
          },
          {
            title: 'Guest access',
            route: '/sdk/auth/guest-access',
            filters: ['android', 'ios']
          },
          {
            title: 'Drop-in auth',
            route: '/sdk/auth/drop-in-auth',
            filters: ['android', 'ios']
          },
          {
            title: 'Working with the API',
            route: '/sdk/auth/working-with-api',
            filters: ['android', 'ios']
          },
          {
            title: 'Federated identities',
            route: '/sdk/auth/federated-identities',
            filters: ['android', 'ios']
          },
          {
            title: 'Hosted UI',
            route: '/sdk/auth/hosted-ui',
            filters: ['android', 'ios']
          },
          {
            title: 'Custom auth flow',
            route: '/sdk/auth/custom-auth-flow',
            filters: ['android', 'ios']
          },
          {
            title: 'Device features',
            route: '/sdk/auth/device-features',
            filters: ['android', 'ios']
          }
        ]
      },
      'push-notifications': {
        title: 'Push notifications',
        items: [
          {
            title: 'Getting started',
            route: '/sdk/push-notifications/getting-started',
            filters: ['android', 'ios']
          },
          {
            title: 'Messaging campaigns',
            route: '/sdk/push-notifications/messaging-campaign',
            filters: ['android', 'ios']
          },
          {
            title: 'Setting up push notification services',
            route: '/sdk/push-notifications/setup-push-service',
            filters: ['android', 'ios']
          }
        ]
      },
      pubsub: {
        title: 'PubSub',
        items: [
          {
            title: 'Getting started',
            route: '/sdk/pubsub/getting-started',
            filters: ['android', 'ios']
          },
          {
            title: 'Using with Amplify',
            route: '/sdk/pubsub/aws-iot-and-amplify',
            filters: ['ios']
          },
          {
            title: 'Working with the API',
            route: '/sdk/pubsub/working-api',
            filters: ['android', 'ios']
          }
        ]
      },
      storage: {
        title: 'Storage',
        items: [
          {
            title: 'Getting started',
            route: '/sdk/storage/getting-started',
            filters: ['android', 'ios']
          },
          {
            title: 'Using TransferUtility',
            route: '/sdk/storage/transfer-utility',
            filters: ['android', 'ios']
          },
          {
            title: 'Using GraphQL API',
            route: '/sdk/storage/graphql-api',
            filters: ['android', 'ios']
          },
          {
            title: 'Configure Access',
            route: '/sdk/storage/configure-access',
            filters: ['android', 'ios']
          }
        ]
      },
      configuration: {
        title: 'Configuration',
        items: [
          {
            title: 'SDK Setup Options',
            route: '/sdk/configuration/setup-options',
            filters: ['android', 'ios']
          }
        ]
      },
      info: {
        title: 'Info',
        items: [
          {
            title: 'Data Information',
            route: '/sdk/info/overview',
            filters: ['ios']
          },
          {
            title: 'Uninstalling the app',
            route: '/sdk/info/app-uninstall',
            filters: ['ios']
          }
        ]
      }
    }
  },
  cli: {
    productRoot: {
      title: 'Amplify CLI',
      route: '/cli'
    },
    items: {
      start: {
        title: 'Get started',
        items: [
          {
            title: 'Installation',
            route: '/cli/start/install',
            filters: []
          },
          {
            title: 'Typical workflows',
            route: '/cli/start/workflows',
            filters: []
          }
        ]
      },
      commands: {
        title: 'Commands',
        items: commands
          .sort((a, b) => ((a.name > b.name ? 1 : -1)))
          .map(({ name }) => ({
            isCodeTitle: true,
            title: name,
            route: `/cli/commands/${name}`
          }))
      },
      graphql: {
        title: 'API (GraphQL)',
        items: [
          {
            title: 'Overview',
            route: '/cli/graphql/overview',
            filters: []
          },
          {
            title: 'Data modeling',
            route: '/cli/graphql/data-modeling',
            filters: []
          },
          {
            title: 'Authorization rules',
            route: '/cli/graphql/authorization-rules',
            filters: []
          },
          {
            title:
              'Custom business logic (Lambda function, HTTP, VTL resolvers)',
            route: '/cli/graphql/custom-business-logic',
            filters: []
          },
          {
            title: 'Search and result aggregations',
            route: '/cli/graphql/search-and-result-aggregations',
            filters: []
          },
          // {
          //   title: "Offline data and conflict resolution (DataStore)",
          //   route: "/cli/graphql/offline-data-access-and-conflict-resolution",
          //   filters: []
          // },
          {
            title: 'Connect to machine learning services',
            route: '/cli/graphql/connect-to-machine-learning-services',
            filters: []
          },
          {
            title: 'Evolving GraphQL schemas',
            route: '/cli/graphql/schema-evolution',
            filters: []
          },
          {
            title: 'Directives reference',
            route: '/cli/graphql/directives-reference',
            filters: []
          },
          {
            title: 'JavaScript, Java, Swift code generation',
            route: '/cli/graphql/client-code-generation',
            filters: []
          },
          {
            title: 'Override Amplify-generated AppSync resources',
            route: '/cli/graphql/override',
            filters: []
          },
          {
            title: 'Troubleshooting',
            route: '/cli/graphql/troubleshooting',
            filters: []
          },
          {
            title: 'Examples and solutions',
            route: '/cli/graphql/examples-and-solutions',
            filters: []
          }
        ]
      },
      restapi: {
        title: 'API (REST)',
        items: [
          {
            title: 'Overview',
            route: '/cli/restapi/restapi',
            filters: []
          },
          { title: 'Test', route: '/cli/restapi/testing', filters: [] },
          {
            title: 'Override Amplify-generated API Gateway resources',
            route: '/cli/restapi/override',
            filters: []
          }
        ]
      },
      auth: {
        title: 'Authentication',
        items: [
          {
            title: 'Overview',
            route: '/cli/auth/overview',
            filters: []
          },
          {
            title: 'User groups',
            route: '/cli/auth/groups',
            filters: []
          },
          {
            title: 'Admin actions',
            route: '/cli/auth/admin',
            filters: []
          },
          {
            title: 'Use an existing Cognito User Pool and Identity Pool',
            route: '/cli/auth/import',
            filters: []
          },
          {
            title: 'Override Amplify-generated Cognito resources',
            route: '/cli/auth/override',
            filters: []
          }
        ]
      },
      storage: {
        title: 'Storage',
        items: [
          {
            title: 'Overview',
            route: '/cli/storage/overview',
            filters: []
          },
          {
            title: 'Use an existing S3 bucket or DynamoDB table',
            route: '/cli/storage/import',
            filters: []
          },
          {
            title: 'Override Amplify-generated S3 and DynamoDB resources',
            route: '/cli/storage/override',
            filters: []
          }
        ]
      },
      function: {
        title: 'Functions',
        items: [
          { title: 'Overview', route: '/cli/function', filters: [] },
          {
            title: 'Reuse code & assets using layers',
            route: '/cli/function/layers',
            filters: []
          },
          {
            title: 'Environment variables',
            route: '/cli/function/env-vars',
            filters: []
          },
          {
            title: 'Access secret values',
            route: '/cli/function/secrets',
            filters: []
          },
          {
            title: 'Build options',
            route: '/cli/function/build-options',
            filters: []
          },
          {
            title: 'Configuring Lambda function settings',
            route: '/cli/function/configure-options',
            filters: []
          }
        ]
      },
      geo: {
        title: 'Geo',
        items: [
          {
            title: 'Maps',
            route: '/cli/geo/maps',
            filters: []
          },
          {
            title: 'Location Search',
            route: '/cli/geo/search',
            filters: []
          },
          {
            title: 'Geofencing',
            route: '/cli/geo/geofencing',
            filters: []
          }
        ]
      },
      hosting: {
        title: 'Hosting',
        items: [
          {
            title: 'Overview',
            route: '/cli/hosting/hosting',
            filters: []
          }
        ]
      },
      custom: {
        title: 'Custom AWS resources',
        items: [
          {
            title: 'Use CDK to add custom AWS resources',
            route: '/cli/custom/cdk',
            filters: []
          },
          {
            title: 'Use CloudFormation to add custom AWS resources',
            route: '/cli/custom/cloudformation',
            filters: []
          }
        ]
      },
      project: {
        title: 'Project-level configurations',
        items: [
          {
            title: 'Apply tags to generated resources',
            route: '/cli/project/tags',
            filters: []
          },
          {
            title: 'IAM Permissions Boundary for Amplify-generated roles',
            route: '/cli/project/permissions-boundary',
            filters: []
          },
          {
            title: 'Command Hooks',
            route: '/cli/project/command-hooks',
            filters: []
          },
          {
            title: 'Monorepo project structure',
            route: '/cli/project/monorepo',
            filters: []
          },
          {
            title: 'Override Amplify-generated project-level IAM resources',
            route: '/cli/project/override',
            filters: []
          },
          {
            title: 'Troubleshooting',
            route: '/cli/project/troubleshooting',
            filters: []
          }
        ]
      },
      teams: {
        title: 'Team environments',
        items: [
          {
            title: 'Overview',
            route: '/cli/teams/overview',
            filters: []
          },
          {
            title: 'Share single environment',
            route: '/cli/teams/shared',
            filters: []
          },
          {
            title: 'Sandbox environments',
            route: '/cli/teams/sandbox',
            filters: []
          },
          {
            title: 'Multiple frontends',
            route: '/cli/teams/multi-frontend',
            filters: []
          },
          {
            title: 'Continuous deployment',
            route: '/cli/teams/cicd',
            filters: []
          },
          {
            title: 'Commands',
            route: '/cli/teams/commands',
            filters: []
          }
        ]
      },
      usage: {
        title: 'Advanced workflows',
        items: [
          {
            title: 'Lambda Triggers',
            route: '/cli/usage/lambda-triggers',
            filters: []
          },
          {
            title: 'Mocking and testing',
            route: '/cli/usage/mock',
            filters: []
          },
          {
            title: 'Serverless containers',
            route: '/cli/usage/containers',
            filters: []
          },
          {
            title: 'Export Amplify project to CDK',
            route: '/cli/usage/export-to-cdk'
          },
          {
            title: 'Headless mode for CI/CD',
            route: '/cli/usage/headless',
            filters: []
          }
        ]
      },
      plugins: {
        title: 'Plugins',
        items: [
          {
            title: 'Overview',
            route: '/cli/plugins/plugins',
            filters: []
          },
          {
            title: 'Architecture',
            route: '/cli/plugins/architecture',
            filters: []
          },
          {
            title: 'Authoring a new plugin',
            route: '/cli/plugins/authoring',
            filters: []
          }
        ]
      },
      migration: {
        title: 'Migration & Backwards Compatibility',
        items: [
          {
            title: 'AWS CDK v1 to v2 migration',
            route: '/cli/migration/aws-cdk-migration',
            filters: []
          },
          {
            title: 'Lazy Loading and Custom Selection Set',
            route: '/cli/migration/lazy-load-custom-selection-set',
            filters: []
          },
          {
            title: 'GraphQL Transformer v1 to v2 migration',
            route: '/cli/migration/transformer-migration',
            filters: []
          },
          {
            title: 'Override feature enablement migration',
            route: '/cli/migration/override',
            filters: []
          },
          {
            title: 'Lambda layer behavior updates',
            route: '/cli/migration/lambda-layers-update',
            filters: []
          },
          {
            title: 'CLI Auth Signup Changes',
            route: '/cli/migration/cli-auth-signup-changes',
            filters: []
          },
          {
            title:
              'Amplify Codegen Models - List and list components nullability',
            route: '/cli/migration/list-nullability',
            filters: []
          },
          {
            title: 'Migrate project to another AWS account',
            route: '/cli/migration/cli-migrate-aws-account',
            filters: []
          },
          {
            title: 'GraphQL Transformer @auth identity claim changes',
            route: '/cli/migration/identity-claim-changes',
            filters: []
          }
        ]
      },
      reference: {
        title: 'Reference',
        items: [
          {
            title: 'IAM Policy',
            route: '/cli/reference/iam',
            filters: []
          },
          {
            title: 'IAM Roles & MFA',
            route: '/cli/reference/iam-roles-mfa',
            filters: []
          },
          {
            title: 'Files and Folders',
            route: '/cli/reference/files',
            filters: []
          },
          {
            title: 'Usage Data in Amplify CLI',
            route: '/cli/reference/usage-data',
            filters: []
          },
          {
            title: 'Diagnose',
            route: '/cli/reference/diagnose',
            filters: []
          },
          {
            title: 'Feature Flags',
            route: '/cli/reference/feature-flags',
            filters: []
          },
          {
            title: 'SSM Parameter Store',
            route: '/cli/reference/ssm-parameter-store',
            filters: []
          }
        ]
      }
    }
  },
  'cli-legacy': {
    productRoot: {
      title: 'Amplify CLI (Legacy)',
      route: '/cli-legacy'
    },
    items: {
      'graphql-transformer': {
        title: 'API (GraphQL)',
        items: [
          {
            title: 'Overview',
            route: '/cli-legacy/graphql-transformer/overview',
            filters: []
          },
          {
            title: 'Directives',
            route: '/cli-legacy/graphql-transformer/directives',
            filters: []
          },
          {
            title: 'Define your model types',
            route: '/cli-legacy/graphql-transformer/model',
            filters: []
          },
          {
            title: 'Index your data with keys',
            route: '/cli-legacy/graphql-transformer/key',
            filters: []
          },
          {
            title: 'Setup authorization rules',
            route: '/cli-legacy/graphql-transformer/auth',
            filters: []
          },
          {
            title: 'Add relationships between types',
            route: '/cli-legacy/graphql-transformer/connection',
            filters: []
          },
          {
            title: 'Configure Lambda resolvers',
            route: '/cli-legacy/graphql-transformer/function',
            filters: []
          },
          {
            title: 'Configure HTTP resolvers',
            route: '/cli-legacy/graphql-transformer/http',
            filters: []
          },
          {
            title: 'Connect machine learning services',
            route: '/cli-legacy/graphql-transformer/predictions',
            filters: []
          },
          {
            title: 'Make your data searchable',
            route: '/cli-legacy/graphql-transformer/searchable',
            filters: []
          },
          {
            title: 'Versioning and conflict resolution',
            route: '/cli-legacy/graphql-transformer/versioned',
            filters: []
          },
          {
            title: 'Data access patterns',
            route: '/cli-legacy/graphql-transformer/dataaccess',
            filters: []
          },
          {
            title: 'GraphQL transform and Storage',
            route: '/cli-legacy/graphql-transformer/storage',
            filters: []
          },
          {
            title: 'Relational Databases',
            route: '/cli-legacy/graphql-transformer/relational',
            filters: []
          },
          {
            title: 'Client code generation',
            route: '/cli-legacy/graphql-transformer/codegen',
            filters: []
          },
          {
            title: 'Overwrite & customize resolvers',
            route: '/cli-legacy/graphql-transformer/resolvers',
            filters: []
          },
          {
            title: 'Configurable Parameters',
            route: '/cli-legacy/graphql-transformer/config-params',
            filters: []
          },
          {
            title: 'Examples',
            route: '/cli-legacy/graphql-transformer/examples',
            filters: []
          }
        ]
      }
    }
  },
  start: {
    productRoot: {
      title: 'Getting started',
      route: '/start'
    },
    items: {
      start: {
        title: 'Getting started',
        route: '/start',
        filters: [
          'js',
          'react',
          'react-native',
          'angular',
          'vue',
          'next',
          'android',
          'ios',
          'flutter'
        ],
        items: []
      },
      'getting-started': {
        title: 'Tutorial',
        items: [
          {
            title: 'Prerequisites',
            route: '/start/getting-started/installation',
            filters: [
              'js',
              'react',
              'react-native',
              'angular',
              'vue',
              'next',
              'android',
              'ios',
              'flutter'
            ]
          },
          {
            title: 'Set up fullstack project',
            route: '/start/getting-started/setup',
            filters: [
              'js',
              'react',
              'react-native',
              'angular',
              'vue',
              'next',
              'android',
              'ios',
              'flutter'
            ]
          },
          {
            title: 'Generate model files',
            route: '/start/getting-started/generate-model',
            filters: ['android', 'ios', 'flutter']
          },
          {
            title: 'Integrate your app',
            route: '/start/getting-started/integrate',
            filters: ['android', 'ios', 'flutter']
          },
          {
            title: 'Connect to the cloud',
            route: '/start/getting-started/add-api',
            filters: ['android', 'ios']
          },
          {
            title: 'Connect API and database to the app',
            route: '/start/getting-started/data-model',
            filters: ['js', 'react', 'angular', 'vue', 'next', 'react-native']
          },
          {
            title: 'Add authentication',
            route: '/start/getting-started/auth',
            filters: ['react', 'angular', 'vue', 'react-native']
          },
          {
            title: 'Deploy and host app',
            route: '/start/getting-started/hosting',
            filters: ['js', 'react', 'angular', 'vue', 'next']
          },
          {
            title: 'Next steps',
            route: '/start/getting-started/nextsteps',
            filters: [
              'js',
              'react',
              'react-native',
              'angular',
              'vue',
              'next',
              'android',
              'ios',
              'flutter'
            ]
          }
        ]
      },
      'sample-apps': {
        title: 'Sample Apps',
        items: [
          {
            title: 'ToDo App',
            route: '/start/sample-apps/todo-app',
            filters: ['android']
          }
        ]
      }
    }
  },
  console: {
    productRoot: {
      title: 'Amplify Studio',
      route: '/console'
    },
    items: {
      adminui: {
        title: 'Basics',
        items: [
          {
            title: 'Getting started',
            route: '/console/adminui/start'
          },
          {
            title: 'Extend with the Amplify CLI',
            route: '/console/adminui/extend-cli'
          },
          {
            title: 'Manage team access',
            route: '/console/adminui/access-management'
          },
          {
            title: 'Custom domains',
            route: '/console/adminui/custom-domain'
          }
        ]
      },
      tutorial: {
        title: 'Tutorial',
        items: [
          {
            title: 'Build UI',
            route: '/console/tutorial/buildui'
          },
          {
            title: 'Model database',
            route: '/console/tutorial/data'
          },
          {
            title: 'Bind UI to data',
            route: '/console/tutorial/bindui'
          },
          {
            title: 'Collections',
            route: '/console/tutorial/collections'
          },
          {
            title: 'Write React code',
            route: '/console/tutorial/code'
          }
        ]
      },
      formbuilder: {
        title: 'Form Builder (React)',
        items: [
          {
            title: 'Overview',
            route: '/console/formbuilder/overview'
          },
          {
            title: 'Customize form inputs',
            route: '/console/formbuilder/customize'
          },
          {
            title: 'Data binding',
            route: '/console/formbuilder/data-binding'
          },
          {
            title: 'Configure special inputs',
            route: '/console/formbuilder/special-inputs'
          },
          {
            title: 'Validate form data',
            route: '/console/formbuilder/validations'
          },
          {
            title: 'Manage form lifecycle',
            route: '/console/formbuilder/lifecycle'
          },
          {
            title: 'Customize action buttons (Submit, Cancel, Clear, Reset)',
            route: '/console/formbuilder/call-to-action'
          },
          {
            title: 'Extend input element in code',
            route: '/console/formbuilder/overrides'
          }
        ]
      },
      uibuilder: {
        title: 'Figma to Code (React)',
        items: [
          {
            title: 'Overview',
            route: '/console/uibuilder/figmatocode'
          },
          {
            title: 'Data binding',
            route: '/console/uibuilder/databinding'
          },
          {
            title: 'UI event handler',
            route: '/console/uibuilder/eventhandling'
          },
          {
            title: 'Collections',
            route: '/console/uibuilder/collections'
          },
          {
            title: 'Component slots',
            route: '/console/uibuilder/slots'
          },
          {
            title: 'Theming',
            route: '/console/uibuilder/theming'
          },
          {
            title: 'Responsive components',
            route: '/console/uibuilder/responsive'
          },
          {
            title: 'Extend with code',
            route: '/console/uibuilder/override'
          },
          {
            title: 'Best practices',
            route: '/console/uibuilder/bestpractices'
          }
        ]
      },
      data: {
        title: 'Data',
        items: [
          {
            title: 'Data modeling',
            route: '/console/data/data-model'
          },
          {
            title: 'Relationships',
            route: '/console/data/relationships'
          },
          {
            title: 'Data management',
            route: '/console/data/content-management'
          }
        ]
      },
      auth: {
        title: 'Authentication',
        items: [
          {
            title: 'Authentication',
            route: '/console/auth/authentication'
          },
          {
            title: 'Manage authentication for users and groups',
            route: '/console/auth/user-management'
          },
          {
            title: 'Import Amazon Cognito resources',
            route: '/console/auth/import'
          }
        ]
      },
      authz: {
        title: 'Authorization',
        items: [
          {
            title: 'Overview',
            route: '/console/authz/authorization'
          },
          {
            title: 'Access control',
            route: '/console/authz/permissions'
          }
        ]
      },
      storage: {
        title: 'Storage',
        items: [
          {
            title: 'File browser',
            route: '/console/storage/file-browser'
          },
          {
            title: 'File storage',
            route: '/console/storage/file-storage'
          }
        ]
      }
    }
  },
  guides: {
    productRoot: {
      title: 'Guides',
      route: '/guides'
    },
    items: {
      guides: {
        title: 'Guides',
        route: '/guides',
        filters: ['js', 'android', 'ios', 'flutter'],
        items: []
      },
      'api-graphql': {
        title: 'API (GraphQL)',
        items: [
          {
            title: 'How to Manage Image & File Uploads & Downloads',
            route: '/guides/api-graphql/image-and-file-uploads',
            filters: ['js']
          },
          {
            title: 'Building a Form API with GraphQL',
            route: '/guides/api-graphql/building-a-form-api',
            filters: ['js', 'android', 'ios']
          },
          {
            title: 'How to create GraphQL subscriptions by id',
            route: '/guides/api-graphql/subscriptions-by-id',
            filters: ['js', 'android', 'ios', 'flutter']
          },
          {
            title: 'GraphQL pagination',
            route: '/guides/api-graphql/graphql-pagination',
            filters: ['js', 'android', 'ios']
          },
          {
            title: 'GraphQL query with sorting by date',
            route: '/guides/api-graphql/query-with-sorting',
            filters: ['js', 'android', 'ios']
          },
          {
            title: 'How to use Lambda GraphQL Resolvers',
            route: '/guides/api-graphql/lambda-resolvers',
            filters: ['js', 'android', 'ios']
          }
        ]
      },
      'api-rest': {
        title: 'API (REST)',
        items: [
          {
            title: 'NodeJS API',
            route: '/guides/api-rest/node-api',
            filters: ['js', 'android', 'ios']
          },
          {
            title: 'Express Server',
            route: '/guides/api-rest/express-server',
            filters: ['js', 'android', 'ios']
          },
          {
            title: 'Go API',
            route: '/guides/api-rest/go-api',
            filters: ['js', 'android', 'ios']
          },
          {
            title: 'Python API',
            route: '/guides/api-rest/python-api',
            filters: ['js', 'android', 'ios']
          }
        ]
      },
      authentication: {
        title: 'Authentication',
        items: [
          {
            title: 'Creating a custom authentication flow',
            route: '/guides/authentication/custom-auth-flow',
            filters: ['js']
          },
          {
            title: 'Email-only sign up and sign in',
            route: '/guides/authentication/email-only-authentication',
            filters: ['js']
          },
          {
            title: 'Listening for authentication events',
            route: '/guides/authentication/listening-for-auth-events',
            filters: ['js']
          },
          {
            title: 'Managing user attributes',
            route: '/guides/authentication/managing-user-attributes',
            filters: ['js']
          }
        ]
      },
      datastore: {
        title: 'DataStore',
        items: [
          {
            title: 'Parallel Processing',
            route: '/guides/datastore/parallel-processing',
            filters: ['ios']
          }
        ]
      },
      functions: {
        title: 'Functions',
        items: [
          {
            title:
              'Exporting AppSync operations to a Lambda layer for easy reuse',
            route: '/guides/functions/appsync-operations-to-lambda-layer',
            filters: ['js', 'android', 'ios']
          },
          {
            title: 'Connecting a REST API to a Lambda function',
            route: '/guides/functions/connecting-a-rest-api',
            filters: ['js', 'android', 'ios']
          },
          {
            title: 'Integrating DynamoDB with Lambda',
            route: '/guides/functions/integrating-dynamodb-with-lambda',
            filters: ['js', 'android', 'ios']
          },
          {
            title: 'Calling DynamoDB from Lambda in Node.js',
            route: '/guides/functions/dynamodb-from-js-lambda',
            filters: ['js', 'android', 'ios']
          },
          {
            title: 'Calling DynamoDB from a Lambda function in Python',
            route: '/guides/functions/dynamodb-from-python-lambda',
            filters: ['js', 'android', 'ios']
          },
          {
            title: 'Calling GraphQL API from a Lambda function',
            route: '/guides/functions/graphql-from-lambda',
            filters: ['js', 'android', 'ios']
          },
          {
            title: 'GraphQL Server in Lambda',
            route: '/guides/functions/graphql-server-in-lambda',
            filters: ['js', 'android', 'ios']
          },
          {
            title: 'Calling DynamoDB using AWS Cognito triggers',
            route: '/guides/functions/cognito-trigger-lambda-dynamodb',
            filters: ['js', 'android', 'ios']
          }
        ]
      },
      hosting: {
        title: 'Hosting',
        items: [
          {
            title: 'Git-based deployments',
            route: '/guides/hosting/git-based-deployments',
            filters: ['js']
          },
          {
            title: 'Local deployments',
            route: '/guides/hosting/local-deployments',
            filters: ['js']
          },
          {
            title: 'Custom Domains',
            route: '/guides/hosting/custom-domains',
            filters: ['js']
          },
          {
            title: 'Password protected deployments',
            route: '/guides/hosting/password-protected-deployments',
            filters: ['js']
          },
          {
            title: 'Pull-request previews',
            route: '/guides/hosting/pull-request-previews',
            filters: ['js']
          },
          {
            title: 'Gatsby',
            route: '/guides/hosting/gatsby',
            filters: ['js']
          },
          {
            title: 'Next.js',
            route: '/guides/hosting/nextjs',
            filters: ['js']
          },
          {
            title: 'Gridsome',
            route: '/guides/hosting/gridsome',
            filters: ['js']
          },
          {
            title: 'Nuxt.js',
            route: '/guides/hosting/nuxt',
            filters: ['js']
          },
          {
            title: 'Vite',
            route: '/guides/hosting/vite',
            filters: ['js']
          }
        ]
      }
    }
  }
};

export default directory;<|MERGE_RESOLUTION|>--- conflicted
+++ resolved
@@ -180,12 +180,12 @@
           {
             title: 'Working with files and attachments',
             route: '/lib/graphqlapi/working-with-files',
-            filters: ['js', 'ios']
+            filters: ['js']
           },
           {
             title: 'Optimistic UI',
             route: '/lib/graphqlapi/optimistic-ui',
-            filters: ['js', 'ios']
+            filters: ['js']
           },
           {
             title: 'Cancel API requests',
@@ -213,9 +213,9 @@
             filters: ['android', 'flutter', 'ios', 'js', 'react-native']
           },
           {
-            title: 'Upgrade guide from AppSync SDK',
+            title: 'Upgrade guide from AppSync SDK (V2)',
             route: '/lib/graphqlapi/upgrade-guide',
-            filters: ['js', 'ios']
+            filters: ['js']
           }
         ]
       },
@@ -323,29 +323,21 @@
             filters: ['android', 'flutter', 'ios']
           },
           {
+            title: 'SMS flows',
+            route: '/lib/auth/sms_flows',
+            filters: ['flutter']
+          },
+          {
+            title: 'Sign in next steps',
+            route: '/lib/auth/signin_next_steps',
+            filters: ['ios', 'android', 'flutter']
+          },
+          {
             title: 'Multi-factor authentication',
             route: '/lib/auth/mfa',
             filters: ['ios']
           },
           {
-            title: 'SMS flows',
-            route: '/lib/auth/sms_flows',
-            filters: ['flutter', 'ios']
-          },
-          {
-            title: 'Sign in next steps',
-            route: '/lib/auth/signin_next_steps',
-            filters: ['ios', 'android', 'flutter']
-          },
-          {
-<<<<<<< HEAD
-            title: 'Multi-factor authentication',
-            route: '/lib/auth/mfa',
-            filters: ['ios', 'android']
-          },
-          {
-=======
->>>>>>> d6aff062
             title: 'Guest access',
             route: '/lib/auth/guest_access',
             filters: ['android', 'flutter', 'ios']
@@ -1696,6 +1688,96 @@
         ]
       }
     }
+  },
+  ui: {
+    productRoot: {
+      title: 'Amplify UI Components',
+      route: '/ui'
+    },
+    items: {
+      api: {
+        title: 'API',
+        items: [
+          {
+            title: 'Connect',
+            route: '/ui/api/connect',
+            filters: ['react-native']
+          }
+        ]
+      },
+      auth: {
+        title: 'Authentication',
+        items: [
+          {
+            title: 'Authenticator',
+            route: '/ui/auth/authenticator',
+            filters: ['react-native', 'flutter']
+          }
+        ]
+      },
+      interactions: {
+        title: 'Interactions',
+        items: [
+          {
+            title: 'Chatbot',
+            route: '/ui/interactions/chatbot',
+            filters: ['react-native']
+          }
+        ]
+      },
+      storage: {
+        title: 'Storage',
+        items: [
+          {
+            title: 'S3 Album',
+            route: '/ui/storage/s3-album',
+            filters: ['react-native']
+          },
+          {
+            title: 'S3 Image',
+            route: '/ui/storage/s3-image',
+            filters: ['react-native']
+          },
+          {
+            title: 'Tracking Events',
+            route: '/ui/storage/tracking-events',
+            filters: ['react-native']
+          },
+          {
+            title: 'Customization',
+            route: '/ui/storage/customization',
+            filters: ['react-native']
+          }
+        ]
+      },
+      customization: {
+        title: 'Customization',
+        items: [
+          {
+            title: 'Theming',
+            route: '/ui/customization/theming',
+            filters: ['react-native']
+          },
+          {
+            title: 'Customizing CSS',
+            route: '/ui/customization/customizing-css',
+            filters: ['react-native']
+          },
+          {
+            title: 'Translations',
+            route: '/ui/customization/translations',
+            filters: ['react-native']
+          }
+        ]
+      }
+    }
+  },
+  'ui-legacy': {
+    productRoot: {
+      title: 'Amplify UI (Legacy)',
+      route: '/ui-legacy'
+    },
+    items: {}
   },
   cli: {
     productRoot: {
