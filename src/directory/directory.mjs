/**
 * @type {import('./directory').PageNode}
 */
export const directory = {
  path: 'src/pages/index.tsx',
  children: [
    {
      path: 'src/pages/[platform]/index.tsx',
      children: [
        {
          path: 'src/pages/[platform]/how-amplify-works/index.mdx',
          children: [
            {
              path: 'src/pages/[platform]/how-amplify-works/concepts/index.mdx'
            },
            {
              path: 'src/pages/[platform]/how-amplify-works/faq/index.mdx'
            }
          ]
        },
        {
          path: 'src/pages/[platform]/start/index.mdx',
          children: [
            {
              path: 'src/pages/[platform]/start/quickstart/index.mdx',
              children: [
                {
                  path: 'src/pages/[platform]/start/quickstart/vite-react-app/index.mdx'
                },
                {
                  path: 'src/pages/[platform]/start/quickstart/nextjs-pages-router/index.mdx'
                },
                {
                  path: 'src/pages/[platform]/start/quickstart/nextjs-app-router-client-components/index.mdx'
                },
                {
                  path: 'src/pages/[platform]/start/quickstart/nextjs-app-router-server-components/index.mdx'
                }
              ]
            },
            {
              path: 'src/pages/[platform]/start/account-setup/index.mdx'
            },
            {
              path: 'src/pages/[platform]/start/manual-installation/index.mdx'
            },
            {
              path: 'src/pages/[platform]/start/mobile-support/index.mdx'
            }
          ]
        },
        {
          path: 'src/pages/[platform]/build-a-backend/index.mdx',
          children: [
            {
              path: 'src/pages/[platform]/build-a-backend/auth/index.mdx',
              children: [
                {
                  path: 'src/pages/[platform]/build-a-backend/auth/set-up-auth/index.mdx'
                },
                {
                  path: 'src/pages/[platform]/build-a-backend/auth/accessing-credentials/index.mdx'
                },
                {
                  path: 'src/pages/[platform]/build-a-backend/auth/managing-credentials/index.mdx'
                },
                {
                  path: 'src/pages/[platform]/build-a-backend/auth/enable-sign-up/index.mdx'
                },
                {
                  path: 'src/pages/[platform]/build-a-backend/auth/enable-sign-in/index.mdx'
                },
                {
                  path: 'src/pages/[platform]/build-a-backend/auth/enable-sign-out/index.mdx'
                },
                {
                  path: 'src/pages/[platform]/build-a-backend/auth/add-social-provider/index.mdx'
                },
                {
                  path: 'src/pages/[platform]/build-a-backend/auth/manage-user-session/index.mdx'
                },
                {
                  path: 'src/pages/[platform]/build-a-backend/auth/manage-user-profile/index.mdx'
                },
                {
                  path: 'src/pages/[platform]/build-a-backend/auth/password-management/index.mdx'
                },
                {
                  path: 'src/pages/[platform]/build-a-backend/auth/manage-mfa/index.mdx'
                },
                {
                  path: 'src/pages/[platform]/build-a-backend/auth/delete-user-account/index.mdx'
                },
                {
                  path: 'src/pages/[platform]/build-a-backend/auth/auth-events/index.mdx'
                },
                {
                  path: 'src/pages/[platform]/build-a-backend/auth/admin-actions/index.mdx'
                },
                {
                  path: 'src/pages/[platform]/build-a-backend/auth/grant-access-to-auth-resources/index.mdx'
                },
                {
                  path: 'src/pages/[platform]/build-a-backend/auth/override-cognito/index.mdx'
                },
                {
                  path: 'src/pages/[platform]/build-a-backend/auth/data-usage-policy/index.mdx'
                }
              ]
            },
            {
              path: 'src/pages/[platform]/build-a-backend/data/index.mdx',
              children: [
                {
                  path: 'src/pages/[platform]/build-a-backend/data/set-up-data/index.mdx'
                },
                {
                  path: 'src/pages/[platform]/build-a-backend/data/connect-to-API/index.mdx'
                },
                {
                  path: 'src/pages/[platform]/build-a-backend/data/mutate-data/index.mdx'
                },
                {
                  path: 'src/pages/[platform]/build-a-backend/data/query-data/index.mdx'
                },
                {
                  path: 'src/pages/[platform]/build-a-backend/data/subscribe-data/index.mdx'
                },
                {
                  path: 'src/pages/[platform]/build-a-backend/data/data-modeling/index.mdx',
                  children: [
                    {
                      path: 'src/pages/[platform]/build-a-backend/data/data-modeling/add-fields/index.mdx'
                    },
                    {
                      path: 'src/pages/[platform]/build-a-backend/data/data-modeling/relationships/index.mdx'
                    },
                    {
                      path: 'src/pages/[platform]/build-a-backend/data/data-modeling/identifiers/index.mdx'
                    },
                    {
                      path: 'src/pages/[platform]/build-a-backend/data/data-modeling/secondary-index/index.mdx'
                    }
                  ]
                },
                {
                  path: 'src/pages/[platform]/build-a-backend/data/customize-authz/index.mdx',
                  children: [
                    {
                      path: 'src/pages/[platform]/build-a-backend/data/customize-authz/public-data-access/index.mdx'
                    },
                    {
                      path: 'src/pages/[platform]/build-a-backend/data/customize-authz/per-user-per-owner-data-access/index.mdx'
                    },
                    {
                      path: 'src/pages/[platform]/build-a-backend/data/customize-authz/multi-user-data-access/index.mdx'
                    },
                    {
                      path: 'src/pages/[platform]/build-a-backend/data/customize-authz/signed-in-user-data-access/index.mdx'
                    },
                    {
                      path: 'src/pages/[platform]/build-a-backend/data/customize-authz/user-group-based-data-access/index.mdx'
                    },
                    {
                      path: 'src/pages/[platform]/build-a-backend/data/customize-authz/custom-data-access-patterns/index.mdx'
                    },
                    {
                      path: 'src/pages/[platform]/build-a-backend/data/customize-authz/using-oidc-authorization-provider/index.mdx'
                    },
                    {
                      path: 'src/pages/[platform]/build-a-backend/data/customize-authz/configure-custom-identity-and-group-claim/index.mdx'
                    },
                    {
                      path: 'src/pages/[platform]/build-a-backend/data/customize-authz/grant-lambda-function-access-to-api/index.mdx'
                    }
                  ]
                },
                {
                  path: 'src/pages/[platform]/build-a-backend/data/custom-business-logic/index.mdx',
<<<<<<< HEAD
                  children:[
                    {
                      path: 'src/pages/[platform]/build-a-backend/data/custom-business-logic/connect-external-ddb-table/index.mdx'
                    },
                    {
                      path:'src/pages/[platform]/build-a-backend/data/custom-business-logic/search-and-aggregate-queries/index.mdx'
=======
                  children: [
                    {
                      path: 'src/pages/[platform]/build-a-backend/data/custom-business-logic/connect-external-ddb-table/index.mdx'
>>>>>>> 0a6e2e48
                    }
                  ]
                },
                {
                  path: 'src/pages/[platform]/build-a-backend/data/custom-subscription/index.mdx'
                },
                {
                  path: 'src/pages/[platform]/build-a-backend/data/connect-from-server-runtime/index.mdx',
                  children: [
                    {
                      path: 'src/pages/[platform]/build-a-backend/data/connect-from-server-runtime/nextjs-server-runtime/index.mdx'
                    },
                    {
                      path: 'src/pages/[platform]/build-a-backend/data/connect-from-server-runtime/nuxtjs-server-runtime/index.mdx'
                    }
                  ]
                },
                {
                  path: 'src/pages/[platform]/build-a-backend/data/optimistic-ui/index.mdx'
                },
                {
                  path: 'src/pages/[platform]/build-a-backend/data/override-resources/index.mdx'
                }
              ]
            },
            {
              path: 'src/pages/[platform]/build-a-backend/storage/index.mdx',
              children: [
                {
                  path: 'src/pages/[platform]/build-a-backend/storage/define-storage/index.mdx'
                },
                {
                  path: 'src/pages/[platform]/build-a-backend/storage/authorization/index.mdx'
                },
                {
                  path: 'src/pages/[platform]/build-a-backend/storage/upload-files/index.mdx'
                },
                {
                  path: 'src/pages/[platform]/build-a-backend/storage/download-files/index.mdx',
                  children: [
                    {
                      path: 'src/pages/[platform]/build-a-backend/storage/download-files/get-url/index.mdx'
                    },
                    {
                      path: 'src/pages/[platform]/build-a-backend/storage/download-files/download-data/index.mdx'
                    }
                  ]
                },
                {
                  path: 'src/pages/[platform]/build-a-backend/storage/get-files/index.mdx'
                },
                {
                  path: 'src/pages/[platform]/build-a-backend/storage/remove-files/index.mdx'
                },
                {
                  path: 'src/pages/[platform]/build-a-backend/storage/copy-files/index.mdx'
                },
                {
                  path: 'src/pages/[platform]/build-a-backend/storage/lambda-triggers/index.mdx'
                },
                {
                  path: 'src/pages/[platform]/build-a-backend/storage/extend-s3-resources/index.mdx'
                }
              ]
            },
            {
              path: 'src/pages/[platform]/build-a-backend/functions/index.mdx',
              children: [
                {
                  path: 'src/pages/[platform]/build-a-backend/functions/define-function/index.mdx'
                },
                {
                  path: 'src/pages/[platform]/build-a-backend/functions/environment-variables-and-secrets/index.mdx'
                },
                {
                  path: 'src/pages/[platform]/build-a-backend/functions/configure-functions/index.mdx'
                },
                {
                  path: 'src/pages/[platform]/build-a-backend/functions/grant-access-to-other-resources/index.mdx'
                },
                {
                  path: 'src/pages/[platform]/build-a-backend/functions/examples/index.mdx',
                  children: [
                    {
                      path: 'src/pages/[platform]/build-a-backend/functions/examples/email-domain-filtering/index.mdx'
                    },
                    {
                      path: 'src/pages/[platform]/build-a-backend/functions/examples/add-user-to-group/index.mdx'
                    },
                    {
                      path: 'src/pages/[platform]/build-a-backend/functions/examples/create-user-profile-record/index.mdx'
                    },
                    {
                      path: 'src/pages/[platform]/build-a-backend/functions/examples/override-token/index.mdx'
                    },
                    {
                      path: 'src/pages/[platform]/build-a-backend/functions/examples/user-attribute-validation/index.mdx'
                    },
                    {
                      path: 'src/pages/[platform]/build-a-backend/functions/examples/custom-message/index.mdx'
                    },
                    {
                      path: 'src/pages/[platform]/build-a-backend/functions/examples/google-recaptcha-challenge/index.mdx'
                    },
                    {
                      path: 'src/pages/[platform]/build-a-backend/functions/examples/kinesis-stream/index.mdx'
                    },
                    {
                      path: 'src/pages/[platform]/build-a-backend/functions/examples/dynamo-db-stream/index.mdx'
                    },
                    {
                      path: 'src/pages/[platform]/build-a-backend/functions/examples/bedrock-response/index.mdx'
                    },
                    {
                      path: 'src/pages/[platform]/build-a-backend/functions/examples/s3-upload-confirmation/index.mdx'
                    }
                  ]
                },
                {
                  path: 'src/pages/[platform]/build-a-backend/functions/modify-resources-with-cdk/index.mdx'
                }
              ]
            },
            {
              path: 'src/pages/[platform]/build-a-backend/server-side-rendering/index.mdx'
            },
            {
              path: 'src/pages/[platform]/build-a-backend/add-aws-services/index.mdx',
              children: [
                {
                  path: 'src/pages/[platform]/build-a-backend/add-aws-services/analytics/index.mdx',
                  children: [
                    {
                      path: 'src/pages/[platform]/build-a-backend/add-aws-services/analytics/set-up-analytics/index.mdx'
                    },
                    {
                      path: 'src/pages/[platform]/build-a-backend/add-aws-services/analytics/record-events/index.mdx'
                    },
                    {
                      path: 'src/pages/[platform]/build-a-backend/add-aws-services/analytics/identify-user/index.mdx'
                    },
                    {
                      path: 'src/pages/[platform]/build-a-backend/add-aws-services/analytics/auto-track-sessions/index.mdx'
                    },
                    {
                      path: 'src/pages/[platform]/build-a-backend/add-aws-services/analytics/enable-disable/index.mdx'
                    },
                    {
                      path: 'src/pages/[platform]/build-a-backend/add-aws-services/analytics/streaming-data/index.mdx'
                    },
                    {
                      path: 'src/pages/[platform]/build-a-backend/add-aws-services/analytics/storing-data/index.mdx'
                    },
                    {
                      path: 'src/pages/[platform]/build-a-backend/add-aws-services/analytics/personalize-recommendations/index.mdx'
                    },
                    {
                      path: 'src/pages/[platform]/build-a-backend/add-aws-services/analytics/existing-resources/index.mdx'
                    },
                    {
                      path: 'src/pages/[platform]/build-a-backend/add-aws-services/analytics/sdk/index.mdx'
                    },
                    {
                      path: 'src/pages/[platform]/build-a-backend/add-aws-services/analytics/data-usage-policy/index.mdx'
                    },
                    {
                      path: 'src/pages/[platform]/build-a-backend/add-aws-services/analytics/app-uninstall/index.mdx'
                    }
                  ]
                },
                {
                  path: 'src/pages/[platform]/build-a-backend/add-aws-services/geo/index.mdx',
                  children: [
                    {
                      path: 'src/pages/[platform]/build-a-backend/add-aws-services/geo/set-up-geo/index.mdx'
                    },
                    {
                      path: 'src/pages/[platform]/build-a-backend/add-aws-services/geo/maps/index.mdx'
                    },
                    {
                      path: 'src/pages/[platform]/build-a-backend/add-aws-services/geo/configure-location-search/index.mdx'
                    },
                    {
                      path: 'src/pages/[platform]/build-a-backend/add-aws-services/geo/location-search/index.mdx'
                    },
                    {
                      path: 'src/pages/[platform]/build-a-backend/add-aws-services/geo/configure-geofencing/index.mdx'
                    },
                    {
                      path: 'src/pages/[platform]/build-a-backend/add-aws-services/geo/geofences/index.mdx'
                    },
                    {
                      path: 'src/pages/[platform]/build-a-backend/add-aws-services/geo/existing-resources/index.mdx'
                    },
                    {
                      path: 'src/pages/[platform]/build-a-backend/add-aws-services/geo/google-migration/index.mdx'
                    },
                    {
                      path: 'src/pages/[platform]/build-a-backend/add-aws-services/geo/amazon-location-sdk/index.mdx'
                    }
                  ]
                },
                {
                  path: 'src/pages/[platform]/build-a-backend/add-aws-services/in-app-messaging/index.mdx',
                  children: [
                    {
                      path: 'src/pages/[platform]/build-a-backend/add-aws-services/in-app-messaging/set-up-in-app-messaging/index.mdx'
                    },
                    {
                      path: 'src/pages/[platform]/build-a-backend/add-aws-services/in-app-messaging/integrate-application/index.mdx'
                    },
                    {
                      path: 'src/pages/[platform]/build-a-backend/add-aws-services/in-app-messaging/sync-messages/index.mdx'
                    },
                    {
                      path: 'src/pages/[platform]/build-a-backend/add-aws-services/in-app-messaging/display-messages/index.mdx'
                    },
                    {
                      path: 'src/pages/[platform]/build-a-backend/add-aws-services/in-app-messaging/clear-messages/index.mdx'
                    },
                    {
                      path: 'src/pages/[platform]/build-a-backend/add-aws-services/in-app-messaging/identify-user/index.mdx'
                    },
                    {
                      path: 'src/pages/[platform]/build-a-backend/add-aws-services/in-app-messaging/respond-interaction-events/index.mdx'
                    },
                    {
                      path: 'src/pages/[platform]/build-a-backend/add-aws-services/in-app-messaging/resolve-conflicts/index.mdx'
                    },
                    {
                      path: 'src/pages/[platform]/build-a-backend/add-aws-services/in-app-messaging/create-campaign/index.mdx'
                    }
                  ]
                },
                {
                  path: 'src/pages/[platform]/build-a-backend/add-aws-services/rest-api/index.mdx',
                  children: [
                    {
                      path: 'src/pages/[platform]/build-a-backend/add-aws-services/rest-api/set-up-rest-api/index.mdx'
                    },
                    {
                      path: 'src/pages/[platform]/build-a-backend/add-aws-services/rest-api/customize-authz/index.mdx'
                    },
                    {
                      path: 'src/pages/[platform]/build-a-backend/add-aws-services/rest-api/fetch-data/index.mdx'
                    },
                    {
                      path: 'src/pages/[platform]/build-a-backend/add-aws-services/rest-api/post-data/index.mdx'
                    },
                    {
                      path: 'src/pages/[platform]/build-a-backend/add-aws-services/rest-api/update-data/index.mdx'
                    },
                    {
                      path: 'src/pages/[platform]/build-a-backend/add-aws-services/rest-api/delete-data/index.mdx'
                    },
                    {
                      path: 'src/pages/[platform]/build-a-backend/add-aws-services/rest-api/test-api/index.mdx'
                    },
                    {
                      path: 'src/pages/[platform]/build-a-backend/add-aws-services/rest-api/existing-resources/index.mdx'
                    }
                  ]
                },
                {
                  path: 'src/pages/[platform]/build-a-backend/add-aws-services/predictions/index.mdx',
                  children: [
                    {
                      path: 'src/pages/[platform]/build-a-backend/add-aws-services/predictions/set-up-predictions/index.mdx'
                    },
                    {
                      path: 'src/pages/[platform]/build-a-backend/add-aws-services/predictions/text-to-speech/index.mdx'
                    },
                    {
                      path: 'src/pages/[platform]/build-a-backend/add-aws-services/predictions/transcribe-audio/index.mdx'
                    },
                    {
                      path: 'src/pages/[platform]/build-a-backend/add-aws-services/predictions/translate/index.mdx'
                    },
                    {
                      path: 'src/pages/[platform]/build-a-backend/add-aws-services/predictions/identify-text/index.mdx'
                    },
                    {
                      path: 'src/pages/[platform]/build-a-backend/add-aws-services/predictions/identify-entity/index.mdx'
                    },
                    {
                      path: 'src/pages/[platform]/build-a-backend/add-aws-services/predictions/label-image/index.mdx'
                    },
                    {
                      path: 'src/pages/[platform]/build-a-backend/add-aws-services/predictions/interpret-sentiment/index.mdx'
                    }
                  ]
                },
                {
                  path: 'src/pages/[platform]/build-a-backend/add-aws-services/logging/index.mdx',
                  children: [
                    {
                      path: 'src/pages/[platform]/build-a-backend/add-aws-services/logging/set-up-logging/index.mdx'
                    },
                    {
                      path: 'src/pages/[platform]/build-a-backend/add-aws-services/logging/send-logs/index.mdx'
                    },
                    {
                      path: 'src/pages/[platform]/build-a-backend/add-aws-services/logging/change-log-levels/index.mdx'
                    },
                    {
                      path: 'src/pages/[platform]/build-a-backend/add-aws-services/logging/flush-logs/index.mdx'
                    },
                    {
                      path: 'src/pages/[platform]/build-a-backend/add-aws-services/logging/enable-disable/index.mdx'
                    },
                    {
                      path: 'src/pages/[platform]/build-a-backend/add-aws-services/logging/configure-user/index.mdx'
                    },
                    {
                      path: 'src/pages/[platform]/build-a-backend/add-aws-services/logging/view-logs/index.mdx'
                    },
                    {
                      path: 'src/pages/[platform]/build-a-backend/add-aws-services/logging/remote-configuration/index.mdx'
                    },
                    {
                      path: 'src/pages/[platform]/build-a-backend/add-aws-services/logging/change-local-storage/index.mdx'
                    },
                    {
                      path: 'src/pages/[platform]/build-a-backend/add-aws-services/logging/hub-events/index.mdx'
                    },
                    {
                      path: 'src/pages/[platform]/build-a-backend/add-aws-services/logging/sdk/index.mdx'
                    }
                  ]
                },
                {
                  path: 'src/pages/[platform]/build-a-backend/add-aws-services/interactions/index.mdx',
                  children: [
                    {
                      path: 'src/pages/[platform]/build-a-backend/add-aws-services/interactions/set-up-interactions/index.mdx'
                    },
                    {
                      path: 'src/pages/[platform]/build-a-backend/add-aws-services/interactions/chatbot/index.mdx'
                    }
                  ]
                },
                {
                  path: 'src/pages/[platform]/build-a-backend/add-aws-services/deletion-backup-resources/index.mdx'
                },
                {
                  path: 'src/pages/[platform]/build-a-backend/add-aws-services/custom-resources/index.mdx'
                },
                {
                  path: 'src/pages/[platform]/build-a-backend/add-aws-services/overriding-resources/index.mdx'
                }
              ]
            },
            {
              path: 'src/pages/[platform]/build-a-backend/q-developer/index.mdx'
            }
          ]
        },
        {
          path: 'src/pages/[platform]/build-ui/index.mdx',
          children: [
            {
              path: 'src/pages/[platform]/build-ui/formbuilder/index.mdx',
              children: [
                {
                  path: 'src/pages/[platform]/build-ui/formbuilder/customize/index.mdx'
                },
                {
                  path: 'src/pages/[platform]/build-ui/formbuilder/special-inputs/index.mdx'
                },
                {
                  path: 'src/pages/[platform]/build-ui/formbuilder/validations/index.mdx'
                },
                {
                  path: 'src/pages/[platform]/build-ui/formbuilder/lifecycle/index.mdx'
                }
              ]
            },
            {
              path: 'src/pages/[platform]/build-ui/figma-to-code/index.mdx'
            },
            {
              isExternal: true,
              route:
                'https://ui.docs.amplify.aws/[platform]/connected-components/authenticator',
              title: 'Authenticator',
              description:
                'The Authenticator is a connected component that adds complete authentication flows to your application with minimal boilerplate.',
              platforms: [
                'android',
                'javascript',
                'nextjs',
                'react',
                'react-native',
                'angular',
                'flutter',
                'swift',
                'vue'
              ]
            },
            {
              isExternal: true,
              route:
                'https://ui.docs.amplify.aws/react/connected-components/storage/storageimage',
              title: 'StorageImage',
              description:
                'StorageImage is a connected component that simplifies the process of displaying images stored in an Amazon S3 bucket.',
              platforms: ['javascript', 'nextjs', 'react']
            },
            {
              isExternal: true,
              route:
                'https://ui.docs.amplify.aws/react/connected-components/storage/storagemanager',
              title: 'StorageManager',
              description:
                'StorageManager is a connected component that facilitates operations such as uploading, downloading, listing, and deleting files from an Amazon S3 bucket.',
              platforms: ['javascript', 'nextjs', 'react']
            },
            {
              isExternal: true,
              route:
                'https://ui.docs.amplify.aws/[platform]/connected-components/authenticator',
              title: 'Account Settings',
              description:
                'Account Settings components are a set of standalone components that add user management flows to your application with minimal boilerplate.                .                .',
              platforms: ['javascript', 'nextjs', 'react']
            },
            {
              isExternal: true,
              route:
                'https://ui.docs.amplify.aws/[platform]/connected-components/authenticator',
              title: 'Face Liveness',
              description:
                'FaceLivenessDetector is a connected component that helps verify that only real users, not bad actors using spoofs, can access your services.',
              platforms: ['android', 'javascript', 'nextjs', 'react', 'swift']
            }
          ]
        },
        {
          path: 'src/pages/[platform]/deploy-and-host/index.mdx',
          children: [
            {
              path: 'src/pages/[platform]/deploy-and-host/hosting/index.mdx'
            },
            {
              path: 'src/pages/[platform]/deploy-and-host/sandbox-environments/index.mdx',
              children: [
                {
                  path: 'src/pages/[platform]/deploy-and-host/sandbox-environments/setup/index.mdx'
                },
                {
                  path: 'src/pages/[platform]/deploy-and-host/sandbox-environments/features/index.mdx'
                }
              ]
            },
            {
              path: 'src/pages/[platform]/deploy-and-host/fullstack-branching/index.mdx',
              children: [
                {
                  path: 'src/pages/[platform]/deploy-and-host/fullstack-branching/branch-deployments/index.mdx'
                },
                {
                  path: 'src/pages/[platform]/deploy-and-host/fullstack-branching/secrets-and-vars/index.mdx'
                },
                {
                  path: 'src/pages/[platform]/deploy-and-host/fullstack-branching/share-resources/index.mdx'
                },
                {
                  path: 'src/pages/[platform]/deploy-and-host/fullstack-branching/mono-and-multi-repos/index.mdx'
                },
                {
                  path: 'src/pages/[platform]/deploy-and-host/fullstack-branching/monorepos/index.mdx'
                },
                {
                  path: 'src/pages/[platform]/deploy-and-host/fullstack-branching/pr-previews/index.mdx'
                },
                {
                  path: 'src/pages/[platform]/deploy-and-host/fullstack-branching/custom-pipelines/index.mdx'
                },
                {
                  path: 'src/pages/[platform]/deploy-and-host/fullstack-branching/cross-account-deployments/index.mdx'
                }
              ]
            }
          ]
        },
        {
          path: 'src/pages/[platform]/reference/index.mdx',
          children: [
            {
              path: 'src/pages/[platform]/reference/project-structure/index.mdx'
            },
            {
              path: 'src/pages/[platform]/reference/amplifyconfiguration/index.mdx'
            },
            {
              path: 'src/pages/[platform]/reference/cdk-constructs/index.mdx'
            },
            {
              path: 'src/pages/[platform]/reference/cli-commands/index.mdx'
            },
            {
              path: 'src/pages/[platform]/reference/iam-policy/index.mdx'
            },
            {
              path: 'src/pages/[platform]/reference/telemetry/index.mdx'
            }
          ]
        }
      ]
    },
    {
      path: 'src/pages/gen1/index.tsx',
      children: [
        {
          path: 'src/pages/gen1/[platform]/index.tsx',
          children: [
            { path: 'src/pages/gen1/[platform]/how-amplify-works/index.mdx' },
            {
              path: 'src/pages/gen1/[platform]/start/index.mdx',
              children: [
                {
                  path: 'src/pages/gen1/[platform]/start/getting-started/index.mdx',
                  children: [
                    {
                      path: 'src/pages/gen1/[platform]/start/getting-started/introduction/index.mdx'
                    },
                    {
                      path: 'src/pages/gen1/[platform]/start/getting-started/installation/index.mdx'
                    },
                    {
                      path: 'src/pages/gen1/[platform]/start/getting-started/setup/index.mdx'
                    },
                    {
                      path: 'src/pages/gen1/[platform]/start/getting-started/generate-model/index.mdx'
                    },
                    {
                      path: 'src/pages/gen1/[platform]/start/getting-started/data-model/index.mdx'
                    },
                    {
                      path: 'src/pages/gen1/[platform]/start/getting-started/integrate/index.mdx'
                    },
                    {
                      path: 'src/pages/gen1/[platform]/start/getting-started/add-api/index.mdx'
                    },
                    {
                      path: 'src/pages/gen1/[platform]/start/getting-started/auth/index.mdx'
                    },
                    {
                      path: 'src/pages/gen1/[platform]/start/getting-started/hosting/index.mdx'
                    },
                    {
                      path: 'src/pages/gen1/[platform]/start/getting-started/nextsteps/index.mdx'
                    }
                  ]
                },
                {
                  path: 'src/pages/gen1/[platform]/start/project-setup/index.mdx',
                  children: [
                    {
                      path: 'src/pages/gen1/[platform]/start/project-setup/prerequisites/index.mdx'
                    },
                    {
                      path: 'src/pages/gen1/[platform]/start/project-setup/create-application/index.mdx'
                    },
                    {
                      path: 'src/pages/gen1/[platform]/start/project-setup/platform-setup/index.mdx'
                    },
                    {
                      path: 'src/pages/gen1/[platform]/start/project-setup/escape-hatch/index.mdx'
                    },
                    {
                      path: 'src/pages/gen1/[platform]/start/project-setup/combine-framework/index.mdx'
                    },
                    {
                      path: 'src/pages/gen1/[platform]/start/project-setup/upgrade-guide/index.mdx'
                    },
                    {
                      path: 'src/pages/gen1/[platform]/start/project-setup/async-programming-model/index.mdx'
                    },
                    {
                      path: 'src/pages/gen1/[platform]/start/project-setup/kotlin-coroutines/index.mdx'
                    },
                    {
                      path: 'src/pages/gen1/[platform]/start/project-setup/rxjava/index.mdx'
                    },
                    {
                      path: 'src/pages/gen1/[platform]/start/project-setup/use-existing-resources/index.mdx'
                    }
                  ]
                },
                {
                  path: 'src/pages/gen1/[platform]/start/sample-apps/index.mdx',
                  children: [
                    {
                      path: 'src/pages/gen1/[platform]/start/sample-apps/to-do-app/index.mdx'
                    }
                  ]
                }
              ]
            },
            {
              path: 'src/pages/gen1/[platform]/build-a-backend/index.mdx',
              children: [
                {
                  path: 'src/pages/gen1/[platform]/build-a-backend/auth/index.mdx',
                  children: [
                    {
                      path: 'src/pages/gen1/[platform]/build-a-backend/auth/set-up-auth/index.mdx'
                    },
                    {
                      path: 'src/pages/gen1/[platform]/build-a-backend/auth/manage-user-session/index.mdx'
                    },
                    {
                      path: 'src/pages/gen1/[platform]/build-a-backend/auth/accessing-credentials/index.mdx'
                    },
                    {
                      path: 'src/pages/gen1/[platform]/build-a-backend/auth/managing-credentials/index.mdx'
                    },
                    {
                      path: 'src/pages/gen1/[platform]/build-a-backend/auth/enable-sign-up/index.mdx'
                    },
                    {
                      path: 'src/pages/gen1/[platform]/build-a-backend/auth/enable-sign-in/index.mdx'
                    },
                    {
                      path: 'src/pages/gen1/[platform]/build-a-backend/auth/switch-auth/index.mdx'
                    },
                    {
                      path: 'src/pages/gen1/[platform]/build-a-backend/auth/sign-in-custom-flow/index.mdx'
                    },
                    {
                      path: 'src/pages/gen1/[platform]/build-a-backend/auth/sign-in-with-web-ui/index.mdx'
                    },
                    {
                      path: 'src/pages/gen1/[platform]/build-a-backend/auth/multi-step-sign-in/index.mdx'
                    },
                    {
                      path: 'src/pages/gen1/[platform]/build-a-backend/auth/enable-guest-access/index.mdx'
                    },
                    {
                      path: 'src/pages/gen1/[platform]/build-a-backend/auth/add-social-provider/index.mdx'
                    },
                    {
                      path: 'src/pages/gen1/[platform]/build-a-backend/auth/sign-out/index.mdx'
                    },
                    {
                      path: 'src/pages/gen1/[platform]/build-a-backend/auth/manage-user-profile/index.mdx'
                    },
                    {
                      path: 'src/pages/gen1/[platform]/build-a-backend/auth/managing-attributes/index.mdx'
                    },
                    {
                      path: 'src/pages/gen1/[platform]/build-a-backend/auth/manage-passwords/index.mdx'
                    },
                    {
                      path: 'src/pages/gen1/[platform]/build-a-backend/auth/manage-mfa/index.mdx'
                    },
                    {
                      path: 'src/pages/gen1/[platform]/build-a-backend/auth/add-sms-flows/index.mdx'
                    },
                    {
                      path: 'src/pages/gen1/[platform]/build-a-backend/auth/remember-device/index.mdx'
                    },
                    {
                      path: 'src/pages/gen1/[platform]/build-a-backend/auth/advanced-workflows/index.mdx'
                    },
                    {
                      path: 'src/pages/gen1/[platform]/build-a-backend/auth/delete-user-account/index.mdx'
                    },
                    {
                      path: 'src/pages/gen1/[platform]/build-a-backend/auth/admin-actions/index.mdx'
                    },
                    {
                      path: 'src/pages/gen1/[platform]/build-a-backend/auth/user-group-management/index.mdx'
                    },
                    {
                      path: 'src/pages/gen1/[platform]/build-a-backend/auth/import-existing-resources/index.mdx'
                    },
                    {
                      path: 'src/pages/gen1/[platform]/build-a-backend/auth/existing-resources/index.mdx'
                    },
                    {
                      path: 'src/pages/gen1/[platform]/build-a-backend/auth/override-cognito/index.mdx'
                    },
                    {
                      path: 'src/pages/gen1/[platform]/build-a-backend/auth/auth-events/index.mdx'
                    },
                    {
                      path: 'src/pages/gen1/[platform]/build-a-backend/auth/sdk/index.mdx'
                    },
                    {
                      path: 'src/pages/gen1/[platform]/build-a-backend/auth/data-usage-policy/index.mdx'
                    },
                    {
                      path: 'src/pages/gen1/[platform]/build-a-backend/auth/app-uninstall/index.mdx'
                    },
                    {
                      path: 'src/pages/gen1/[platform]/build-a-backend/auth/under-the-hood/index.mdx'
                    },
                    {
                      path: 'src/pages/gen1/[platform]/build-a-backend/auth/auth-migration-guide/index.mdx'
                    }
                  ]
                },
                {
                  path: 'src/pages/gen1/[platform]/build-a-backend/graphqlapi/index.mdx',
                  children: [
                    {
                      path: 'src/pages/gen1/[platform]/build-a-backend/graphqlapi/set-up-graphql-api/index.mdx'
                    },
                    {
                      path: 'src/pages/gen1/[platform]/build-a-backend/graphqlapi/connect-api-to-existing-database/index.mdx'
                    },
                    {
                      path: 'src/pages/gen1/[platform]/build-a-backend/graphqlapi/connect-to-api/index.mdx'
                    },
                    {
                      path: 'src/pages/gen1/[platform]/build-a-backend/graphqlapi/data-modeling/index.mdx'
                    },
                    {
                      path: 'src/pages/gen1/[platform]/build-a-backend/graphqlapi/customize-authorization-rules/index.mdx'
                    },
                    {
                      path: 'src/pages/gen1/[platform]/build-a-backend/graphqlapi/api-graphql-concepts/index.mdx'
                    },
                    {
                      path: 'src/pages/gen1/[platform]/build-a-backend/graphqlapi/customize-authz-modes/index.mdx'
                    },
                    {
                      path: 'src/pages/gen1/[platform]/build-a-backend/graphqlapi/mutate-data/index.mdx'
                    },
                    {
                      path: 'src/pages/gen1/[platform]/build-a-backend/graphqlapi/query-data/index.mdx'
                    },
                    {
                      path: 'src/pages/gen1/[platform]/build-a-backend/graphqlapi/subscribe-data/index.mdx'
                    },
                    {
                      path: 'src/pages/gen1/[platform]/build-a-backend/graphqlapi/relational-models/index.mdx'
                    },
                    {
                      path: 'src/pages/gen1/[platform]/build-a-backend/graphqlapi/custom-business-logic/index.mdx'
                    },
                    {
                      path: 'src/pages/gen1/[platform]/build-a-backend/graphqlapi/search-and-result-aggregations/index.mdx'
                    },
                    {
                      path: 'src/pages/gen1/[platform]/build-a-backend/graphqlapi/working-with-files/index.mdx'
                    },
                    {
                      path: 'src/pages/gen1/[platform]/build-a-backend/graphqlapi/optimistic-ui/index.mdx'
                    },
                    {
                      path: 'src/pages/gen1/[platform]/build-a-backend/graphqlapi/offline/index.mdx'
                    },
                    {
                      path: 'src/pages/gen1/[platform]/build-a-backend/graphqlapi/connect-from-server-runtime/index.mdx'
                    },
                    {
                      path: 'src/pages/gen1/[platform]/build-a-backend/graphqlapi/client-code-generation/index.mdx'
                    },
                    {
                      path: 'src/pages/gen1/[platform]/build-a-backend/graphqlapi/advanced-workflows/index.mdx'
                    },
                    {
                      path: 'src/pages/gen1/[platform]/build-a-backend/graphqlapi/existing-resources/index.mdx'
                    },
                    {
                      path: 'src/pages/gen1/[platform]/build-a-backend/graphqlapi/connect-machine-learning-services/index.mdx'
                    },
                    {
                      path: 'src/pages/gen1/[platform]/build-a-backend/graphqlapi/schema-evolution/index.mdx'
                    },
                    {
                      path: 'src/pages/gen1/[platform]/build-a-backend/graphqlapi/modify-amplify-generated-resources/index.mdx'
                    },
                    {
                      path: 'src/pages/gen1/[platform]/build-a-backend/graphqlapi/upgrade-guide/index.mdx'
                    },
                    {
                      path: 'src/pages/gen1/[platform]/build-a-backend/graphqlapi/troubleshooting/index.mdx'
                    },

                    {
                      path: 'src/pages/gen1/[platform]/build-a-backend/graphqlapi/best-practice/index.mdx',
                      children: [
                        {
                          path: 'src/pages/gen1/[platform]/build-a-backend/graphqlapi/best-practice/batch-put-custom-resolver/index.mdx'
                        },
                        {
                          path: 'src/pages/gen1/[platform]/build-a-backend/graphqlapi/best-practice/query-with-sorting/index.mdx'
                        },
                        {
                          path: 'src/pages/gen1/[platform]/build-a-backend/graphqlapi/best-practice/warehouse-management/index.mdx'
                        }
                      ]
                    }
                  ]
                },
                {
                  path: 'src/pages/gen1/[platform]/build-a-backend/restapi/index.mdx',
                  children: [
                    {
                      path: 'src/pages/gen1/[platform]/build-a-backend/restapi/configure-rest-api/index.mdx'
                    },
                    {
                      path: 'src/pages/gen1/[platform]/build-a-backend/restapi/set-up-rest-api/index.mdx'
                    },
                    {
                      path: 'src/pages/gen1/[platform]/build-a-backend/restapi/fetch-data/index.mdx'
                    },
                    {
                      path: 'src/pages/gen1/[platform]/build-a-backend/restapi/update-data/index.mdx'
                    },
                    {
                      path: 'src/pages/gen1/[platform]/build-a-backend/restapi/delete-data/index.mdx'
                    },
                    {
                      path: 'src/pages/gen1/[platform]/build-a-backend/restapi/customize-authz/index.mdx'
                    },
                    {
                      path: 'src/pages/gen1/[platform]/build-a-backend/restapi/test-api/index.mdx'
                    },
                    {
                      path: 'src/pages/gen1/[platform]/build-a-backend/restapi/gen-ai/index.mdx'
                    },
                    {
                      path: 'src/pages/gen1/[platform]/build-a-backend/restapi/existing-resources/index.mdx'
                    },
                    {
                      path: 'src/pages/gen1/[platform]/build-a-backend/restapi/override-api-gateway/index.mdx'
                    },
                    {
                      path: 'src/pages/gen1/[platform]/build-a-backend/restapi/restapi-v5-to-v6-migration-guide/index.mdx'
                    }
                  ]
                },
                {
                  path: 'src/pages/gen1/[platform]/build-a-backend/storage/index.mdx',
                  children: [
                    {
                      path: 'src/pages/gen1/[platform]/build-a-backend/storage/configure-storage/index.mdx'
                    },
                    {
                      path: 'src/pages/gen1/[platform]/build-a-backend/storage/set-up-storage/index.mdx'
                    },
                    {
                      path: 'src/pages/gen1/[platform]/build-a-backend/storage/upload/index.mdx'
                    },
                    {
                      path: 'src/pages/gen1/[platform]/build-a-backend/storage/download/index.mdx'
                    },
                    {
                      path: 'src/pages/gen1/[platform]/build-a-backend/storage/query-transfers/index.mdx'
                    },
                    {
                      path: 'src/pages/gen1/[platform]/build-a-backend/storage/get-properties/index.mdx'
                    },
                    {
                      path: 'src/pages/gen1/[platform]/build-a-backend/storage/list/index.mdx'
                    },
                    {
                      path: 'src/pages/gen1/[platform]/build-a-backend/storage/copy/index.mdx'
                    },
                    {
                      path: 'src/pages/gen1/[platform]/build-a-backend/storage/move/index.mdx'
                    },
                    {
                      path: 'src/pages/gen1/[platform]/build-a-backend/storage/remove/index.mdx'
                    },
                    {
                      path: 'src/pages/gen1/[platform]/build-a-backend/storage/configure-access/index.mdx'
                    },
                    {
                      path: 'src/pages/gen1/[platform]/build-a-backend/storage/transfer-acceleration/index.mdx'
                    },
                    {
                      path: 'src/pages/gen1/[platform]/build-a-backend/storage/lambda-triggers/index.mdx'
                    },
                    {
                      path: 'src/pages/gen1/[platform]/build-a-backend/storage/import/index.mdx'
                    },
                    {
                      path: 'src/pages/gen1/[platform]/build-a-backend/storage/existing-resources/index.mdx'
                    },
                    {
                      path: 'src/pages/gen1/[platform]/build-a-backend/storage/modify-amplify-generated-resources/index.mdx'
                    },
                    {
                      path: 'src/pages/gen1/[platform]/build-a-backend/storage/sdk/index.mdx'
                    },
                    {
                      path: 'src/pages/gen1/[platform]/build-a-backend/storage/data-usage-policy/index.mdx'
                    },
                    {
                      path: 'src/pages/gen1/[platform]/build-a-backend/storage/storage-v5-to-v6-migration-guide/index.mdx'
                    }
                  ]
                },
                {
                  path: 'src/pages/gen1/[platform]/build-a-backend/functions/index.mdx',
                  children: [
                    {
                      path: 'src/pages/gen1/[platform]/build-a-backend/functions/set-up-function/index.mdx'
                    },
                    {
                      path: 'src/pages/gen1/[platform]/build-a-backend/functions/layers/index.mdx'
                    },
                    {
                      path: 'src/pages/gen1/[platform]/build-a-backend/functions/environment-variables/index.mdx'
                    },
                    {
                      path: 'src/pages/gen1/[platform]/build-a-backend/functions/secrets/index.mdx'
                    },
                    {
                      path: 'src/pages/gen1/[platform]/build-a-backend/functions/build-options/index.mdx'
                    },
                    {
                      path: 'src/pages/gen1/[platform]/build-a-backend/functions/configure-options/index.mdx'
                    },
                    {
                      path: 'src/pages/gen1/[platform]/build-a-backend/functions/graphql-from-lambda/index.mdx'
                    }
                  ]
                },
                {
                  path: 'src/pages/gen1/[platform]/build-a-backend/push-notifications/index.mdx',
                  children: [
                    {
                      path: 'src/pages/gen1/[platform]/build-a-backend/push-notifications/set-up-push-notifications/index.mdx'
                    },
                    {
                      path: 'src/pages/gen1/[platform]/build-a-backend/push-notifications/register-device/index.mdx'
                    },
                    {
                      path: 'src/pages/gen1/[platform]/build-a-backend/push-notifications/record-notifications/index.mdx'
                    },
                    {
                      path: 'src/pages/gen1/[platform]/build-a-backend/push-notifications/request-permissions/index.mdx'
                    },
                    {
                      path: 'src/pages/gen1/[platform]/build-a-backend/push-notifications/receive-device-token/index.mdx'
                    },
                    {
                      path: 'src/pages/gen1/[platform]/build-a-backend/push-notifications/interact-with-notifications/index.mdx'
                    },
                    {
                      path: 'src/pages/gen1/[platform]/build-a-backend/push-notifications/identify-user/index.mdx'
                    },
                    {
                      path: 'src/pages/gen1/[platform]/build-a-backend/push-notifications/app-badge-count/index.mdx'
                    },
                    {
                      path: 'src/pages/gen1/[platform]/build-a-backend/push-notifications/enable-rich-notifications/index.mdx'
                    },
                    {
                      path: 'src/pages/gen1/[platform]/build-a-backend/push-notifications/remote-media/index.mdx'
                    },
                    {
                      path: 'src/pages/gen1/[platform]/build-a-backend/push-notifications/test-notifications/index.mdx'
                    },
                    {
                      path: 'src/pages/gen1/[platform]/build-a-backend/push-notifications/set-up-push-service/index.mdx'
                    },
                    {
                      path: 'src/pages/gen1/[platform]/build-a-backend/push-notifications/push-notifications-migration-guide/index.mdx'
                    }
                  ]
                },
                {
                  path: 'src/pages/gen1/[platform]/build-a-backend/server-side-rendering/index.mdx',
                  children: [
                    {
                      path: 'src/pages/gen1/[platform]/build-a-backend/server-side-rendering/nextjs/index.mdx'
                    },
                    {
                      path: 'src/pages/gen1/[platform]/build-a-backend/server-side-rendering/nuxt/index.mdx'
                    },
                    {
                      path: 'src/pages/gen1/[platform]/build-a-backend/server-side-rendering/nextjs-v5-to-v6-migration-guide/index.mdx'
                    }
                  ]
                },
                {
                  path: 'src/pages/gen1/[platform]/build-a-backend/existing-resources/index.mdx',
                  children: [
                    {
                      path: 'src/pages/gen1/[platform]/build-a-backend/existing-resources/cli/index.mdx'
                    },
                    {
                      path: 'src/pages/gen1/[platform]/build-a-backend/existing-resources/cdk/index.mdx'
                    }
                  ]
                },
                {
                  path: 'src/pages/gen1/[platform]/build-a-backend/utilities/index.mdx',
                  children: [
                    {
                      path: 'src/pages/gen1/[platform]/build-a-backend/utilities/cache/index.mdx'
                    },
                    {
                      path: 'src/pages/gen1/[platform]/build-a-backend/utilities/console-logger/index.mdx'
                    },
                    {
                      path: 'src/pages/gen1/[platform]/build-a-backend/utilities/hub/index.mdx'
                    },
                    {
                      path: 'src/pages/gen1/[platform]/build-a-backend/utilities/i18n/index.mdx'
                    },
                    {
                      path: 'src/pages/gen1/[platform]/build-a-backend/utilities/service-worker/index.mdx'
                    }
                  ]
                },
                {
                  path: 'src/pages/gen1/[platform]/build-a-backend/more-features/index.mdx',
                  children: [
                    {
                      path: 'src/pages/gen1/[platform]/build-a-backend/more-features/predictions/index.mdx',
                      children: [
                        {
                          path: 'src/pages/gen1/[platform]/build-a-backend/more-features/predictions/set-up-predictions/index.mdx'
                        },
                        {
                          path: 'src/pages/gen1/[platform]/build-a-backend/more-features/predictions/text-to-speech/index.mdx'
                        },
                        {
                          path: 'src/pages/gen1/[platform]/build-a-backend/more-features/predictions/transcribe-audio/index.mdx'
                        },
                        {
                          path: 'src/pages/gen1/[platform]/build-a-backend/more-features/predictions/translate/index.mdx'
                        },
                        {
                          path: 'src/pages/gen1/[platform]/build-a-backend/more-features/predictions/identify-text/index.mdx'
                        },
                        {
                          path: 'src/pages/gen1/[platform]/build-a-backend/more-features/predictions/identify-entity/index.mdx'
                        },
                        {
                          path: 'src/pages/gen1/[platform]/build-a-backend/more-features/predictions/label-image/index.mdx'
                        },
                        {
                          path: 'src/pages/gen1/[platform]/build-a-backend/more-features/predictions/interpret-sentiment/index.mdx'
                        },
                        {
                          path: 'src/pages/gen1/[platform]/build-a-backend/more-features/predictions/example-app/index.mdx'
                        },
                        {
                          path: 'src/pages/gen1/[platform]/build-a-backend/more-features/predictions/sdk/index.mdx'
                        },
                        {
                          path: 'src/pages/gen1/[platform]/build-a-backend/more-features/predictions/data-usage-policy/index.mdx'
                        }
                      ]
                    },
                    {
                      path: 'src/pages/gen1/[platform]/build-a-backend/more-features/analytics/index.mdx',
                      children: [
                        {
                          path: 'src/pages/gen1/[platform]/build-a-backend/more-features/analytics/set-up-analytics/index.mdx'
                        },
                        {
                          path: 'src/pages/gen1/[platform]/build-a-backend/more-features/analytics/record-events/index.mdx'
                        },
                        {
                          path: 'src/pages/gen1/[platform]/build-a-backend/more-features/analytics/identify-user/index.mdx'
                        },
                        {
                          path: 'src/pages/gen1/[platform]/build-a-backend/more-features/analytics/auto-track-sessions/index.mdx'
                        },
                        {
                          path: 'src/pages/gen1/[platform]/build-a-backend/more-features/analytics/enable-disable/index.mdx'
                        },
                        {
                          path: 'src/pages/gen1/[platform]/build-a-backend/more-features/analytics/streaming-data/index.mdx'
                        },
                        {
                          path: 'src/pages/gen1/[platform]/build-a-backend/more-features/analytics/storing-data/index.mdx'
                        },
                        {
                          path: 'src/pages/gen1/[platform]/build-a-backend/more-features/analytics/personalize-recommendations/index.mdx'
                        },
                        {
                          path: 'src/pages/gen1/[platform]/build-a-backend/more-features/analytics/existing-resources/index.mdx'
                        },
                        {
                          path: 'src/pages/gen1/[platform]/build-a-backend/more-features/analytics/sdk/index.mdx'
                        },
                        {
                          path: 'src/pages/gen1/[platform]/build-a-backend/more-features/analytics/analytics-migration-guide/index.mdx'
                        },
                        {
                          path: 'src/pages/gen1/[platform]/build-a-backend/more-features/analytics/data-usage-policy/index.mdx'
                        },
                        {
                          path: 'src/pages/gen1/[platform]/build-a-backend/more-features/analytics/app-uninstall/index.mdx'
                        }
                      ]
                    },
                    {
                      path: 'src/pages/gen1/[platform]/build-a-backend/more-features/datastore/index.mdx',
                      children: [
                        {
                          path: 'src/pages/gen1/[platform]/build-a-backend/more-features/datastore/set-up-datastore/index.mdx'
                        },
                        {
                          path: 'src/pages/gen1/[platform]/build-a-backend/more-features/datastore/manipulate-data/index.mdx'
                        },
                        {
                          path: 'src/pages/gen1/[platform]/build-a-backend/more-features/datastore/relational-models/index.mdx'
                        },
                        {
                          path: 'src/pages/gen1/[platform]/build-a-backend/more-features/datastore/sync-to-cloud/index.mdx'
                        },
                        {
                          path: 'src/pages/gen1/[platform]/build-a-backend/more-features/datastore/authz-rules-setup/index.mdx'
                        },
                        {
                          path: 'src/pages/gen1/[platform]/build-a-backend/more-features/datastore/conflict-resolution/index.mdx'
                        },
                        {
                          path: 'src/pages/gen1/[platform]/build-a-backend/more-features/datastore/real-time/index.mdx'
                        },
                        {
                          path: 'src/pages/gen1/[platform]/build-a-backend/more-features/datastore/datastore-events/index.mdx'
                        },
                        {
                          path: 'src/pages/gen1/[platform]/build-a-backend/more-features/datastore/additional-methods/index.mdx'
                        },
                        {
                          path: 'src/pages/gen1/[platform]/build-a-backend/more-features/datastore/schema-updates/index.mdx'
                        },
                        {
                          path: 'src/pages/gen1/[platform]/build-a-backend/more-features/datastore/how-it-works/index.mdx'
                        },
                        {
                          path: 'src/pages/gen1/[platform]/build-a-backend/more-features/datastore/example-application/index.mdx'
                        },
                        {
                          path: 'src/pages/gen1/[platform]/build-a-backend/more-features/datastore/customize-primary-keys/index.mdx'
                        },
                        {
                          path: 'src/pages/gen1/[platform]/build-a-backend/more-features/datastore/data-usage-policy/index.mdx'
                        },
                        {
                          path: 'src/pages/gen1/[platform]/build-a-backend/more-features/datastore/app-uninstall/index.mdx'
                        }
                      ]
                    },
                    {
                      path: 'src/pages/gen1/[platform]/build-a-backend/more-features/geo/index.mdx',
                      children: [
                        {
                          path: 'src/pages/gen1/[platform]/build-a-backend/more-features/geo/set-up-geo/index.mdx'
                        },
                        {
                          path: 'src/pages/gen1/[platform]/build-a-backend/more-features/geo/configure-maps/index.mdx'
                        },
                        {
                          path: 'src/pages/gen1/[platform]/build-a-backend/more-features/geo/maps/index.mdx'
                        },
                        {
                          path: 'src/pages/gen1/[platform]/build-a-backend/more-features/geo/configure-location-search/index.mdx'
                        },
                        {
                          path: 'src/pages/gen1/[platform]/build-a-backend/more-features/geo/location-search/index.mdx'
                        },
                        {
                          path: 'src/pages/gen1/[platform]/build-a-backend/more-features/geo/configure-geofencing/index.mdx'
                        },
                        {
                          path: 'src/pages/gen1/[platform]/build-a-backend/more-features/geo/geofences/index.mdx'
                        },
                        {
                          path: 'src/pages/gen1/[platform]/build-a-backend/more-features/geo/existing-resources/index.mdx'
                        },
                        {
                          path: 'src/pages/gen1/[platform]/build-a-backend/more-features/geo/google-migration/index.mdx'
                        },
                        {
                          path: 'src/pages/gen1/[platform]/build-a-backend/more-features/geo/amazon-location-sdk/index.mdx'
                        }
                      ]
                    },
                    {
                      path: 'src/pages/gen1/[platform]/build-a-backend/more-features/in-app-messaging/index.mdx',
                      children: [
                        {
                          path: 'src/pages/gen1/[platform]/build-a-backend/more-features/in-app-messaging/set-up-in-app-messaging/index.mdx'
                        },
                        {
                          path: 'src/pages/gen1/[platform]/build-a-backend/more-features/in-app-messaging/create-campaign/index.mdx'
                        },
                        {
                          path: 'src/pages/gen1/[platform]/build-a-backend/more-features/in-app-messaging/integrate-application/index.mdx'
                        },
                        {
                          path: 'src/pages/gen1/[platform]/build-a-backend/more-features/in-app-messaging/sync-messages/index.mdx'
                        },
                        {
                          path: 'src/pages/gen1/[platform]/build-a-backend/more-features/in-app-messaging/display-messages/index.mdx'
                        },
                        {
                          path: 'src/pages/gen1/[platform]/build-a-backend/more-features/in-app-messaging/clear-messages/index.mdx'
                        },
                        {
                          path: 'src/pages/gen1/[platform]/build-a-backend/more-features/in-app-messaging/identify-user/index.mdx'
                        },
                        {
                          path: 'src/pages/gen1/[platform]/build-a-backend/more-features/in-app-messaging/respond-interaction-events/index.mdx'
                        },
                        {
                          path: 'src/pages/gen1/[platform]/build-a-backend/more-features/in-app-messaging/resolve-conflicts/index.mdx'
                        },
                        {
                          path: 'src/pages/gen1/[platform]/build-a-backend/more-features/in-app-messaging/in-app-messaging-migration-guide/index.mdx'
                        }
                      ]
                    },
                    {
                      path: 'src/pages/gen1/[platform]/build-a-backend/more-features/interactions/index.mdx',
                      children: [
                        {
                          path: 'src/pages/gen1/[platform]/build-a-backend/more-features/interactions/set-up-interactions/index.mdx'
                        },
                        {
                          path: 'src/pages/gen1/[platform]/build-a-backend/more-features/interactions/chatbot/index.mdx'
                        }
                      ]
                    },
                    {
                      path: 'src/pages/gen1/[platform]/build-a-backend/more-features/logging/index.mdx',
                      children: [
                        {
                          path: 'src/pages/gen1/[platform]/build-a-backend/more-features/logging/set-up-logging/index.mdx'
                        },
                        {
                          path: 'src/pages/gen1/[platform]/build-a-backend/more-features/logging/send-logs/index.mdx'
                        },
                        {
                          path: 'src/pages/gen1/[platform]/build-a-backend/more-features/logging/change-log-levels/index.mdx'
                        },
                        {
                          path: 'src/pages/gen1/[platform]/build-a-backend/more-features/logging/flush-logs/index.mdx'
                        },
                        {
                          path: 'src/pages/gen1/[platform]/build-a-backend/more-features/logging/enable-disable/index.mdx'
                        },
                        {
                          path: 'src/pages/gen1/[platform]/build-a-backend/more-features/logging/configure-user/index.mdx'
                        },
                        {
                          path: 'src/pages/gen1/[platform]/build-a-backend/more-features/logging/view-logs/index.mdx'
                        },
                        {
                          path: 'src/pages/gen1/[platform]/build-a-backend/more-features/logging/remote-configuration/index.mdx'
                        },
                        {
                          path: 'src/pages/gen1/[platform]/build-a-backend/more-features/logging/change-local-storage/index.mdx'
                        },
                        {
                          path: 'src/pages/gen1/[platform]/build-a-backend/more-features/logging/hub-events/index.mdx'
                        },
                        {
                          path: 'src/pages/gen1/[platform]/build-a-backend/more-features/logging/sdk/index.mdx'
                        }
                      ]
                    },
                    {
                      path: 'src/pages/gen1/[platform]/build-a-backend/more-features/pubsub/index.mdx',
                      children: [
                        {
                          path: 'src/pages/gen1/[platform]/build-a-backend/more-features/pubsub/set-up-pubsub/index.mdx'
                        },
                        {
                          path: 'src/pages/gen1/[platform]/build-a-backend/more-features/pubsub/subscribe/index.mdx'
                        },
                        {
                          path: 'src/pages/gen1/[platform]/build-a-backend/more-features/pubsub/publish/index.mdx'
                        }
                      ]
                    }
                  ]
                },
                {
                  path: 'src/pages/gen1/[platform]/build-a-backend/debugging/index.mdx'
                },
                {
                  path: 'src/pages/gen1/[platform]/build-a-backend/troubleshooting/index.mdx',
                  children: [
                    {
                      path: 'src/pages/gen1/[platform]/build-a-backend/troubleshooting/upgrade-amplify-packages/index.mdx'
                    },
                    {
                      path: 'src/pages/gen1/[platform]/build-a-backend/troubleshooting/migrate-from-javascript-v5-to-v6/index.mdx'
                    },
                    {
                      path: 'src/pages/gen1/[platform]/build-a-backend/troubleshooting/library-not-configured/index.mdx'
                    }
                  ]
                }
              ]
            },
            {
              path: 'src/pages/gen1/[platform]/build-ui/index.mdx',
              children: [
                {
                  isExternal: true,
                  route: 'https://ui.docs.amplify.aws/',
                  title: 'Amplify UI',
                  description:
                    'Amplify UI simplifies building accessible, performant, and beautiful applications with cloud-connected capabilities, building blocks, theming, and utilities.',
                  platforms: [
                    'android',
                    'javascript',
                    'nextjs',
                    'react',
                    'react-native',
                    'angular',
                    'flutter',
                    'swift',
                    'vue'
                  ]
                },
                {
                  path: 'src/pages/gen1/[platform]/build-ui/formbuilder/index.mdx',
                  children: [
                    {
                      path: 'src/pages/gen1/[platform]/build-ui/formbuilder/customize/index.mdx'
                    },
                    {
                      path: 'src/pages/gen1/[platform]/build-ui/formbuilder/data-binding/index.mdx'
                    },
                    {
                      path: 'src/pages/gen1/[platform]/build-ui/formbuilder/special-inputs/index.mdx'
                    },
                    {
                      path: 'src/pages/gen1/[platform]/build-ui/formbuilder/validations/index.mdx'
                    },
                    {
                      path: 'src/pages/gen1/[platform]/build-ui/formbuilder/lifecycle/index.mdx'
                    },
                    {
                      path: 'src/pages/gen1/[platform]/build-ui/formbuilder/call-to-action/index.mdx'
                    },
                    {
                      path: 'src/pages/gen1/[platform]/build-ui/formbuilder/overrides/index.mdx'
                    }
                  ]
                },
                {
                  path: 'src/pages/gen1/[platform]/build-ui/uibuilder/index.mdx',
                  children: [
                    {
                      path: 'src/pages/gen1/[platform]/build-ui/uibuilder/databinding/index.mdx'
                    },
                    {
                      path: 'src/pages/gen1/[platform]/build-ui/uibuilder/eventhandling/index.mdx'
                    },
                    {
                      path: 'src/pages/gen1/[platform]/build-ui/uibuilder/collections/index.mdx'
                    },
                    {
                      path: 'src/pages/gen1/[platform]/build-ui/uibuilder/slots/index.mdx'
                    },
                    {
                      path: 'src/pages/gen1/[platform]/build-ui/uibuilder/theming/index.mdx'
                    },
                    {
                      path: 'src/pages/gen1/[platform]/build-ui/uibuilder/responsive/index.mdx'
                    },
                    {
                      path: 'src/pages/gen1/[platform]/build-ui/uibuilder/override/index.mdx'
                    },
                    {
                      path: 'src/pages/gen1/[platform]/build-ui/uibuilder/bestpractices/index.mdx'
                    }
                  ]
                }
              ]
            },
            {
              path: 'src/pages/gen1/[platform]/deploy-and-host/index.mdx',
              children: [
                {
                  isExternal: true,
                  route:
                    'https://docs.aws.amazon.com/amplify/latest/userguide/getting-started.html',
                  title: 'Amplify Hosting',
                  description:
                    'Amplify Hosting provides a git-based workflow for hosting fullstack serverless web apps with continuous deployment.',
                  platforms: [
                    'android',
                    'javascript',
                    'nextjs',
                    'react',
                    'react-native',
                    'angular',
                    'flutter',
                    'swift',
                    'vue'
                  ]
                },
                {
                  path: 'src/pages/gen1/[platform]/deploy-and-host/deployment/index.mdx',
                  children: [
                    {
                      path: 'src/pages/gen1/[platform]/deploy-and-host/deployment/deploy-static-site-github/index.mdx'
                    },
                    {
                      path: 'src/pages/gen1/[platform]/deploy-and-host/deployment/deploy-static-site-locally/index.mdx'
                    },
                    {
                      path: 'src/pages/gen1/[platform]/deploy-and-host/deployment/password-protected-deployments/index.mdx'
                    },
                    {
                      path: 'src/pages/gen1/[platform]/deploy-and-host/deployment/pull-request-previews/index.mdx'
                    }
                  ]
                },
                {
                  path: 'src/pages/gen1/[platform]/deploy-and-host/custom-configuration/index.mdx',
                  children: [
                    {
                      path: 'src/pages/gen1/[platform]/deploy-and-host/custom-configuration/configure-custom-domain/index.mdx'
                    }
                  ]
                }
              ]
            },
            {
              path: 'src/pages/gen1/[platform]/tools/index.mdx',
              children: [
                {
                  path: 'src/pages/gen1/[platform]/tools/cli/index.mdx',
                  children: [
                    {
                      path: 'src/pages/gen1/[platform]/tools/cli/start/index.mdx',
                      children: [
                        {
                          path: 'src/pages/gen1/[platform]/tools/cli/start/set-up-cli/index.mdx'
                        },
                        {
                          path: 'src/pages/gen1/[platform]/tools/cli/start/key-workflows/index.mdx'
                        }
                      ]
                    },
                    {
                      path: 'src/pages/gen1/[platform]/tools/cli/commands.tsx'
                    },
                    {
                      path: 'src/pages/gen1/[platform]/tools/cli/graphqlapi/index.mdx',
                      children: [
                        {
                          path: 'src/pages/gen1/[platform]/tools/cli/graphqlapi/directives-reference/index.mdx'
                        }
                      ]
                    },
                    {
                      path: 'src/pages/gen1/[platform]/tools/cli/hosting/index.mdx'
                    },
                    {
                      path: 'src/pages/gen1/[platform]/tools/cli/custom/index.mdx',
                      children: [
                        {
                          path: 'src/pages/gen1/[platform]/tools/cli/custom/cdk/index.mdx'
                        },
                        {
                          path: 'src/pages/gen1/[platform]/tools/cli/custom/cloudformation/index.mdx'
                        }
                      ]
                    },
                    {
                      path: 'src/pages/gen1/[platform]/tools/cli/project/index.mdx',
                      children: [
                        {
                          path: 'src/pages/gen1/[platform]/tools/cli/project/tags/index.mdx'
                        },
                        {
                          path: 'src/pages/gen1/[platform]/tools/cli/project/permissions-boundary/index.mdx'
                        },
                        {
                          path: 'src/pages/gen1/[platform]/tools/cli/project/command-hooks/index.mdx'
                        },
                        {
                          path: 'src/pages/gen1/[platform]/tools/cli/project/monorepo/index.mdx'
                        },
                        {
                          path: 'src/pages/gen1/[platform]/tools/cli/project/override-iam/index.mdx'
                        },
                        {
                          path: 'src/pages/gen1/[platform]/tools/cli/project/troubleshooting/index.mdx'
                        }
                      ]
                    },
                    {
                      path: 'src/pages/gen1/[platform]/tools/cli/teams/index.mdx',
                      children: [
                        {
                          path: 'src/pages/gen1/[platform]/tools/cli/teams/shared/index.mdx'
                        },
                        {
                          path: 'src/pages/gen1/[platform]/tools/cli/teams/sandbox/index.mdx'
                        },
                        {
                          path: 'src/pages/gen1/[platform]/tools/cli/teams/multi-frontend/index.mdx'
                        },
                        {
                          path: 'src/pages/gen1/[platform]/tools/cli/teams/cicd/index.mdx'
                        },
                        {
                          path: 'src/pages/gen1/[platform]/tools/cli/teams/commands/index.mdx'
                        }
                      ]
                    },
                    {
                      path: 'src/pages/gen1/[platform]/tools/cli/usage/index.mdx',
                      children: [
                        {
                          path: 'src/pages/gen1/[platform]/tools/cli/usage/lambda-triggers/index.mdx'
                        },
                        {
                          path: 'src/pages/gen1/[platform]/tools/cli/usage/mock/index.mdx'
                        },
                        {
                          path: 'src/pages/gen1/[platform]/tools/cli/usage/containers/index.mdx'
                        },
                        {
                          path: 'src/pages/gen1/[platform]/tools/cli/usage/export-to-cdk/index.mdx'
                        },
                        {
                          path: 'src/pages/gen1/[platform]/tools/cli/usage/headless/index.mdx'
                        }
                      ]
                    },
                    {
                      path: 'src/pages/gen1/[platform]/tools/cli/plugins/index.mdx',
                      children: [
                        {
                          path: 'src/pages/gen1/[platform]/tools/cli/plugins/architecture/index.mdx'
                        },
                        {
                          path: 'src/pages/gen1/[platform]/tools/cli/plugins/authoring/index.mdx'
                        }
                      ]
                    },
                    {
                      path: 'src/pages/gen1/[platform]/tools/cli/migration/index.mdx',
                      children: [
                        {
                          path: 'src/pages/gen1/[platform]/tools/cli/migration/aws-cdk-migration/index.mdx'
                        },
                        {
                          path: 'src/pages/gen1/[platform]/tools/cli/migration/lazy-load-custom-selection-set/index.mdx'
                        },
                        {
                          path: 'src/pages/gen1/[platform]/tools/cli/migration/transformer-migration/index.mdx'
                        },
                        {
                          path: 'src/pages/gen1/[platform]/tools/cli/migration/override/index.mdx'
                        },
                        {
                          path: 'src/pages/gen1/[platform]/tools/cli/migration/lambda-layers-update/index.mdx'
                        },
                        {
                          path: 'src/pages/gen1/[platform]/tools/cli/migration/cli-auth-signup-changes/index.mdx'
                        },
                        {
                          path: 'src/pages/gen1/[platform]/tools/cli/migration/list-nullability/index.mdx'
                        },
                        {
                          path: 'src/pages/gen1/[platform]/tools/cli/migration/cli-migrate-aws-account/index.mdx'
                        },
                        {
                          path: 'src/pages/gen1/[platform]/tools/cli/migration/identity-claim-changes/index.mdx'
                        },
                        {
                          path: 'src/pages/gen1/[platform]/tools/cli/migration/iam-auth-updates-for-cdk-construct/index.mdx'
                        }
                      ]
                    },
                    {
                      path: 'src/pages/gen1/[platform]/tools/cli/reference/index.mdx',
                      children: [
                        {
                          path: 'src/pages/gen1/[platform]/tools/cli/reference/iam/index.mdx'
                        },
                        {
                          path: 'src/pages/gen1/[platform]/tools/cli/reference/iam-roles-mfa/index.mdx'
                        },
                        {
                          path: 'src/pages/gen1/[platform]/tools/cli/reference/files/index.mdx'
                        },
                        {
                          path: 'src/pages/gen1/[platform]/tools/cli/reference/usage-data/index.mdx'
                        },
                        {
                          path: 'src/pages/gen1/[platform]/tools/cli/reference/diagnose/index.mdx'
                        },
                        {
                          path: 'src/pages/gen1/[platform]/tools/cli/reference/feature-flags/index.mdx'
                        },
                        {
                          path: 'src/pages/gen1/[platform]/tools/cli/reference/ssm-parameter-store/index.mdx'
                        }
                      ]
                    }
                  ]
                },
                {
                  path: 'src/pages/gen1/[platform]/tools/console/index.mdx',
                  children: [
                    {
                      path: 'src/pages/gen1/[platform]/tools/console/adminui/index.mdx',
                      children: [
                        {
                          path: 'src/pages/gen1/[platform]/tools/console/adminui/start/index.mdx'
                        },
                        {
                          path: 'src/pages/gen1/[platform]/tools/console/adminui/extend-cli/index.mdx'
                        },
                        {
                          path: 'src/pages/gen1/[platform]/tools/console/adminui/access-management/index.mdx'
                        },
                        {
                          path: 'src/pages/gen1/[platform]/tools/console/adminui/custom-domain/index.mdx'
                        }
                      ]
                    },
                    {
                      path: 'src/pages/gen1/[platform]/tools/console/tutorial/index.mdx',
                      children: [
                        {
                          path: 'src/pages/gen1/[platform]/tools/console/tutorial/buildui/index.mdx'
                        },
                        {
                          path: 'src/pages/gen1/[platform]/tools/console/tutorial/data/index.mdx'
                        },
                        {
                          path: 'src/pages/gen1/[platform]/tools/console/tutorial/bindui/index.mdx'
                        },
                        {
                          path: 'src/pages/gen1/[platform]/tools/console/tutorial/collections/index.mdx'
                        },
                        {
                          path: 'src/pages/gen1/[platform]/tools/console/tutorial/code/index.mdx'
                        }
                      ]
                    },
                    {
                      path: 'src/pages/gen1/[platform]/tools/console/data/index.mdx',
                      children: [
                        {
                          path: 'src/pages/gen1/[platform]/tools/console/data/data-model/index.mdx'
                        },
                        {
                          path: 'src/pages/gen1/[platform]/tools/console/data/relationships/index.mdx'
                        },
                        {
                          path: 'src/pages/gen1/[platform]/tools/console/data/content-management/index.mdx'
                        }
                      ]
                    },
                    {
                      path: 'src/pages/gen1/[platform]/tools/console/auth/index.mdx',
                      children: [
                        {
                          path: 'src/pages/gen1/[platform]/tools/console/auth/user-management/index.mdx'
                        },
                        {
                          path: 'src/pages/gen1/[platform]/tools/console/auth/import/index.mdx'
                        }
                      ]
                    },
                    {
                      path: 'src/pages/gen1/[platform]/tools/console/authz/index.mdx',
                      children: [
                        {
                          path: 'src/pages/gen1/[platform]/tools/console/authz/permissions/index.mdx'
                        }
                      ]
                    },
                    {
                      path: 'src/pages/gen1/[platform]/tools/console/storage/index.mdx',
                      children: [
                        {
                          path: 'src/pages/gen1/[platform]/tools/console/storage/file-browser/index.mdx'
                        },
                        {
                          path: 'src/pages/gen1/[platform]/tools/console/storage/file-storage/index.mdx'
                        }
                      ]
                    }
                  ]
                },
                {
                  path: 'src/pages/gen1/[platform]/tools/libraries/index.mdx',
                  children: [
                    {
                      path: 'src/pages/gen1/[platform]/tools/libraries/configure-categories/index.mdx'
                    }
                  ]
                }
              ]
            },
            {
              isExternal: true,
              route: 'https://aws-amplify.github.io/amplify-js/api/',
              title: 'Reference',
              description: 'Reference',
              platforms: [
                'javascript',
                'nextjs',
                'react',
                'react-native',
                'angular',
                'vue'
              ]
            },
            {
              isExternal: true,
              route: 'https://aws-amplify.github.io/amplify-swift/docs/',
              title: 'Reference',
              description: 'Reference',
              platforms: ['swift']
            },
            {
              isExternal: true,
              route:
                'https://aws-amplify.github.io/aws-sdk-android/docs/reference/',
              title: 'Reference',
              description: 'Reference',
              platforms: ['android']
            },
            {
              path: 'src/pages/gen1/[platform]/reference/flutter-api/index.mdx',
              title: 'Reference',
              description: 'Reference',
              platforms: ['flutter']
            },
            {
              path: 'src/pages/gen1/[platform]/prev/index.mdx',
              children: [
                {
                  path: 'src/pages/gen1/[platform]/prev/start/index.mdx'
                },
                {
                  path: 'src/pages/gen1/[platform]/prev/build-a-backend/index.mdx',
                  children: [
                    {
                      path: 'src/pages/gen1/[platform]/prev/build-a-backend/auth/index.mdx',
                      children: [
                        {
                          path: 'src/pages/gen1/[platform]/prev/build-a-backend/auth/set-up-auth/index.mdx'
                        },
                        {
                          path: 'src/pages/gen1/[platform]/prev/build-a-backend/auth/accessing-credentials/index.mdx'
                        },
                        {
                          path: 'src/pages/gen1/[platform]/prev/build-a-backend/auth/managing-credentials/index.mdx'
                        },
                        {
                          path: 'src/pages/gen1/[platform]/prev/build-a-backend/auth/enable-sign-up/index.mdx'
                        },
                        {
                          path: 'src/pages/gen1/[platform]/prev/build-a-backend/auth/enable-sign-in/index.mdx'
                        },
                        {
                          path: 'src/pages/gen1/[platform]/prev/build-a-backend/auth/switch-auth/index.mdx'
                        },
                        {
                          path: 'src/pages/gen1/[platform]/prev/build-a-backend/auth/sign-in-custom-flow/index.mdx'
                        },
                        {
                          path: 'src/pages/gen1/[platform]/prev/build-a-backend/auth/sign-in-with-web-ui/index.mdx'
                        },
                        {
                          path: 'src/pages/gen1/[platform]/prev/build-a-backend/auth/enable-guest-access/index.mdx'
                        },
                        {
                          path: 'src/pages/gen1/[platform]/prev/build-a-backend/auth/multi-step-sign-in/index.mdx'
                        },
                        {
                          path: 'src/pages/gen1/[platform]/prev/build-a-backend/auth/add-social-provider/index.mdx'
                        },
                        {
                          path: 'src/pages/gen1/[platform]/prev/build-a-backend/auth/sign-out/index.mdx'
                        },
                        {
                          path: 'src/pages/gen1/[platform]/prev/build-a-backend/auth/manage-user-profile/index.mdx'
                        },
                        {
                          path: 'src/pages/gen1/[platform]/prev/build-a-backend/auth/managing-attributes/index.mdx'
                        },
                        {
                          path: 'src/pages/gen1/[platform]/prev/build-a-backend/auth/manage-passwords/index.mdx'
                        },
                        {
                          path: 'src/pages/gen1/[platform]/prev/build-a-backend/auth/manage-mfa/index.mdx'
                        },
                        {
                          path: 'src/pages/gen1/[platform]/prev/build-a-backend/auth/add-sms-flows/index.mdx'
                        },
                        {
                          path: 'src/pages/gen1/[platform]/prev/build-a-backend/auth/remember-device/index.mdx'
                        },
                        {
                          path: 'src/pages/gen1/[platform]/prev/build-a-backend/auth/advanced-workflows/index.mdx'
                        },
                        {
                          path: 'src/pages/gen1/[platform]/prev/build-a-backend/auth/delete-user-account/index.mdx'
                        },
                        {
                          path: 'src/pages/gen1/[platform]/prev/build-a-backend/auth/existing-resources/index.mdx'
                        },
                        {
                          path: 'src/pages/gen1/[platform]/prev/build-a-backend/auth/auth-events/index.mdx'
                        },
                        {
                          path: 'src/pages/gen1/[platform]/prev/build-a-backend/auth/sdk/index.mdx'
                        },
                        {
                          path: 'src/pages/gen1/[platform]/prev/build-a-backend/auth/data-usage-policy/index.mdx'
                        },
                        {
                          path: 'src/pages/gen1/[platform]/prev/build-a-backend/auth/app-uninstall/index.mdx'
                        },
                        {
                          path: 'src/pages/gen1/[platform]/prev/build-a-backend/auth/under-the-hood/index.mdx'
                        }
                      ]
                    },
                    {
                      path: 'src/pages/gen1/[platform]/prev/build-a-backend/graphqlapi/index.mdx',
                      children: [
                        {
                          path: 'src/pages/gen1/[platform]/prev/build-a-backend/graphqlapi/set-up-graphql-api/index.mdx'
                        },
                        {
                          path: 'src/pages/gen1/[platform]/prev/build-a-backend/graphqlapi/connect-to-api/index.mdx'
                        },
                        {
                          path: 'src/pages/gen1/[platform]/prev/build-a-backend/graphqlapi/api-graphql-concepts/index.mdx'
                        },
                        {
                          path: 'src/pages/gen1/[platform]/prev/build-a-backend/graphqlapi/customize-authz-modes/index.mdx'
                        },
                        {
                          path: 'src/pages/gen1/[platform]/prev/build-a-backend/graphqlapi/mutate-data/index.mdx'
                        },
                        {
                          path: 'src/pages/gen1/[platform]/prev/build-a-backend/graphqlapi/query-data/index.mdx'
                        },
                        {
                          path: 'src/pages/gen1/[platform]/prev/build-a-backend/graphqlapi/subscribe-data/index.mdx'
                        },
                        {
                          path: 'src/pages/gen1/[platform]/prev/build-a-backend/graphqlapi/working-with-files/index.mdx'
                        },
                        {
                          path: 'src/pages/gen1/[platform]/prev/build-a-backend/graphqlapi/optimistic-ui/index.mdx'
                        },
                        {
                          path: 'src/pages/gen1/[platform]/prev/build-a-backend/graphqlapi/connect-from-server-runtime/index.mdx'
                        },
                        {
                          path: 'src/pages/gen1/[platform]/prev/build-a-backend/graphqlapi/offline/index.mdx'
                        },
                        {
                          path: 'src/pages/gen1/[platform]/prev/build-a-backend/graphqlapi/advanced-workflows/index.mdx'
                        },
                        {
                          path: 'src/pages/gen1/[platform]/prev/build-a-backend/graphqlapi/existing-resources/index.mdx'
                        },
                        {
                          path: 'src/pages/gen1/[platform]/prev/build-a-backend/graphqlapi/upgrade-guide/index.mdx'
                        }
                      ]
                    },
                    {
                      path: 'src/pages/gen1/[platform]/prev/build-a-backend/restapi/index.mdx',
                      children: [
                        {
                          path: 'src/pages/gen1/[platform]/prev/build-a-backend/restapi/set-up-rest-api/index.mdx'
                        },
                        {
                          path: 'src/pages/gen1/[platform]/prev/build-a-backend/restapi/fetch-data/index.mdx'
                        },
                        {
                          path: 'src/pages/gen1/[platform]/prev/build-a-backend/restapi/update-data/index.mdx'
                        },
                        {
                          path: 'src/pages/gen1/[platform]/prev/build-a-backend/restapi/delete-data/index.mdx'
                        },
                        {
                          path: 'src/pages/gen1/[platform]/prev/build-a-backend/restapi/cancel-api-requests/index.mdx'
                        },
                        {
                          path: 'src/pages/gen1/[platform]/prev/build-a-backend/restapi/customize-authz/index.mdx'
                        },
                        {
                          path: 'src/pages/gen1/[platform]/prev/build-a-backend/restapi/existing-resources/index.mdx'
                        }
                      ]
                    },
                    {
                      path: 'src/pages/gen1/[platform]/prev/build-a-backend/storage/index.mdx',
                      children: [
                        {
                          path: 'src/pages/gen1/[platform]/prev/build-a-backend/storage/set-up-storage/index.mdx'
                        },
                        {
                          path: 'src/pages/gen1/[platform]/prev/build-a-backend/storage/upload/index.mdx'
                        },
                        {
                          path: 'src/pages/gen1/[platform]/prev/build-a-backend/storage/download/index.mdx'
                        },
                        {
                          path: 'src/pages/gen1/[platform]/prev/build-a-backend/storage/get-properties/index.mdx'
                        },
                        {
                          path: 'src/pages/gen1/[platform]/prev/build-a-backend/storage/list/index.mdx'
                        },
                        {
                          path: 'src/pages/gen1/[platform]/prev/build-a-backend/storage/copy/index.mdx'
                        },
                        {
                          path: 'src/pages/gen1/[platform]/prev/build-a-backend/storage/remove/index.mdx'
                        },
                        {
                          path: 'src/pages/gen1/[platform]/prev/build-a-backend/storage/cancel-requests/index.mdx'
                        },
                        {
                          path: 'src/pages/gen1/[platform]/prev/build-a-backend/storage/configure-access/index.mdx'
                        },
                        {
                          path: 'src/pages/gen1/[platform]/prev/build-a-backend/storage/autotrack/index.mdx'
                        },
                        {
                          path: 'src/pages/gen1/[platform]/prev/build-a-backend/storage/transfer-acceleration/index.mdx'
                        },
                        {
                          path: 'src/pages/gen1/[platform]/prev/build-a-backend/storage/lambda-triggers/index.mdx'
                        },
                        {
                          path: 'src/pages/gen1/[platform]/prev/build-a-backend/storage/custom-plugin/index.mdx'
                        },
                        {
                          path: 'src/pages/gen1/[platform]/prev/build-a-backend/storage/existing-resources/index.mdx'
                        },
                        {
                          path: 'src/pages/gen1/[platform]/prev/build-a-backend/storage/sdk/index.mdx'
                        },
                        {
                          path: 'src/pages/gen1/[platform]/prev/build-a-backend/storage/data-usage-policy/index.mdx'
                        }
                      ]
                    },
                    {
                      path: 'src/pages/gen1/[platform]/prev/build-a-backend/push-notifications/index.mdx',
                      children: [
                        {
                          path: 'src/pages/gen1/[platform]/prev/build-a-backend/push-notifications/set-up-push-notifications/index.mdx'
                        },
                        {
                          path: 'src/pages/gen1/[platform]/prev/build-a-backend/push-notifications/request-permissions/index.mdx'
                        },
                        {
                          path: 'src/pages/gen1/[platform]/prev/build-a-backend/push-notifications/receive-device-token/index.mdx'
                        },
                        {
                          path: 'src/pages/gen1/[platform]/prev/build-a-backend/push-notifications/interact-with-notifications/index.mdx'
                        },
                        {
                          path: 'src/pages/gen1/[platform]/prev/build-a-backend/push-notifications/identify-user/index.mdx'
                        },
                        {
                          path: 'src/pages/gen1/[platform]/prev/build-a-backend/push-notifications/app-badge-count/index.mdx'
                        },
                        {
                          path: 'src/pages/gen1/[platform]/prev/build-a-backend/push-notifications/enable-rich-notifications/index.mdx'
                        },
                        {
                          path: 'src/pages/gen1/[platform]/prev/build-a-backend/push-notifications/test-notifications/index.mdx'
                        },
                        {
                          path: 'src/pages/gen1/[platform]/prev/build-a-backend/push-notifications/set-up-push-service/index.mdx'
                        },
                        {
                          path: 'src/pages/gen1/[platform]/prev/build-a-backend/push-notifications/migrate-from-previous-version/index.mdx'
                        }
                      ]
                    },
                    {
                      path: 'src/pages/gen1/[platform]/prev/build-a-backend/server-side-rendering/index.mdx'
                    },
                    {
                      path: 'src/pages/gen1/[platform]/prev/build-a-backend/utilities/index.mdx',
                      children: [
                        {
                          path: 'src/pages/gen1/[platform]/prev/build-a-backend/utilities/cache/index.mdx'
                        },
                        {
                          path: 'src/pages/gen1/[platform]/prev/build-a-backend/utilities/console-logger/index.mdx'
                        },
                        {
                          path: 'src/pages/gen1/[platform]/prev/build-a-backend/utilities/hub/index.mdx'
                        },
                        {
                          path: 'src/pages/gen1/[platform]/prev/build-a-backend/utilities/i18n/index.mdx'
                        },
                        {
                          path: 'src/pages/gen1/[platform]/prev/build-a-backend/utilities/service-worker/index.mdx'
                        }
                      ]
                    },
                    {
                      path: 'src/pages/gen1/[platform]/prev/build-a-backend/more-features/index.mdx',
                      children: [
                        {
                          path: 'src/pages/gen1/[platform]/prev/build-a-backend/more-features/predictions/index.mdx',
                          children: [
                            {
                              path: 'src/pages/gen1/[platform]/prev/build-a-backend/more-features/predictions/set-up-predictions/index.mdx'
                            },
                            {
                              path: 'src/pages/gen1/[platform]/prev/build-a-backend/more-features/predictions/text-to-speech/index.mdx'
                            },
                            {
                              path: 'src/pages/gen1/[platform]/prev/build-a-backend/more-features/predictions/transcribe-audio/index.mdx'
                            },
                            {
                              path: 'src/pages/gen1/[platform]/prev/build-a-backend/more-features/predictions/translate/index.mdx'
                            },
                            {
                              path: 'src/pages/gen1/[platform]/prev/build-a-backend/more-features/predictions/identify-text/index.mdx'
                            },
                            {
                              path: 'src/pages/gen1/[platform]/prev/build-a-backend/more-features/predictions/identify-entity/index.mdx'
                            },
                            {
                              path: 'src/pages/gen1/[platform]/prev/build-a-backend/more-features/predictions/label-image/index.mdx'
                            },
                            {
                              path: 'src/pages/gen1/[platform]/prev/build-a-backend/more-features/predictions/interpret-sentiment/index.mdx'
                            },
                            {
                              path: 'src/pages/gen1/[platform]/prev/build-a-backend/more-features/predictions/example-app/index.mdx'
                            },
                            {
                              path: 'src/pages/gen1/[platform]/prev/build-a-backend/more-features/predictions/sdk/index.mdx'
                            },
                            {
                              path: 'src/pages/gen1/[platform]/prev/build-a-backend/more-features/predictions/data-usage-policy/index.mdx'
                            }
                          ]
                        },
                        {
                          path: 'src/pages/gen1/[platform]/prev/build-a-backend/more-features/analytics/index.mdx',
                          children: [
                            {
                              path: 'src/pages/gen1/[platform]/prev/build-a-backend/more-features/analytics/set-up-analytics/index.mdx'
                            },
                            {
                              path: 'src/pages/gen1/[platform]/prev/build-a-backend/more-features/analytics/record-events/index.mdx'
                            },
                            {
                              path: 'src/pages/gen1/[platform]/prev/build-a-backend/more-features/analytics/identify-user/index.mdx'
                            },
                            {
                              path: 'src/pages/gen1/[platform]/prev/build-a-backend/more-features/analytics/update-endpoint/index.mdx'
                            },
                            {
                              path: 'src/pages/gen1/[platform]/prev/build-a-backend/more-features/analytics/auto-track-sessions/index.mdx'
                            },
                            {
                              path: 'src/pages/gen1/[platform]/prev/build-a-backend/more-features/analytics/enable-disable/index.mdx'
                            },
                            {
                              path: 'src/pages/gen1/[platform]/prev/build-a-backend/more-features/analytics/streaming-data/index.mdx'
                            },
                            {
                              path: 'src/pages/gen1/[platform]/prev/build-a-backend/more-features/analytics/create-custom-plugin/index.mdx'
                            },
                            {
                              path: 'src/pages/gen1/[platform]/prev/build-a-backend/more-features/analytics/storing-data/index.mdx'
                            },
                            {
                              path: 'src/pages/gen1/[platform]/prev/build-a-backend/more-features/analytics/personalize-recommendations/index.mdx'
                            },
                            {
                              path: 'src/pages/gen1/[platform]/prev/build-a-backend/more-features/analytics/existing-resources/index.mdx'
                            },
                            {
                              path: 'src/pages/gen1/[platform]/prev/build-a-backend/more-features/analytics/sdk/index.mdx'
                            },
                            {
                              path: 'src/pages/gen1/[platform]/prev/build-a-backend/more-features/analytics/data-usage-policy/index.mdx'
                            },
                            {
                              path: 'src/pages/gen1/[platform]/prev/build-a-backend/more-features/analytics/app-uninstall/index.mdx'
                            }
                          ]
                        },
                        {
                          path: 'src/pages/gen1/[platform]/prev/build-a-backend/more-features/datastore/index.mdx',
                          children: [
                            {
                              path: 'src/pages/gen1/[platform]/prev/build-a-backend/more-features/datastore/set-up-datastore/index.mdx'
                            },
                            {
                              path: 'src/pages/gen1/[platform]/prev/build-a-backend/more-features/datastore/manipulate-data/index.mdx'
                            },
                            {
                              path: 'src/pages/gen1/[platform]/prev/build-a-backend/more-features/datastore/relational-models/index.mdx'
                            },
                            {
                              path: 'src/pages/gen1/[platform]/prev/build-a-backend/more-features/datastore/sync-to-cloud/index.mdx'
                            },
                            {
                              path: 'src/pages/gen1/[platform]/prev/build-a-backend/more-features/datastore/authz-rules-setup/index.mdx'
                            },
                            {
                              path: 'src/pages/gen1/[platform]/prev/build-a-backend/more-features/datastore/conflict-resolution/index.mdx'
                            },
                            {
                              path: 'src/pages/gen1/[platform]/prev/build-a-backend/more-features/datastore/real-time/index.mdx'
                            },
                            {
                              path: 'src/pages/gen1/[platform]/prev/build-a-backend/more-features/datastore/datastore-events/index.mdx'
                            },
                            {
                              path: 'src/pages/gen1/[platform]/prev/build-a-backend/more-features/datastore/additional-methods/index.mdx'
                            },
                            {
                              path: 'src/pages/gen1/[platform]/prev/build-a-backend/more-features/datastore/schema-updates/index.mdx'
                            },
                            {
                              path: 'src/pages/gen1/[platform]/prev/build-a-backend/more-features/datastore/how-it-works/index.mdx'
                            },
                            {
                              path: 'src/pages/gen1/[platform]/prev/build-a-backend/more-features/datastore/customize-primary-keys/index.mdx'
                            },
                            {
                              path: 'src/pages/gen1/[platform]/prev/build-a-backend/more-features/datastore/data-usage-policy/index.mdx'
                            },
                            {
                              path: 'src/pages/gen1/[platform]/prev/build-a-backend/more-features/datastore/app-uninstall/index.mdx'
                            }
                          ]
                        },
                        {
                          path: 'src/pages/gen1/[platform]/prev/build-a-backend/more-features/geo/index.mdx',
                          children: [
                            {
                              path: 'src/pages/gen1/[platform]/prev/build-a-backend/more-features/geo/set-up-geo/index.mdx'
                            },
                            {
                              path: 'src/pages/gen1/[platform]/prev/build-a-backend/more-features/geo/configure-maps/index.mdx'
                            },
                            {
                              path: 'src/pages/gen1/[platform]/prev/build-a-backend/more-features/geo/maps/index.mdx'
                            },
                            {
                              path: 'src/pages/gen1/[platform]/prev/build-a-backend/more-features/geo/location-search/index.mdx'
                            },
                            {
                              path: 'src/pages/gen1/[platform]/prev/build-a-backend/more-features/geo/geofences/index.mdx'
                            },
                            {
                              path: 'src/pages/gen1/[platform]/prev/build-a-backend/more-features/geo/configure-geofencing/index.mdx'
                            },
                            {
                              path: 'src/pages/gen1/[platform]/prev/build-a-backend/more-features/geo/existing-resources/index.mdx'
                            },
                            {
                              path: 'src/pages/gen1/[platform]/prev/build-a-backend/more-features/geo/google-migration/index.mdx'
                            },
                            {
                              path: 'src/pages/gen1/[platform]/prev/build-a-backend/more-features/geo/amazon-location-sdk/index.mdx'
                            }
                          ]
                        },
                        {
                          path: 'src/pages/gen1/[platform]/prev/build-a-backend/more-features/in-app-messaging/index.mdx',
                          children: [
                            {
                              path: 'src/pages/gen1/[platform]/prev/build-a-backend/more-features/in-app-messaging/set-up-in-app-messaging/index.mdx'
                            },
                            {
                              path: 'src/pages/gen1/[platform]/prev/build-a-backend/more-features/in-app-messaging/create-campaign/index.mdx'
                            },
                            {
                              path: 'src/pages/gen1/[platform]/prev/build-a-backend/more-features/in-app-messaging/integrate-application/index.mdx'
                            },
                            {
                              path: 'src/pages/gen1/[platform]/prev/build-a-backend/more-features/in-app-messaging/sync-messages/index.mdx'
                            },
                            {
                              path: 'src/pages/gen1/[platform]/prev/build-a-backend/more-features/in-app-messaging/display-messages/index.mdx'
                            },
                            {
                              path: 'src/pages/gen1/[platform]/prev/build-a-backend/more-features/in-app-messaging/clear-messages/index.mdx'
                            },
                            {
                              path: 'src/pages/gen1/[platform]/prev/build-a-backend/more-features/in-app-messaging/identify-user/index.mdx'
                            },
                            {
                              path: 'src/pages/gen1/[platform]/prev/build-a-backend/more-features/in-app-messaging/respond-interaction-events/index.mdx'
                            },
                            {
                              path: 'src/pages/gen1/[platform]/prev/build-a-backend/more-features/in-app-messaging/resolve-conflicts/index.mdx'
                            }
                          ]
                        },
                        {
                          path: 'src/pages/gen1/[platform]/prev/build-a-backend/more-features/interactions/index.mdx',
                          children: [
                            {
                              path: 'src/pages/gen1/[platform]/prev/build-a-backend/more-features/interactions/set-up-interactions/index.mdx'
                            },
                            {
                              path: 'src/pages/gen1/[platform]/prev/build-a-backend/more-features/interactions/chatbot/index.mdx'
                            }
                          ]
                        },
                        {
                          path: 'src/pages/gen1/[platform]/prev/build-a-backend/more-features/pubsub/index.mdx',
                          children: [
                            {
                              path: 'src/pages/gen1/[platform]/prev/build-a-backend/more-features/pubsub/set-up-pubsub/index.mdx'
                            },
                            {
                              path: 'src/pages/gen1/[platform]/prev/build-a-backend/more-features/pubsub/subscribe/index.mdx'
                            },
                            {
                              path: 'src/pages/gen1/[platform]/prev/build-a-backend/more-features/pubsub/publish/index.mdx'
                            }
                          ]
                        }
                      ]
                    },
                    {
                      path: 'src/pages/gen1/[platform]/prev/build-a-backend/debugging/index.mdx'
                    },
                    {
                      path: 'src/pages/gen1/[platform]/prev/build-a-backend/troubleshooting/index.mdx',
                      children: [
                        {
                          path: 'src/pages/gen1/[platform]/prev/build-a-backend/troubleshooting/upgrade-amplify-packages/index.mdx'
                        },
                        {
                          path: 'src/pages/gen1/[platform]/prev/build-a-backend/troubleshooting/strict-mode/index.mdx'
                        }
                      ]
                    }
                  ]
                },
                {
                  path: 'src/pages/gen1/[platform]/prev/build-ui/index.mdx'
                },
                {
                  path: 'src/pages/gen1/[platform]/prev/deploy-and-host/index.mdx'
                },
                {
                  path: 'src/pages/gen1/[platform]/prev/tools/index.mdx'
                }
              ]
            },
            {
              path: 'src/pages/gen1/[platform]/tools/cli-legacy/index.mdx',
              children: [
                {
                  path: 'src/pages/gen1/[platform]/tools/cli-legacy/overview/index.mdx'
                },
                {
                  path: 'src/pages/gen1/[platform]/tools/cli-legacy/directives/index.mdx'
                },
                {
                  path: 'src/pages/gen1/[platform]/tools/cli-legacy/model-directive/index.mdx'
                },
                {
                  path: 'src/pages/gen1/[platform]/tools/cli-legacy/key-directive/index.mdx'
                },
                {
                  path: 'src/pages/gen1/[platform]/tools/cli-legacy/auth-directive/index.mdx'
                },
                {
                  path: 'src/pages/gen1/[platform]/tools/cli-legacy/connection-directive/index.mdx'
                },
                {
                  path: 'src/pages/gen1/[platform]/tools/cli-legacy/function-directive/index.mdx'
                },
                {
                  path: 'src/pages/gen1/[platform]/tools/cli-legacy/http-directive/index.mdx'
                },
                {
                  path: 'src/pages/gen1/[platform]/tools/cli-legacy/predictions-directive/index.mdx'
                },
                {
                  path: 'src/pages/gen1/[platform]/tools/cli-legacy/searchable-directive/index.mdx'
                },
                {
                  path: 'src/pages/gen1/[platform]/tools/cli-legacy/versioned-directive/index.mdx'
                },
                {
                  path: 'src/pages/gen1/[platform]/tools/cli-legacy/data-access-patterns/index.mdx'
                },
                {
                  path: 'src/pages/gen1/[platform]/tools/cli-legacy/storage/index.mdx'
                },
                {
                  path: 'src/pages/gen1/[platform]/tools/cli-legacy/relational-databases/index.mdx'
                },
                {
                  path: 'src/pages/gen1/[platform]/tools/cli-legacy/client-codegen/index.mdx'
                },
                {
                  path: 'src/pages/gen1/[platform]/tools/cli-legacy/overwrite-customize-resolvers/index.mdx'
                },
                {
                  path: 'src/pages/gen1/[platform]/tools/cli-legacy/config-params/index.mdx'
                },
                {
                  path: 'src/pages/gen1/[platform]/tools/cli-legacy/examples/index.mdx'
                }
              ]
            },
            {
              path: 'src/pages/gen1/[platform]/sdk/index.mdx',
              children: [
                {
                  path: 'src/pages/gen1/[platform]/sdk/api/index.mdx',
                  children: [
                    {
                      path: 'src/pages/gen1/[platform]/sdk/api/graphql/index.mdx'
                    },
                    { path: 'src/pages/gen1/[platform]/sdk/api/rest/index.mdx' }
                  ]
                },
                {
                  path: 'src/pages/gen1/[platform]/sdk/analytics/index.mdx',
                  children: [
                    {
                      path: 'src/pages/gen1/[platform]/sdk/analytics/getting-started/index.mdx'
                    },
                    {
                      path: 'src/pages/gen1/[platform]/sdk/analytics/events/index.mdx'
                    },
                    {
                      path: 'src/pages/gen1/[platform]/sdk/analytics/endpoints/index.mdx'
                    },
                    {
                      path: 'src/pages/gen1/[platform]/sdk/analytics/kinesis/index.mdx'
                    }
                  ]
                },
                {
                  path: 'src/pages/gen1/[platform]/sdk/auth/index.mdx',
                  children: [
                    {
                      path: 'src/pages/gen1/[platform]/sdk/auth/getting-started/index.mdx'
                    },
                    {
                      path: 'src/pages/gen1/[platform]/sdk/auth/guest-access/index.mdx'
                    },
                    {
                      path: 'src/pages/gen1/[platform]/sdk/auth/drop-in-auth/index.mdx'
                    },
                    {
                      path: 'src/pages/gen1/[platform]/sdk/auth/working-with-api/index.mdx'
                    },
                    {
                      path: 'src/pages/gen1/[platform]/sdk/auth/federated-identities/index.mdx'
                    },
                    {
                      path: 'src/pages/gen1/[platform]/sdk/auth/hosted-ui/index.mdx'
                    },
                    {
                      path: 'src/pages/gen1/[platform]/sdk/auth/custom-auth-flow/index.mdx'
                    },
                    {
                      path: 'src/pages/gen1/[platform]/sdk/auth/device-features/index.mdx'
                    }
                  ]
                },
                {
                  path: 'src/pages/gen1/[platform]/sdk/push-notifications/index.mdx',
                  children: [
                    {
                      path: 'src/pages/gen1/[platform]/sdk/push-notifications/getting-started/index.mdx'
                    },
                    {
                      path: 'src/pages/gen1/[platform]/sdk/push-notifications/messaging-campaign/index.mdx'
                    },
                    {
                      path: 'src/pages/gen1/[platform]/sdk/push-notifications/setup-push-service/index.mdx'
                    }
                  ]
                },
                {
                  path: 'src/pages/gen1/[platform]/sdk/pubsub/index.mdx',
                  children: [
                    {
                      path: 'src/pages/gen1/[platform]/sdk/pubsub/getting-started/index.mdx'
                    },
                    {
                      path: 'src/pages/gen1/[platform]/sdk/pubsub/working-api/index.mdx'
                    },
                    {
                      path: 'src/pages/gen1/[platform]/sdk/pubsub/aws-iot-and-amplify/index.mdx'
                    }
                  ]
                },
                {
                  path: 'src/pages/gen1/[platform]/sdk/storage/index.mdx',
                  children: [
                    {
                      path: 'src/pages/gen1/[platform]/sdk/storage/getting-started/index.mdx'
                    },
                    {
                      path: 'src/pages/gen1/[platform]/sdk/storage/transfer-utility/index.mdx'
                    },
                    {
                      path: 'src/pages/gen1/[platform]/sdk/storage/graphql-api/index.mdx'
                    },
                    {
                      path: 'src/pages/gen1/[platform]/sdk/storage/configure-access/index.mdx'
                    }
                  ]
                },
                {
                  path: 'src/pages/gen1/[platform]/sdk/configuration/index.mdx',
                  children: [
                    {
                      path: 'src/pages/gen1/[platform]/sdk/configuration/setup-options/index.mdx'
                    },
                    {
                      path: 'src/pages/gen1/[platform]/sdk/configuration/amplify-compatibility/index.mdx'
                    }
                  ]
                },
                {
                  path: 'src/pages/gen1/[platform]/sdk/info/index.mdx',
                  children: [
                    {
                      path: 'src/pages/gen1/[platform]/sdk/info/overview/index.mdx'
                    },
                    {
                      path: 'src/pages/gen1/[platform]/sdk/info/app-uninstall/index.mdx'
                    }
                  ]
                }
              ]
            }
          ]
        }
      ]
    },
    {
      path: 'src/pages/contribute/index.tsx',
      children: [
        {
          path: 'src/pages/contribute/getting-started.tsx'
        }
      ]
    }
  ]
};<|MERGE_RESOLUTION|>--- conflicted
+++ resolved
@@ -177,18 +177,16 @@
                 },
                 {
                   path: 'src/pages/[platform]/build-a-backend/data/custom-business-logic/index.mdx',
-<<<<<<< HEAD
+
                   children:[
                     {
                       path: 'src/pages/[platform]/build-a-backend/data/custom-business-logic/connect-external-ddb-table/index.mdx'
                     },
                     {
                       path:'src/pages/[platform]/build-a-backend/data/custom-business-logic/search-and-aggregate-queries/index.mdx'
-=======
-                  children: [
+                    },
                     {
                       path: 'src/pages/[platform]/build-a-backend/data/custom-business-logic/connect-external-ddb-table/index.mdx'
->>>>>>> 0a6e2e48
                     }
                   ]
                 },
