import { commands } from '../data/cli-commands.mjs';

/**
 * @type {Record<string, import('./directory').Directory>}
 */
export const directory = {
  contribute: {
    productRoot: {
      title: 'Contribute',
      route: '/contribute'
    },
    items: {}
  },
  'flutter-references': {
    productRoot: {
      title: 'Amplify Libraries for Flutter API References',
      route: '/flutter-references'
    },
    items: {}
  },
  lib: {
    productRoot: {
      title: 'Amplify Libraries',
      route: '/lib'
    },
    items: {
      'project-setup': {
        title: 'Project Setup',
        items: [
          {
            title: 'Prerequisites',
            route: '/lib/project-setup/prereq',
            filters: ['android', 'ios', 'flutter', 'js', 'react-native']
          },
          {
            title: 'Create your application',
            route: '/lib/project-setup/create-application',
            filters: ['android', 'ios', 'flutter', 'js', 'react-native']
          },
          {
            title: 'Platform Setup',
            route: '/lib/project-setup/platform-setup',
            filters: ['flutter']
          },
          {
            title: 'Escape hatch',
            route: '/lib/project-setup/escape-hatch',
            filters: ['flutter']
          },
          {
            title: 'Using Combine with Amplify',
            route: '/lib/project-setup/combine',
            filters: ['ios']
          },
          {
            title: 'Upgrade guide',
            route: '/lib/project-setup/upgrade-guide',
            filters: ['android', 'ios', 'flutter']
          },
          {
            title: 'Async Programming Model',
            route: '/lib/project-setup/async',
            filters: ['android']
          },
          {
            title: 'Kotlin Coroutines Support',
            route: '/lib/project-setup/coroutines',
            filters: ['android']
          },
          {
            title: 'Using RxJava with Amplify',
            route: '/lib/project-setup/rxjava',
            filters: ['android']
          },
          {
            title: 'Use existing AWS resources',
            route: '/lib/project-setup/use-existing-resources',
            filters: ['android', 'ios']
          }
        ]
      },
      auth: {
        title: 'Authentication',
        items: [
          {
            title: 'Set up Amplify Auth',
            route: '/lib/auth/getting-started',
            filters: ['android', 'flutter', 'ios', 'js', 'react-native']
          },
          {
            title: 'Manage user session and credentials',
            route: '/lib/auth/manage-session',
            filters: ['js', 'react-native']
          },
          {
            title: 'Enable sign-up, sign-in, and sign-out',
            route: '/lib/auth/emailpassword',
            filters: ['js', 'react-native']
          },
          {
            title: 'Add social provider sign-in',
            route: '/lib/auth/social',
            filters: ['js', 'react-native']
          },
          {
            title: 'Manage MFA and device settings',
            route: '/lib/auth/mfa',
            filters: ['js', 'react-native']
          },
          {
            title: 'Manage user profiles',
            route: '/lib/auth/manageusers',
            filters: ['js', 'react-native']
          },
          {
          title: 'Set up user password change and recovery',
          route: '/lib/auth/password_management',
          filters: ['js', 'react-native', 'android', 'flutter', 'ios']
          },
          {
            title: 'Switching authentication flows',
            route: '/lib/auth/switch-auth',
            filters: ['js', 'react-native']
          },
          {
            title: 'Advanced workflows',
            route: '/lib/auth/advanced',
            filters: ['js', 'react-native']
          },
          {
            title: 'Sign in',
            route: '/lib/auth/signin',
            filters: ['android', 'flutter', 'ios']
          },
          {
            title: 'Switching authentication flows',
            route: '/lib/auth/switch-auth',
            filters: ['ios', 'android']
          },
          {
            title: 'Sign in with custom flow',
            route: '/lib/auth/signin_with_custom_flow',
            filters: ['ios', 'android', 'flutter']
          },
          {
            title: 'Sign in with web UI',
            route: '/lib/auth/signin_web_ui',
            filters: ['android', 'flutter', 'ios']
          },
          {
            title: 'Add social provider sign-in',
            route: '/lib/auth/social',
            filters: ['android', 'flutter', 'ios']
          },
          {
            title: 'Multi-factor authentication',
            route: '/lib/auth/mfa',
            filters: ['ios', 'flutter', 'android']
          },
          {
            title: 'SMS flows',
            route: '/lib/auth/sms_flows',
            filters: ['flutter', 'ios', 'android']
          },
          {
            title: 'Sign in next steps',
            route: '/lib/auth/signin_next_steps',
            filters: ['ios', 'android', 'flutter']
          },
          {
            title: 'Guest access',
            route: '/lib/auth/guest_access',
            filters: ['android', 'flutter', 'ios']
          },
          {
            title: 'Listen to auth events',
            route: '/lib/auth/auth-events',
            filters: ['android', 'flutter', 'ios', 'js', 'react-native']
          },
          {
            title: 'User attributes',
            route: '/lib/auth/user-attributes',
            filters: ['android', 'flutter', 'ios']
          },
          {
            title: 'Remember a device',
            route: '/lib/auth/device_features',
            filters: ['android', 'ios', 'js', 'flutter', 'react-native']
          },
          {
            title: 'Sign out',
            route: '/lib/auth/signOut',
            filters: ['android', 'flutter', 'ios']
          },
          {
            title: 'Accessing credentials',
            route: '/lib/auth/access_credentials',
            filters: ['android', 'flutter', 'ios']
          },
          {
            title: 'Managing credentials',
            route: '/lib/auth/managing_credentials',
            filters: ['flutter']
          },
          {
            title: 'Delete user account',
            route: '/lib/auth/delete_user',
            filters: ['android', 'flutter', 'ios', 'js', 'react-native']
          },
          {
            title: 'Escape hatch',
            route: '/lib/auth/escapehatch',
            filters: ['android', 'ios']
          },
          {
            title: 'Advanced workflows',
            route: '/lib/auth/advanced',
            filters: ['android', 'ios', 'flutter']
          },
          {
            title: 'Use existing Amazon Cognito resources',
            route: '/lib/auth/existing-resources',
            filters: ['ios', 'flutter']
          },
          {
            title: 'Under the hood',
            route: '/lib/auth/overview',
            filters: ['android', 'ios', 'js', 'react-native']
          }
        ]
      },
      analytics: {
        title: 'Analytics',
        items: [
          {
            title: 'Getting started',
            route: '/lib/analytics/getting-started',
            filters: ['android', 'ios', 'flutter', 'js', 'react-native']
          },
          {
            title: 'Record events',
            route: '/lib/analytics/record',
            filters: ['android', 'ios', 'flutter', 'js', 'react-native']
          },
          {
            title: 'Identify user',
            route: '/lib/analytics/identifyuser',
            filters: ['android', 'ios', 'flutter', 'js', 'react-native']
          },
          {
            title: 'Automatically track sessions',
            route: '/lib/analytics/autotrack',
            filters: ['android', 'ios', 'flutter']
          },
          {
            title: 'Enable/Disable Analytics',
            route: '/lib/analytics/enable-disable',
            filters: ['android', 'ios', 'flutter']
          },
          {
            title: 'Escape hatch',
            route: '/lib/analytics/escapehatch',
            filters: ['android', 'ios']
          },
          {
            title: 'Use existing AWS resources',
            route: '/lib/analytics/existing-resources',
            filters: ['android', 'ios', 'flutter']
          }
        ]
      },
      graphqlapi: {
        title: 'API (GraphQL)',
        items: [
          {
            title: 'Getting started',
            route: '/lib/graphqlapi/getting-started',
            filters: ['android', 'flutter', 'ios', 'js', 'react-native']
          },
          {
<<<<<<< HEAD
            title: 'Connect your app code to the API',
            route: '/lib/graphqlapi/connect',
            filters: ['js', 'react-native']
=======
          title: 'Connect your app code to the API',
          route: '/lib/graphqlapi/connect',
          filters: ['js']
>>>>>>> e6fe081a
          },
          {
            title: 'Concepts',
            route: '/lib/graphqlapi/concepts',
            filters: ['android', 'flutter', 'ios', 'js', 'react-native']
          },
          {
            title: 'Configure authorization modes',
            route: '/lib/graphqlapi/authz',
            filters: ['android', 'flutter', 'ios', 'js', 'react-native']
          },
          {
            title: 'Create, update, and delete application data',
            route: '/lib/graphqlapi/mutate-data',
            filters: ['android', 'flutter', 'ios', 'js', 'react-native']
          },
          {
            title: 'Read application data',
            route: '/lib/graphqlapi/query-data',
            filters: ['android', 'flutter', 'ios', 'js', 'react-native']
          },
          {
            title: 'Subscribe to real-time events',
            route: '/lib/graphqlapi/subscribe-data',
            filters: ['android', 'flutter', 'ios', 'js', 'react-native']
          },
          {
            title: 'Relational models',
            route: '/lib/graphqlapi/relational',
            filters: ['android']
          },
          {
            title: 'Working with files and attachments',
            route: '/lib/graphqlapi/working-with-files',
            filters: ['js', 'ios']
          },
          {
            title: 'Optimistic UI',
            route: '/lib/graphqlapi/optimistic-ui',
            filters: ['js', 'ios']
          },
          {
            title: 'Cancel API requests',
            route: '/lib/graphqlapi/cancel-request',
            filters: ['js', 'react-native']
          },
          {
            title: 'Offline scenarios',
            route: '/lib/graphqlapi/offline',
            filters: ['js', 'react-native', 'flutter', 'android', 'ios']
          },
          {
            title: 'GraphQL from NodeJS',
            route: '/lib/graphqlapi/graphql-from-nodejs',
            filters: ['js', 'react-native']
          },
          {
            title: 'Advanced Workflows',
            route: '/lib/graphqlapi/advanced-workflows',
            filters: ['android', 'flutter', 'ios', 'js', 'react-native']
          },
          {
            title: 'Use existing AWS resources',
            route: '/lib/graphqlapi/existing-resources',
            filters: ['android', 'flutter', 'ios', 'js', 'react-native']
          },
          {
            title: 'Upgrade guide from AppSync SDK',
            route: '/lib/graphqlapi/upgrade-guide',
            filters: ['js', 'ios']
          }
        ]
      },
      restapi: {
        title: 'API (REST)',
        items: [
          {
            title: 'Getting started',
            route: '/lib/restapi/getting-started',
            filters: ['android', 'ios', 'flutter', 'js', 'react-native']
          },
          {
            title: 'Fetching data',
            route: '/lib/restapi/fetch',
            filters: ['android', 'ios', 'flutter', 'js', 'react-native']
          },
          {
            title: 'Updating data',
            route: '/lib/restapi/update',
            filters: ['android', 'ios', 'flutter', 'js', 'react-native']
          },
          {
            title: 'Deleting data',
            route: '/lib/restapi/delete',
            filters: ['android', 'ios', 'flutter', 'js', 'react-native']
          },
          {
            title: 'Cancel API requests',
            route: '/lib/restapi/cancel',
            filters: ['js', 'react-native']
          },
          {
            title: 'Define authorization rules',
            route: '/lib/restapi/authz',
            filters: ['android', 'ios', 'flutter', 'js', 'react-native']
          },
          {
            title: 'Use existing AWS resources',
            route: '/lib/restapi/existing-resources',
            filters: ['android', 'ios', 'flutter']
          }
        ]
      },
      datastore: {
        title: 'DataStore',
        items: [
          {
            title: 'Getting started',
            route: '/lib/datastore/getting-started',
            filters: ['android', 'flutter', 'ios', 'js', 'react-native']
          },
          {
            title: 'Manipulating data',
            route: '/lib/datastore/data-access',
            filters: ['android', 'flutter', 'ios', 'js', 'react-native']
          },
          {
            title: 'Relational models',
            route: '/lib/datastore/relational',
            filters: ['android', 'flutter', 'ios', 'js', 'react-native']
          },
          {
            title: 'Syncing data to cloud',
            route: '/lib/datastore/sync',
            filters: ['android', 'flutter', 'ios', 'js', 'react-native']
          },
          {
            title: 'Setup authorization rules',
            route: '/lib/datastore/setup-auth-rules',
            filters: ['android', 'flutter', 'ios', 'js', 'react-native']
          },
          {
            title: 'Conflict resolution',
            route: '/lib/datastore/conflict',
            filters: ['android', 'flutter', 'ios', 'js', 'react-native']
          },
          {
            title: 'Real time',
            route: '/lib/datastore/real-time',
            filters: ['android', 'flutter', 'ios', 'js', 'react-native']
          },
          {
            title: 'DataStore Events',
            route: '/lib/datastore/datastore-events',
            filters: ['android', 'flutter', 'ios', 'js', 'react-native']
          },
          {
            title: 'Other methods',
            route: '/lib/datastore/other-methods',
            filters: ['android', 'flutter', 'ios', 'js', 'react-native']
          },
          {
            title: 'Schema updates',
            route: '/lib/datastore/schema-updates',
            filters: ['android', 'flutter', 'ios', 'js', 'react-native']
          },
          {
            title: 'How it works',
            route: '/lib/datastore/how-it-works',
            filters: ['android', 'flutter', 'ios', 'js', 'react-native']
          },
          {
            title: 'Examples',
            route: '/lib/datastore/examples',
            filters: ['js', 'react-native']
          },
          {
            title: 'Advanced workflows',
            route: '/lib/datastore/advanced-workflows',
            filters: ['android', 'flutter', 'ios', 'js', 'react-native']
          }
        ]
      },
      geo: {
        title: 'Geo',
        items: [
          {
            title: 'Getting started',
            route: '/lib/geo/getting-started',
            filters: ['js', 'ios', 'android']
          },
          {
            title: 'Maps',
            route: '/lib/geo/maps',
            filters: ['js', 'ios', 'android']
          },
          {
            title: 'Location Search',
            route: '/lib/geo/search',
            filters: ['js', 'ios', 'android']
          },
          {
            title: 'Geofences',
            route: '/lib/geo/geofences',
            filters: ['js']
          },
          {
            title: 'Use existing Amazon Location resources',
            route: '/lib/geo/existing-resources',
            filters: ['js', 'ios', 'android']
          },
          {
            title: 'Migrating from Google Maps',
            route: '/lib/geo/google-migration',
            filters: ['js']
          },
          {
            title: 'Escape Hatch',
            route: '/lib/geo/escapehatch',
            filters: ['js', 'ios', 'android']
          }
        ]
      },
      'in-app-messaging': {
        title: 'In-App Messaging',
        items: [
          {
            title: 'Overview',
            route: '/lib/in-app-messaging/overview',
            filters: ['react-native', 'js']
          },
          {
            title: 'Getting started',
            route: '/lib/in-app-messaging/getting-started',
            filters: ['react-native', 'js']
          },
          {
            title: 'Create an In-App Messaging campaign',
            route: '/lib/in-app-messaging/create-campaign',
            filters: ['react-native', 'js']
          },
          {
            title: 'Integrate your application',
            route: '/lib/in-app-messaging/integrate-your-application',
            filters: ['react-native', 'js']
          },
          {
            title: 'Sync messages',
            route: '/lib/in-app-messaging/sync-messages',
            filters: ['react-native', 'js']
          },
          {
            title: 'Display message',
            route: '/lib/in-app-messaging/display-message',
            filters: ['react-native', 'js']
          },
          {
            title: 'Clear messages',
            route: '/lib/in-app-messaging/clear-messages',
            filters: ['react-native', 'js']
          },
          {
            title: 'Identify a user',
            route: '/lib/in-app-messaging/identify-user',
            filters: ['react-native', 'js']
          },
          {
            title: 'Respond to interaction events',
            route: '/lib/in-app-messaging/respond-interaction-events',
            filters: ['react-native', 'js']
          },
          {
            title: 'Resolving conflicts',
            route: '/lib/in-app-messaging/resolve-conflicts',
            filters: ['react-native', 'js']
          }
        ]
      },
      interactions: {
        title: 'Interactions',
        items: [
          {
            title: 'Getting started',
            route: '/lib/interactions/getting-started',
            filters: ['js', 'react-native']
          },
          {
            title: 'Interact with bots',
            route: '/lib/interactions/chatbot',
            filters: ['js', 'react-native']
          }
        ]
      },
      predictions: {
        title: 'Predictions',
        items: [
          // TODO Rewrite why do we have an intro for RN and JS and not iOS/Android?
          {
            title: 'Overview',
            route: '/lib/predictions/intro',
            filters: ['js', 'react-native']
          },
          {
            title: 'Getting started',
            route: '/lib/predictions/getting-started',
            filters: ['android', 'ios', 'js', 'react-native']
          },
          {
            title: 'Text to speech',
            route: '/lib/predictions/text-speech',
            filters: ['android', 'ios', 'js', 'react-native']
          },
          {
            title: 'Transcribe audio to text',
            route: '/lib/predictions/transcribe',
            filters: ['js', 'ios', 'react-native']
          },
          {
            title: 'Translate language',
            route: '/lib/predictions/translate',
            filters: ['android', 'ios', 'js', 'react-native']
          },
          {
            title: 'Identify text',
            route: '/lib/predictions/identify-text',
            filters: ['android', 'ios', 'js', 'react-native']
          },
          {
            title: 'Identify entities from images',
            route: '/lib/predictions/identify-entity',
            filters: ['android', 'ios', 'js', 'react-native']
          },
          {
            title: 'Label objects in image',
            route: '/lib/predictions/label-image',
            filters: ['android', 'ios', 'js', 'react-native']
          },
          {
            title: 'Interpret sentiment',
            route: '/lib/predictions/interpret',
            filters: ['android', 'ios', 'js', 'react-native']
          },
          {
            title: 'Escape hatch',
            route: '/lib/predictions/escapehatch',
            filters: ['android', 'ios']
          },
          {
            title: 'Example',
            route: '/lib/predictions/sample',
            filters: ['js', 'react-native']
          }
        ]
      },
      pubsub: {
        title: 'PubSub',
        items: [
          {
            title: 'Getting started',
            route: '/lib/pubsub/getting-started',
            filters: ['js', 'react-native']
          },
          {
            title: 'Subscribe & Unsubscribe',
            route: '/lib/pubsub/subunsub',
            filters: ['js', 'react-native']
          },
          {
            title: 'Publish',
            route: '/lib/pubsub/publish',
            filters: ['js', 'react-native']
          }
        ]
      },
      'push-notifications': {
        title: 'Push Notifications',
        items: [
          {
            title: 'Getting started',
            route: '/lib/push-notifications/getting-started',
            filters: ['android', 'flutter', 'ios', 'react-native']
          },
          {
            title: 'Register device',
            route: '/lib/push-notifications/register-device',
            filters: ['ios']
          },
          {
            title: 'Record notification events',
            route: '/lib/push-notifications/record-notifications',
            filters: ['ios']
          },
          {
            title: 'Request permissions',
            route: '/lib/push-notifications/request-permissions',
            filters: ['flutter', 'react-native']
          },
          {
            title: 'Receive device token',
            route: '/lib/push-notifications/receive-device-token',
            filters: ['flutter', 'react-native']
          },
          {
            title: 'Interact with notifications',
            route: '/lib/push-notifications/interact-with-notifications',
            filters: ['flutter', 'react-native']
          },
          {
            title: 'Identify user',
            route: '/lib/push-notifications/identify-user',
            filters: ['android', 'flutter', 'ios', 'react-native']
          },
          {
            title: 'App badge count',
            route: '/lib/push-notifications/app-badge-count',
            filters: ['flutter', 'react-native']
          },
          {
            title: 'Enable rich notifications',
            route: '/lib/push-notifications/enable-rich-notifications',
            filters: ['flutter', 'react-native']
          },
          {
            title: 'Remote media',
            route: '/lib/push-notifications/remote-media',
            filters: ['ios']
          },
          {
            title: 'Testing',
            route: '/lib/push-notifications/testing',
            filters: ['android', 'flutter', 'ios', 'react-native']
          },
          {
            title: 'Set up push notification services',
            route: '/lib/push-notifications/setup-push-service',
            filters: ['android', 'flutter', 'ios', 'react-native']
          },
          {
            title: 'Migrate from previous version',
            route: '/lib/push-notifications/migrate-from-previous-version',
            filters: ['react-native']
          }
        ]
      },
      storage: {
        title: 'Storage',
        items: [
          {
            title: 'Getting started',
            route: '/lib/storage/getting-started',
            filters: ['android', 'ios', 'flutter', 'js', 'react-native']
          },
          {
            title: 'Concepts',
            route: '/lib/storage/overview',
            filters: ['android', 'ios', 'flutter', 'js', 'react-native']
          },
          {
            title: 'Download files',
            route: '/lib/storage/download',
            filters: ['android', 'ios', 'flutter', 'js', 'react-native']
          },
          {
            title: 'Get file properties',
            route: '/lib/storage/get-properties',
            filters: ['flutter', 'js', 'react-native']
          },
          {
            title: 'List files',
            route: '/lib/storage/list',
            filters: ['android', 'ios', 'flutter', 'js', 'react-native']
          },
          {
            title: 'Copy files',
            route: '/lib/storage/copy',
            filters: ['flutter', 'js', 'react-native']
          },
          {
            title: 'Move files',
            route: '/lib/storage/move',
            filters: ['flutter']
          },
          {
            title: 'Upload files',
            route: '/lib/storage/upload',
            filters: ['android', 'ios', 'flutter', 'js', 'react-native']
          },
          {
            title: 'Remove files',
            route: '/lib/storage/remove',
            filters: ['android', 'ios', 'flutter', 'js', 'react-native']
          },
          {
            title: 'File access levels',
            route: '/lib/storage/configureaccess',
            filters: ['android', 'ios', 'flutter', 'js', 'react-native']
          },
          {
            title: 'Use Transfer Acceleration',
            route: '/lib/storage/transfer-acceleration',
            filters: ['android', 'js', 'react-native', 'flutter']
          },
          {
            title: 'Lambda triggers',
            route: '/lib/storage/triggers',
            filters: ['android', 'ios', 'flutter', 'js', 'react-native']
          },
          {
            title: 'Escape hatch',
            route: '/lib/storage/escapehatch',
            filters: ['android', 'ios']
          },
          {
            title: 'Use existing AWS resources',
            route: '/lib/storage/existing-resources',
            filters: ['android', 'ios', 'flutter', 'js', 'react-native']
          }
        ]
      },
      logging: {
        title: 'Logging',
        items: [
          {
            title: 'Set up Logging',
            route: '/lib/logging/setup-logging',
            filters: ['ios', 'android']
          },
          {
            title: 'Send Logs',
            route: '/lib/logging/sending-logs',
            filters: ['ios', 'android']
          },
          {
            title: 'Change Log Levels',
            route: '/lib/logging/change-log-levels',
            filters: ['ios', 'android']
          },
          {
            title: 'Flush Logs',
            route: '/lib/logging/flush-logs',
            filters: ['ios', 'android']
          },
          {
            title: 'Enable/Disable Logging',
            route: '/lib/logging/enable-disable',
            filters: ['ios', 'android']
          },
          {
            title: 'Configure User Allow List',
            route: '/lib/logging/configure-user',
            filters: ['ios', 'android']
          },
          {
            title: 'View Logs',
            route: '/lib/logging/access-logs',
            filters: ['ios', 'android']
          },
          {
            title: 'Remotely Change Log Levels',
            route: '/lib/logging/remote-configuration',
            filters: ['ios', 'android']
          },
          {
            title: 'Change Local Storage',
            route: '/lib/logging/change-local-storage',
            filters: ['ios', 'android']
          },
          {
            title: 'Listen to Log Events',
            route: '/lib/logging/hub-events',
            filters: ['ios', 'android']
          },
          {
            title: 'Escape Hatch',
            route: '/lib/logging/escapehatch',
            filters: ['ios', 'android']
          }
        ]
      },
      utilities: {
        title: 'Utilities',
        items: [
          // TODO Rewrite do we have service workers for React native?
          {
            title: 'Service Worker',
            route: '/lib/utilities/serviceworker',
            filters: ['js']
          },
          {
            title: 'Cache',
            route: '/lib/utilities/cache',
            filters: ['js', 'react-native']
          },
          {
            title: 'Hub',
            route: '/lib/utilities/hub',
            filters: ['android', 'ios', 'js', 'react-native']
          },
          {
            title: 'Internationalization',
            route: '/lib/utilities/i18n',
            filters: ['js', 'react-native']
          },
          {
            title: 'Logger',
            route: '/lib/utilities/logger',
            filters: ['js', 'react-native']
          }
        ]
      },
      'client-configuration': {
        title: 'Client configuration',
        items: [
          {
            title: 'Configuring Amplify Categories',
            route: '/lib/client-configuration/configuring-amplify-categories',
            filters: ['js', 'react-native']
          }
        ]
      },
      debugging: {
        title: 'Debugging',
        items: [
          {
            title: 'Developer Menu',
            route: '/lib/debugging/dev-menu',
            filters: ['android', 'ios']
          }
        ]
      },
      info: {
        title: 'Info',
        items: [
          {
            title: 'Data Information',
            route: '/lib/info/overview',
            filters: ['ios']
          },
          {
            title: 'Uninstalling the app',
            route: '/lib/info/app-uninstall',
            filters: ['android', 'ios']
          }
        ]
      },
      ssr: {
        title: 'Server-Side Rendering',
        items: [
          {
            title: 'Getting Started with Server-Side Rendering (SSR)',
            route: '/lib/ssr',
            filters: ['js']
          }
        ]
      },
      troubleshooting: {
        title: 'Troubleshooting',
        items: [
          {
            title: 'Upgrading Amplify packages',
            route: '/lib/troubleshooting/upgrading',
            filters: ['flutter', 'js', 'react-native']
          },
          {
            title: 'TypeScript strict mode',
            route: '/lib/troubleshooting/strict-mode',
            filters: ['js', 'react-native']
          }
        ]
      }
    }
  },
  'lib-v1': {
    productRoot: {
      title: 'Amplify Libraries',
      route: '/lib-v1'
    },
    items: {
      'project-setup': {
        title: 'Project Setup',
        items: [
          {
            title: 'Prerequisites',
            route: '/lib-v1/project-setup/prereq',
            filters: ['android', 'ios', 'flutter', 'js', 'react-native']
          },
          {
            title: 'Create your application',
            route: '/lib-v1/project-setup/create-application',
            filters: ['android', 'ios', 'flutter', 'js', 'react-native']
          },
          {
            title: 'Using Combine with Amplify',
            route: '/lib-v1/project-setup/combine',
            filters: ['ios']
          },
          {
            title: 'Async Programming Model',
            route: '/lib-v1/project-setup/async',
            filters: ['android']
          },
          {
            title: 'Kotlin Coroutines Support',
            route: '/lib-v1/project-setup/coroutines',
            filters: ['android']
          },
          {
            title: 'Using RxJava with Amplify',
            route: '/lib-v1/project-setup/rxjava',
            filters: ['android']
          },
          {
            title: 'Use existing AWS resources',
            route: '/lib-v1/project-setup/use-existing-resources',
            filters: ['android', 'ios']
          },
          {
            title: 'Platform Setup',
            route: '/lib-v1/project-setup/platform-setup',
            filters: ['flutter']
          },
          {
            title: 'Escape hatch',
            route: '/lib-v1/project-setup/escape-hatch',
            filters: ['flutter']
          }
        ]
      },
      analytics: {
        title: 'Analytics',
        items: [
          {
            title: 'Getting started',
            route: '/lib-v1/analytics/getting-started',
            filters: ['android', 'flutter', 'ios', 'js', 'react-native']
          },
          {
            title: 'Record events',
            route: '/lib-v1/analytics/record',
            filters: ['android', 'flutter', 'ios', 'js', 'react-native']
          },
          {
            title: 'Update Endpoint',
            route: '/lib-v1/analytics/update-endpoint',
            filters: ['js', 'react-native']
          },
          {
            title: 'Automatically track sessions',
            route: '/lib-v1/analytics/autotrack',
            filters: ['android', 'flutter', 'ios', 'js', 'react-native']
          },
          {
            title: 'Enable/Disable Analytics',
            route: '/lib-v1/analytics/enable-disable',
            filters: ['android', 'flutter', 'ios', 'js', 'react-native']
          },
          {
            title: 'Identify user',
            route: '/lib-v1/analytics/identifyuser',
            filters: ['android', 'flutter', 'ios']
          },
          {
            title: 'Streaming analytics data',
            route: '/lib-v1/analytics/streaming',
            filters: ['js', 'react-native']
          },
          {
            title: 'Create a custom analytics plugin',
            route: '/lib-v1/analytics/create-custom-plugin',
            filters: ['js', 'react-native']
          },
          {
            title: 'Storing analytics data',
            route: '/lib-v1/analytics/storing',
            filters: ['js']
          },
          {
            title: 'Personalized recommendations',
            route: '/lib-v1/analytics/personalize',
            filters: ['js']
          },
          {
            title: 'Escape hatch',
            route: '/lib-v1/analytics/escapehatch',
            filters: ['android', 'ios']
          },
          {
            title: 'Use existing AWS resources',
            route: '/lib-v1/analytics/existing-resources',
            filters: ['android', 'flutter', 'ios', 'js', 'react-native']
          }
        ]
      },
      'in-app-messaging': {
        title: 'In-App Messaging',
        items: [
          {
            title: 'Overview',
            route: '/lib-v1/in-app-messaging/overview',
            filters: ['react-native', 'js']
          },
          {
            title: 'Getting started',
            route: '/lib-v1/in-app-messaging/getting-started',
            filters: ['react-native', 'js']
          },
          {
            title: 'Create an In-App Messaging campaign',
            route: '/lib-v1/in-app-messaging/create-campaign',
            filters: ['react-native', 'js']
          },
          {
            title: 'Integrate your application',
            route: '/lib-v1/in-app-messaging/integrate-your-application',
            filters: ['react-native', 'js']
          },
          {
            title: 'Sync messages',
            route: '/lib-v1/in-app-messaging/sync-messages',
            filters: ['react-native', 'js']
          },
          {
            title: 'Display message',
            route: '/lib-v1/in-app-messaging/display-message',
            filters: ['react-native', 'js']
          },
          {
            title: 'Clear messages',
            route: '/lib-v1/in-app-messaging/clear-messages',
            filters: ['react-native', 'js']
          },
          {
            title: 'Identify a user',
            route: '/lib-v1/in-app-messaging/identify-user',
            filters: ['react-native', 'js']
          },
          {
            title: 'Respond to interaction events',
            route: '/lib-v1/in-app-messaging/respond-interaction-events',
            filters: ['react-native', 'js']
          },
          {
            title: 'Resolving conflicts',
            route: '/lib-v1/in-app-messaging/resolve-conflicts',
            filters: ['react-native', 'js']
          }
        ]
      },
      graphqlapi: {
        title: 'API (GraphQL)',
        items: [
          {
            title: 'Getting started',
            route: '/lib-v1/graphqlapi/getting-started',
            filters: ['android', 'ios', 'flutter', 'js', 'react-native']
          },
          {
            title: 'Connect your app code to the API',
            route: '/lib/graphqlapi/connect',
            filters: ['js', 'react-native']
          },
          {
            title: 'Concepts',
            route: '/lib-v1/graphqlapi/concepts',
            filters: ['android', 'ios', 'flutter', 'js', 'react-native']
          },
          {
            title: 'Configure authorization modes',
            route: '/lib-v1/graphqlapi/authz',
            filters: ['android', 'ios', 'flutter', 'js', 'react-native']
          },
          {
            title: 'Create, update, and delete application data',
            route: '/lib-v1/graphqlapi/mutate-data',
            filters: ['android', 'ios', 'flutter', 'js', 'react-native']
          },
          {
            title: 'Read application data',
            route: '/lib-v1/graphqlapi/query-data',
            filters: ['android', 'ios', 'flutter', 'js', 'react-native']
          },
          {
            title: 'Subscribe to real-time events',
            route: '/lib-v1/graphqlapi/subscribe-data',
            filters: ['android', 'ios', 'flutter', 'js', 'react-native']
          },
          {
            title: 'Working with files and attachments',
            route: '/lib-v1/graphqlapi/working-with-files',
            filters: ['js', 'react-native']
          },
          {
            title: 'Optimistic UI',
            route: '/lib-v1/graphqlapi/optimistic-ui',
            filters: ['js']
          },
          {
            title: 'Cancel API requests',
            route: '/lib-v1/graphqlapi/cancel-request',
            filters: ['js', 'react-native']
          },
          {
            title: 'Offline scenarios',
            route: '/lib-v1/graphqlapi/offline',
            filters: ['android', 'ios', 'flutter', 'js', 'react-native']
          },
          {
            title: 'GraphQL from NodeJS',
            route: '/lib-v1/graphqlapi/graphql-from-nodejs',
            filters: ['js', 'react-native']
          },
          {
            title: 'Advanced Workflows',
            route: '/lib-v1/graphqlapi/advanced-workflows',
            filters: ['android', 'ios', 'flutter', 'js', 'react-native']
          },
          {
            title: 'Use existing AWS resources',
            route: '/lib-v1/graphqlapi/existing-resources',
            filters: ['android', 'ios', 'flutter', 'js', 'react-native']
          },
          {
            title: 'Upgrade guide from AppSync SDK',
            route: '/lib-v1/graphqlapi/upgrade-guide',
            filters: ['js', 'react-native', 'react-native']
          }
        ]
      },
      restapi: {
        title: 'API (REST)',
        items: [
          {
            title: 'Getting started',
            route: '/lib-v1/restapi/getting-started',
            filters: ['android', 'ios', 'flutter']
          },
          {
            title: 'Fetching data',
            route: '/lib-v1/restapi/fetch',
            filters: ['android', 'ios', 'flutter']
          },
          {
            title: 'Updating data',
            route: '/lib-v1/restapi/update',
            filters: ['android', 'ios', 'flutter']
          },
          {
            title: 'Deleting data',
            route: '/lib-v1/restapi/delete',
            filters: ['android', 'ios', 'flutter']
          },
          {
            title: 'Define authorization rules',
            route: '/lib-v1/restapi/authz',
            filters: ['android', 'ios', 'flutter']
          },
          {
            title: 'Use existing AWS resources',
            route: '/lib-v1/restapi/existing-resources',
            filters: ['android', 'ios', 'flutter']
          }
        ]
      },
      auth: {
        title: 'Authentication',
        items: [
          {
            title: 'Set up Amplify Auth',
            route: '/lib-v1/auth/getting-started',
            filters: ['android', 'ios', 'flutter', 'js']
          },
          {
            title: 'Enable sign-up, sign-in, and sign-out',
            route: '/lib-v1/auth/emailpassword',
            filters: ['js']
          },
          {
            title: 'Sign in',
            route: '/lib-v1/auth/signin',
            filters: ['android', 'ios', 'flutter']
          },
          {
            title: 'Sign in with custom flow',
            route: '/lib-v1/auth/signin_with_custom_flow',
            filters: ['ios', 'flutter']
          },
          {
            title: 'Sign in with web UI',
            route: '/lib-v1/auth/signin_web_ui',
            filters: ['android', 'ios', 'flutter']
          },
          {
            title: 'Social sign-in (OAuth)',
            route: '/lib-v1/auth/social',
            filters: ['android', 'ios', 'flutter', 'js']
          },
          {
            title: 'Multi-factor authentication',
            route: '/lib-v1/auth/mfa',
            filters: ['js']
          },
          {
            title: 'Password & user management',
            route: '/lib-v1/auth/manageusers',
            filters: ['js']
          },
          {
            title: 'Switching authentication flows',
            route: '/lib-v1/auth/switch-auth',
            filters: ['js']
          },
          {
            title: 'Advanced workflows',
            route: '/lib-v1/auth/advanced',
            filters: ['js']
          },
          {
            title: 'Sign in next steps',
            route: '/lib-v1/auth/signin_next_steps',
            filters: ['ios']
          },
          {
            title: 'SMS flows',
            route: '/lib-v1/auth/sms_flows',
            filters: ['flutter']
          },
          {
            title: 'Guest access',
            route: '/lib-v1/auth/guest_access',
            filters: ['android', 'ios', 'flutter']
          },
          {
            title: 'Auth events',
            route: '/lib-v1/auth/auth-events',
            filters: ['android', 'ios', 'flutter', 'js']
          },
          {
            title: 'User attributes',
            route: '/lib-v1/auth/user-attributes',
            filters: ['android', 'ios', 'flutter']
          },
          {
            title: 'Remember a device',
            route: '/lib-v1/auth/device_features',
            filters: ['android', 'ios', 'flutter']
          },
          {
            title: 'Password management',
            route: '/lib-v1/auth/password_management',
            filters: ['android', 'ios', 'flutter']
          },
          {
            title: 'Sign out',
            route: '/lib-v1/auth/signOut',
            filters: ['android', 'ios', 'flutter']
          },
          {
            title: 'Accessing credentials',
            route: '/lib-v1/auth/access_credentials',
            filters: ['android', 'ios', 'flutter']
          },
          {
            title: 'Managing credentials',
            route: '/lib-v1/auth/managing_credentials',
            filters: ['flutter']
          },
          {
            title: 'Delete user',
            route: '/lib-v1/auth/delete_user',
            filters: ['android', 'ios', 'flutter']
          },
          {
            title: 'Escape hatch',
            route: '/lib-v1/auth/escapehatch',
            filters: ['android', 'ios']
          },
          {
            title: 'Use existing Amazon Cognito resources',
            route: '/lib-v1/auth/existing-resources',
            filters: ['ios', 'flutter']
          },
          {
            title: 'Under the hood',
            route: '/lib-v1/auth/overview',
            filters: ['android', 'ios', 'js']
          }
        ]
      },
      datastore: {
        title: 'DataStore',
        items: [
          {
            title: 'Getting started',
            route: '/lib-v1/datastore/getting-started',
            filters: ['android', 'ios', 'flutter', 'js', 'react-native']
          },
          {
            title: 'Manipulating data',
            route: '/lib-v1/datastore/data-access',
            filters: ['android', 'ios', 'flutter', 'js', 'react-native']
          },
          {
            title: 'Relational models',
            route: '/lib-v1/datastore/relational',
            filters: ['android', 'ios', 'flutter', 'js', 'react-native']
          },
          {
            title: 'Syncing data to cloud',
            route: '/lib-v1/datastore/sync',
            filters: ['android', 'ios', 'flutter', 'js', 'react-native']
          },
          {
            title: 'Setup authorization rules',
            route: '/lib-v1/datastore/setup-auth-rules',
            filters: ['android', 'ios', 'flutter', 'js', 'react-native']
          },
          {
            title: 'Conflict resolution',
            route: '/lib-v1/datastore/conflict',
            filters: ['android', 'ios', 'flutter', 'js', 'react-native']
          },
          {
            title: 'Real time',
            route: '/lib-v1/datastore/real-time',
            filters: ['android', 'ios', 'flutter', 'js', 'react-native']
          },
          {
            title: 'DataStore Events',
            route: '/lib-v1/datastore/datastore-events',
            filters: ['android', 'ios', 'flutter', 'js', 'react-native']
          },
          {
            title: 'Other methods',
            route: '/lib-v1/datastore/other-methods',
            filters: ['android', 'ios', 'flutter', 'js', 'react-native']
          },
          {
            title: 'Schema updates',
            route: '/lib-v1/datastore/schema-updates',
            filters: ['android', 'ios', 'flutter', 'js', 'react-native']
          },
          {
            title: 'How it works',
            route: '/lib-v1/datastore/how-it-works',
            filters: ['android', 'ios', 'flutter', 'js', 'react-native']
          },
          {
            title: 'Examples',
            route: '/lib-v1/datastore/examples',
            filters: ['js', 'react-native']
          },
          {
            title: 'Advanced workflows',
            route: '/lib-v1/datastore/advanced-workflows',
            filters: ['flutter', 'js', 'react-native']
          }
        ]
      },
      geo: {
        title: 'Geo',
        items: [
          {
            title: 'Getting started',
            route: '/lib-v1/geo/getting-started',
            filters: ['android', 'ios']
          },
          {
            title: 'Maps',
            route: '/lib-v1/geo/maps',
            filters: ['android', 'ios']
          },
          {
            title: 'Location Search',
            route: '/lib-v1/geo/search',
            filters: ['android', 'ios']
          },
          {
            title: 'Use existing Amazon Location resources',
            route: '/lib-v1/geo/existing-resources',
            filters: ['android', 'ios']
          },
          {
            title: 'Escape Hatch',
            route: '/lib-v1/geo/escapehatch',
            filters: ['android', 'ios']
          }
        ]
      },
      predictions: {
        title: 'Predictions',
        items: [
          {
            title: 'Getting started',
            route: '/lib-v1/predictions/getting-started',
            filters: ['android', 'ios']
          },
          {
            title: 'Text to speech',
            route: '/lib-v1/predictions/text-speech',
            filters: ['android', 'ios']
          },
          {
            title: 'Transcribe audio to text',
            route: '/lib-v1/predictions/transcribe',
            filters: ['android', 'ios']
          },
          {
            title: 'Translate language',
            route: '/lib-v1/predictions/translate',
            filters: ['android', 'ios']
          },
          {
            title: 'Identify text',
            route: '/lib-v1/predictions/identify-text',
            filters: ['android', 'ios']
          },
          {
            title: 'Identify entities from images',
            route: '/lib-v1/predictions/identify-entity',
            filters: ['android', 'ios']
          },
          {
            title: 'Label objects in image',
            route: '/lib-v1/predictions/label-image',
            filters: ['android', 'ios']
          },
          {
            title: 'Interpret sentiment',
            route: '/lib-v1/predictions/interpret',
            filters: ['android', 'ios']
          },
          {
            title: 'Escape hatch',
            route: '/lib-v1/predictions/escapehatch',
            filters: ['android', 'ios']
          }
        ]
      },
      storage: {
        title: 'Storage',
        items: [
          {
            title: 'Set up Amplify Storage',
            route: '/lib-v1/storage/getting-started',
            filters: ['android', 'ios', 'flutter', 'js', 'react-native']
          },
          {
            title: 'Concepts',
            route: '/lib-v1/storage/overview',
            filters: ['android', 'ios', 'flutter', 'js', 'react-native']
          },
          {
            title: 'Upload files',
            route: '/lib-v1/storage/upload',
            filters: ['android', 'ios', 'js', 'react-native', 'flutter']
          },
          {
            title: 'Download files',
            route: '/lib-v1/storage/download',
            filters: ['android', 'ios', 'flutter', 'js', 'react-native']
          },
          {
            title: 'Query Transfers',
            route: '/lib-v1/storage/querytransfers',
            filters: ['android']
          },
          {
            title: 'Get file properties',
            route: '/lib-v1/storage/get-properties',
            filters: ['js']
          },
          {
            title: 'List files',
            route: '/lib-v1/storage/list',
            filters: ['android', 'ios', 'flutter', 'js', 'react-native']
          },
          {
            title: 'Copy files',
            route: '/lib-v1/storage/copy',
            filters: ['js', 'react-native']
          },
          {
            title: 'Remove files',
            route: '/lib-v1/storage/remove',
            filters: ['android', 'ios', 'flutter', 'js', 'react-native']
          },
          {
            title: 'Cancel requests',
            route: '/lib-v1/storage/cancel-requests',
            filters: ['js', 'react-native']
          },
          {
            title: 'File access levels',
            route: '/lib-v1/storage/configureaccess',
            filters: ['android', 'ios', 'flutter', 'js', 'react-native']
          },
          {
            title: 'Automatically track Storage events',
            route: '/lib-v1/storage/autotrack',
            filters: ['js']
          },
          {
            title: 'Use Transfer Acceleration',
            route: '/lib-v1/storage/transfer-acceleration',
            filters: ['js', 'react-native']
          },
          {
            title: 'Lambda triggers',
            route: '/lib-v1/storage/triggers',
            filters: ['android', 'ios', 'flutter', 'js', 'react-native']
          },
          {
            title: 'Custom Plugin',
            route: '/lib-v1/storage/custom-plugin',
            filters: ['js', 'react-native']
          },
          {
            title: 'Escape hatch',
            route: '/lib-v1/storage/escapehatch',
            filters: ['android', 'ios']
          },
          {
            title: 'Use existing AWS resources',
            route: '/lib-v1/storage/existing-resources',
            filters: ['android', 'ios', 'flutter', 'js', 'react-native']
          }
        ]
      },
      ssr: {
        title: 'Server-Side Rendering',
        items: [
          {
            title: 'Use Amplify with Next.js',
            route: '/lib-v1/ssr/nextjs',
            filters: ['js']
          }
        ]
      },
      utilities: {
        title: 'Utilities',
        items: [
          {
            title: 'Hub',
            route: '/lib-v1/utilities/hub',
            filters: ['android', 'ios', 'js']
          }
        ]
      },
      troubleshooting: {
        title: 'Troubleshooting',
        items: [
          {
            title: 'Upgrading Amplify packages',
            route: '/lib-v1/troubleshooting/upgrading',
            filters: ['flutter', 'js']
          }
        ]
      },
      debugging: {
        title: 'Debugging',
        items: [
          {
            title: 'Developer Menu',
            route: '/lib-v1/debugging/dev-menu',
            filters: ['android', 'ios']
          }
        ]
      },
      info: {
        title: 'Info',
        items: [
          {
            title: 'Data Information',
            route: '/lib-v1/info/overview',
            filters: ['ios']
          },
          {
            title: 'Uninstalling the app',
            route: '/lib-v1/info/app-uninstall',
            filters: ['ios']
          }
        ]
      }
    }
  },
  sdk: {
    productRoot: {
      title: 'AWS Mobile SDK',
      route: '/sdk'
    },
    items: {
      api: {
        title: 'API',
        items: [
          {
            title: 'GraphQL - Realtime and Offline',
            route: '/sdk/api/graphql',
            filters: ['android', 'ios']
          },
          {
            title: 'REST API',
            route: '/sdk/api/rest',
            filters: ['android', 'ios']
          }
        ]
      },
      analytics: {
        title: 'Analytics',
        items: [
          {
            title: 'Getting Started',
            route: '/sdk/analytics/getting-started',
            filters: ['android', 'ios']
          },
          {
            title: 'Events',
            route: '/sdk/analytics/events',
            filters: ['android', 'ios']
          },
          {
            title: 'Endpoints',
            route: '/sdk/analytics/endpoints',
            filters: ['android', 'ios']
          },
          {
            title: 'Using Amazon Kinesis',
            route: '/sdk/analytics/kinesis',
            filters: ['android', 'ios']
          }
        ]
      },
      auth: {
        title: 'Authentication',
        items: [
          {
            title: 'Getting started',
            route: '/sdk/auth/getting-started',
            filters: ['android', 'ios']
          },
          {
            title: 'Overview',
            route: '/sdk/auth/how-it-works',
            filters: ['android', 'ios']
          },
          {
            title: 'Guest access',
            route: '/sdk/auth/guest-access',
            filters: ['android', 'ios']
          },
          {
            title: 'Drop-in auth',
            route: '/sdk/auth/drop-in-auth',
            filters: ['android', 'ios']
          },
          {
            title: 'Working with the API',
            route: '/sdk/auth/working-with-api',
            filters: ['android', 'ios']
          },
          {
            title: 'Federated identities',
            route: '/sdk/auth/federated-identities',
            filters: ['android', 'ios']
          },
          {
            title: 'Hosted UI',
            route: '/sdk/auth/hosted-ui',
            filters: ['android', 'ios']
          },
          {
            title: 'Custom auth flow',
            route: '/sdk/auth/custom-auth-flow',
            filters: ['android', 'ios']
          },
          {
            title: 'Device features',
            route: '/sdk/auth/device-features',
            filters: ['android', 'ios']
          }
        ]
      },
      'push-notifications': {
        title: 'Push notifications',
        items: [
          {
            title: 'Getting started',
            route: '/sdk/push-notifications/getting-started',
            filters: ['android', 'ios']
          },
          {
            title: 'Messaging campaigns',
            route: '/sdk/push-notifications/messaging-campaign',
            filters: ['android', 'ios']
          },
          {
            title: 'Setting up push notification services',
            route: '/sdk/push-notifications/setup-push-service',
            filters: ['android', 'ios']
          }
        ]
      },
      pubsub: {
        title: 'PubSub',
        items: [
          {
            title: 'Getting started',
            route: '/sdk/pubsub/getting-started',
            filters: ['android', 'ios']
          },
          {
            title: 'Using with Amplify',
            route: '/sdk/pubsub/aws-iot-and-amplify',
            filters: ['ios']
          },
          {
            title: 'Working with the API',
            route: '/sdk/pubsub/working-api',
            filters: ['android', 'ios']
          }
        ]
      },
      storage: {
        title: 'Storage',
        items: [
          {
            title: 'Getting started',
            route: '/sdk/storage/getting-started',
            filters: ['android', 'ios']
          },
          {
            title: 'Using TransferUtility',
            route: '/sdk/storage/transfer-utility',
            filters: ['android', 'ios']
          },
          {
            title: 'Using GraphQL API',
            route: '/sdk/storage/graphql-api',
            filters: ['android', 'ios']
          },
          {
            title: 'Configure Access',
            route: '/sdk/storage/configure-access',
            filters: ['android', 'ios']
          }
        ]
      },
      configuration: {
        title: 'Configuration',
        items: [
          {
            title: 'SDK Setup Options',
            route: '/sdk/configuration/setup-options',
            filters: ['android', 'ios']
          }
        ]
      },
      info: {
        title: 'Info',
        items: [
          {
            title: 'Data Information',
            route: '/sdk/info/overview',
            filters: ['ios']
          },
          {
            title: 'Uninstalling the app',
            route: '/sdk/info/app-uninstall',
            filters: ['ios']
          }
        ]
      }
    }
  },
  cli: {
    productRoot: {
      title: 'Amplify CLI',
      route: '/cli'
    },
    items: {
      start: {
        title: 'Get started',
        items: [
          {
            title: 'Installation',
            route: '/cli/start/install',
            filters: []
          },
          {
            title: 'Typical workflows',
            route: '/cli/start/workflows',
            filters: []
          }
        ]
      },
      commands: {
        title: 'Commands',
        items: commands
          .sort((a, b) => ((a.name > b.name ? 1 : -1)))
          .map(({ name }) => ({
            isCodeTitle: true,
            title: name,
            route: `/cli/commands/${name}`
          }))
      },
      graphql: {
        title: 'API (GraphQL)',
        items: [
          {
            title: 'Set up Amplify GraphQL API',
            route: '/cli/graphql/overview',
            filters: []
          },
          {
            title: 'Data modeling',
            route: '/cli/graphql/data-modeling',
            filters: []
          },
          {
            title: 'Authorization rules',
            route: '/cli/graphql/authorization-rules',
            filters: []
          },
          {
            title:
              'Custom business logic (Lambda function, HTTP, VTL resolvers)',
            route: '/cli/graphql/custom-business-logic',
            filters: []
          },
          {
            title: 'Search and result aggregations',
            route: '/cli/graphql/search-and-result-aggregations',
            filters: []
          },
          // {
          //   title: "Offline data and conflict resolution (DataStore)",
          //   route: "/cli/graphql/offline-data-access-and-conflict-resolution",
          //   filters: []
          // },
          {
            title: 'Connect to machine learning services',
            route: '/cli/graphql/connect-to-machine-learning-services',
            filters: []
          },
          {
            title: 'Evolving GraphQL schemas',
            route: '/cli/graphql/schema-evolution',
            filters: []
          },
          {
            title: 'Directives reference',
            route: '/cli/graphql/directives-reference',
            filters: []
          },
          {
            title:
              'JavaScript, Android, Swift, and Flutter client code generation',
            route: '/cli/graphql/client-code-generation',
            filters: []
          },
          {
            title: 'Override Amplify-generated AppSync resources',
            route: '/cli/graphql/override',
            filters: []
          },
          {
            title: 'Troubleshooting',
            route: '/cli/graphql/troubleshooting',
            filters: []
          },
          {
            title: 'Examples and solutions',
            route: '/cli/graphql/examples-and-solutions',
            filters: []
          }
        ]
      },
      restapi: {
        title: 'API (REST)',
        items: [
          {
            title: 'Overview',
            route: '/cli/restapi/restapi',
            filters: []
          },
          { title: 'Test', route: '/cli/restapi/testing', filters: [] },
          {
            title: 'Override Amplify-generated API Gateway resources',
            route: '/cli/restapi/override',
            filters: []
          }
        ]
      },
      auth: {
        title: 'Authentication',
        items: [
          {
            title: 'Overview',
            route: '/cli/auth/overview',
            filters: []
          },
          {
            title: 'User groups',
            route: '/cli/auth/groups',
            filters: []
          },
          {
            title: 'Admin actions',
            route: '/cli/auth/admin',
            filters: []
          },
          {
            title: 'Use an existing Cognito User Pool and Identity Pool',
            route: '/cli/auth/import',
            filters: []
          },
          {
            title: 'Override Amplify-generated Cognito resources',
            route: '/cli/auth/override',
            filters: []
          }
        ]
      },
      storage: {
        title: 'Storage',
        items: [
          {
            title: 'Overview',
            route: '/cli/storage/overview',
            filters: []
          },
          {
            title: 'Use an existing S3 bucket or DynamoDB table',
            route: '/cli/storage/import',
            filters: []
          },
          {
            title: 'Override Amplify-generated S3 and DynamoDB resources',
            route: '/cli/storage/override',
            filters: []
          }
        ]
      },
      function: {
        title: 'Functions',
        items: [
          { title: 'Overview', route: '/cli/function', filters: [] },
          {
            title: 'Reuse code & assets using layers',
            route: '/cli/function/layers',
            filters: []
          },
          {
            title: 'Environment variables',
            route: '/cli/function/env-vars',
            filters: []
          },
          {
            title: 'Access secret values',
            route: '/cli/function/secrets',
            filters: []
          },
          {
            title: 'Build options',
            route: '/cli/function/build-options',
            filters: []
          },
          {
            title: 'Configuring Lambda function settings',
            route: '/cli/function/configure-options',
            filters: []
          }
        ]
      },
      geo: {
        title: 'Geo',
        items: [
          {
            title: 'Maps',
            route: '/cli/geo/maps',
            filters: []
          },
          {
            title: 'Location Search',
            route: '/cli/geo/search',
            filters: []
          },
          {
            title: 'Geofencing',
            route: '/cli/geo/geofencing',
            filters: []
          }
        ]
      },
      hosting: {
        title: 'Hosting',
        items: [
          {
            title: 'Overview',
            route: '/cli/hosting/hosting',
            filters: []
          }
        ]
      },
      custom: {
        title: 'Custom AWS resources',
        items: [
          {
            title: 'Use CDK to add custom AWS resources',
            route: '/cli/custom/cdk',
            filters: []
          },
          {
            title: 'Use CloudFormation to add custom AWS resources',
            route: '/cli/custom/cloudformation',
            filters: []
          }
        ]
      },
      project: {
        title: 'Project-level configurations',
        items: [
          {
            title: 'Apply tags to generated resources',
            route: '/cli/project/tags',
            filters: []
          },
          {
            title: 'IAM Permissions Boundary for Amplify-generated roles',
            route: '/cli/project/permissions-boundary',
            filters: []
          },
          {
            title: 'Command Hooks',
            route: '/cli/project/command-hooks',
            filters: []
          },
          {
            title: 'Monorepo project structure',
            route: '/cli/project/monorepo',
            filters: []
          },
          {
            title: 'Override Amplify-generated project-level IAM resources',
            route: '/cli/project/override',
            filters: []
          },
          {
            title: 'Troubleshooting',
            route: '/cli/project/troubleshooting',
            filters: []
          }
        ]
      },
      teams: {
        title: 'Team environments',
        items: [
          {
            title: 'Overview',
            route: '/cli/teams/overview',
            filters: []
          },
          {
            title: 'Share single environment',
            route: '/cli/teams/shared',
            filters: []
          },
          {
            title: 'Sandbox environments',
            route: '/cli/teams/sandbox',
            filters: []
          },
          {
            title: 'Multiple frontends',
            route: '/cli/teams/multi-frontend',
            filters: []
          },
          {
            title: 'Continuous deployment',
            route: '/cli/teams/cicd',
            filters: []
          },
          {
            title: 'Commands',
            route: '/cli/teams/commands',
            filters: []
          }
        ]
      },
      usage: {
        title: 'Advanced workflows',
        items: [
          {
            title: 'Lambda Triggers',
            route: '/cli/usage/lambda-triggers',
            filters: []
          },
          {
            title: 'Mocking and testing',
            route: '/cli/usage/mock',
            filters: []
          },
          {
            title: 'Serverless containers',
            route: '/cli/usage/containers',
            filters: []
          },
          {
            title: 'Export Amplify project to CDK',
            route: '/cli/usage/export-to-cdk'
          },
          {
            title: 'Headless mode for CI/CD',
            route: '/cli/usage/headless',
            filters: []
          }
        ]
      },
      plugins: {
        title: 'Plugins',
        items: [
          {
            title: 'Overview',
            route: '/cli/plugins/plugins',
            filters: []
          },
          {
            title: 'Architecture',
            route: '/cli/plugins/architecture',
            filters: []
          },
          {
            title: 'Authoring a new plugin',
            route: '/cli/plugins/authoring',
            filters: []
          }
        ]
      },
      migration: {
        title: 'Migration & Backwards Compatibility',
        items: [
          {
            title: 'AWS CDK v1 to v2 migration',
            route: '/cli/migration/aws-cdk-migration',
            filters: []
          },
          {
            title: 'Lazy Loading and Custom Selection Set',
            route: '/cli/migration/lazy-load-custom-selection-set',
            filters: []
          },
          {
            title: 'GraphQL Transformer v1 to v2 migration',
            route: '/cli/migration/transformer-migration',
            filters: []
          },
          {
            title: 'Override feature enablement migration',
            route: '/cli/migration/override',
            filters: []
          },
          {
            title: 'Lambda layer behavior updates',
            route: '/cli/migration/lambda-layers-update',
            filters: []
          },
          {
            title: 'CLI Auth Signup Changes',
            route: '/cli/migration/cli-auth-signup-changes',
            filters: []
          },
          {
            title:
              'Amplify Codegen Models - List and list components nullability',
            route: '/cli/migration/list-nullability',
            filters: []
          },
          {
            title: 'Migrate project to another AWS account',
            route: '/cli/migration/cli-migrate-aws-account',
            filters: []
          },
          {
            title: 'GraphQL Transformer @auth identity claim changes',
            route: '/cli/migration/identity-claim-changes',
            filters: []
          }
        ]
      },
      reference: {
        title: 'Reference',
        items: [
          {
            title: 'IAM Policy',
            route: '/cli/reference/iam',
            filters: []
          },
          {
            title: 'IAM Roles & MFA',
            route: '/cli/reference/iam-roles-mfa',
            filters: []
          },
          {
            title: 'Files and Folders',
            route: '/cli/reference/files',
            filters: []
          },
          {
            title: 'Usage Data in Amplify CLI',
            route: '/cli/reference/usage-data',
            filters: []
          },
          {
            title: 'Diagnose',
            route: '/cli/reference/diagnose',
            filters: []
          },
          {
            title: 'Feature Flags',
            route: '/cli/reference/feature-flags',
            filters: []
          },
          {
            title: 'SSM Parameter Store',
            route: '/cli/reference/ssm-parameter-store',
            filters: []
          }
        ]
      }
    }
  },
  'cli-legacy': {
    productRoot: {
      title: 'Amplify CLI (Legacy)',
      route: '/cli-legacy'
    },
    items: {
      'graphql-transformer': {
        title: 'API (GraphQL)',
        items: [
          {
            title: 'Overview',
            route: '/cli-legacy/graphql-transformer/overview',
            filters: []
          },
          {
            title: 'Directives',
            route: '/cli-legacy/graphql-transformer/directives',
            filters: []
          },
          {
            title: 'Define your model types',
            route: '/cli-legacy/graphql-transformer/model',
            filters: []
          },
          {
            title: 'Index your data with keys',
            route: '/cli-legacy/graphql-transformer/key',
            filters: []
          },
          {
            title: 'Setup authorization rules',
            route: '/cli-legacy/graphql-transformer/auth',
            filters: []
          },
          {
            title: 'Add relationships between types',
            route: '/cli-legacy/graphql-transformer/connection',
            filters: []
          },
          {
            title: 'Configure Lambda resolvers',
            route: '/cli-legacy/graphql-transformer/function',
            filters: []
          },
          {
            title: 'Configure HTTP resolvers',
            route: '/cli-legacy/graphql-transformer/http',
            filters: []
          },
          {
            title: 'Connect machine learning services',
            route: '/cli-legacy/graphql-transformer/predictions',
            filters: []
          },
          {
            title: 'Make your data searchable',
            route: '/cli-legacy/graphql-transformer/searchable',
            filters: []
          },
          {
            title: 'Versioning and conflict resolution',
            route: '/cli-legacy/graphql-transformer/versioned',
            filters: []
          },
          {
            title: 'Data access patterns',
            route: '/cli-legacy/graphql-transformer/dataaccess',
            filters: []
          },
          {
            title: 'GraphQL transform and Storage',
            route: '/cli-legacy/graphql-transformer/storage',
            filters: []
          },
          {
            title: 'Relational Databases',
            route: '/cli-legacy/graphql-transformer/relational',
            filters: []
          },
          {
            title: 'Client code generation',
            route: '/cli-legacy/graphql-transformer/codegen',
            filters: []
          },
          {
            title: 'Overwrite & customize resolvers',
            route: '/cli-legacy/graphql-transformer/resolvers',
            filters: []
          },
          {
            title: 'Configurable Parameters',
            route: '/cli-legacy/graphql-transformer/config-params',
            filters: []
          },
          {
            title: 'Examples',
            route: '/cli-legacy/graphql-transformer/examples',
            filters: []
          }
        ]
      }
    }
  },
  start: {
    productRoot: {
      title: 'Getting started',
      route: '/start'
    },
    items: {
      start: {
        title: 'Getting started',
        route: '/start',
        filters: [
          'js',
          'react',
          'react-native',
          'angular',
          'vue',
          'next',
          'android',
          'ios',
          'flutter'
        ],
        items: []
      },
      'getting-started': {
        title: 'Tutorial',
        items: [
          {
            title: 'Prerequisites',
            route: '/start/getting-started/installation',
            filters: [
              'js',
              'react',
              'react-native',
              'angular',
              'vue',
              'next',
              'android',
              'ios',
              'flutter'
            ]
          },
          {
            title: 'Set up fullstack project',
            route: '/start/getting-started/setup',
            filters: [
              'js',
              'react',
              'react-native',
              'angular',
              'vue',
              'next',
              'android',
              'ios',
              'flutter'
            ]
          },
          {
            title: 'Generate model files',
            route: '/start/getting-started/generate-model',
            filters: ['android', 'ios', 'flutter']
          },
          {
            title: 'Integrate your app',
            route: '/start/getting-started/integrate',
            filters: ['android', 'ios', 'flutter']
          },
          {
            title: 'Connect to the cloud',
            route: '/start/getting-started/add-api',
            filters: ['android', 'ios']
          },
          {
            title: 'Connect API and database to the app',
            route: '/start/getting-started/data-model',
            filters: ['js', 'react', 'angular', 'vue', 'next', 'react-native']
          },
          {
            title: 'Add authentication',
            route: '/start/getting-started/auth',
            filters: ['react', 'angular', 'vue', 'react-native']
          },
          {
            title: 'Deploy and host app',
            route: '/start/getting-started/hosting',
            filters: ['js', 'react', 'angular', 'vue', 'next']
          },
          {
            title: 'Next steps',
            route: '/start/getting-started/nextsteps',
            filters: [
              'js',
              'react',
              'react-native',
              'angular',
              'vue',
              'next',
              'android',
              'ios',
              'flutter'
            ]
          }
        ]
      },
      'sample-apps': {
        title: 'Sample Apps',
        items: [
          {
            title: 'ToDo App',
            route: '/start/sample-apps/todo-app',
            filters: ['android']
          }
        ]
      }
    }
  },
  console: {
    productRoot: {
      title: 'Amplify Studio',
      route: '/console'
    },
    items: {
      adminui: {
        title: 'Basics',
        items: [
          {
            title: 'Getting started',
            route: '/console/adminui/start'
          },
          {
            title: 'Extend with the Amplify CLI',
            route: '/console/adminui/extend-cli'
          },
          {
            title: 'Manage team access',
            route: '/console/adminui/access-management'
          },
          {
            title: 'Custom domains',
            route: '/console/adminui/custom-domain'
          }
        ]
      },
      tutorial: {
        title: 'Tutorial',
        items: [
          {
            title: 'Build UI',
            route: '/console/tutorial/buildui'
          },
          {
            title: 'Model database',
            route: '/console/tutorial/data'
          },
          {
            title: 'Bind UI to data',
            route: '/console/tutorial/bindui'
          },
          {
            title: 'Collections',
            route: '/console/tutorial/collections'
          },
          {
            title: 'Write React code',
            route: '/console/tutorial/code'
          }
        ]
      },
      formbuilder: {
        title: 'Form Builder (React)',
        items: [
          {
            title: 'Overview',
            route: '/console/formbuilder/overview'
          },
          {
            title: 'Customize form inputs',
            route: '/console/formbuilder/customize'
          },
          {
            title: 'Data binding',
            route: '/console/formbuilder/data-binding'
          },
          {
            title: 'Configure special inputs',
            route: '/console/formbuilder/special-inputs'
          },
          {
            title: 'Validate form data',
            route: '/console/formbuilder/validations'
          },
          {
            title: 'Manage form lifecycle',
            route: '/console/formbuilder/lifecycle'
          },
          {
            title: 'Customize action buttons (Submit, Cancel, Clear, Reset)',
            route: '/console/formbuilder/call-to-action'
          },
          {
            title: 'Extend input element in code',
            route: '/console/formbuilder/overrides'
          }
        ]
      },
      uibuilder: {
        title: 'Figma to Code (React)',
        items: [
          {
            title: 'Overview',
            route: '/console/uibuilder/figmatocode'
          },
          {
            title: 'Data binding',
            route: '/console/uibuilder/databinding'
          },
          {
            title: 'UI event handler',
            route: '/console/uibuilder/eventhandling'
          },
          {
            title: 'Collections',
            route: '/console/uibuilder/collections'
          },
          {
            title: 'Component slots',
            route: '/console/uibuilder/slots'
          },
          {
            title: 'Theming',
            route: '/console/uibuilder/theming'
          },
          {
            title: 'Responsive components',
            route: '/console/uibuilder/responsive'
          },
          {
            title: 'Extend with code',
            route: '/console/uibuilder/override'
          },
          {
            title: 'Best practices',
            route: '/console/uibuilder/bestpractices'
          }
        ]
      },
      data: {
        title: 'Data',
        items: [
          {
            title: 'Data modeling',
            route: '/console/data/data-model'
          },
          {
            title: 'Relationships',
            route: '/console/data/relationships'
          },
          {
            title: 'Data management',
            route: '/console/data/content-management'
          }
        ]
      },
      auth: {
        title: 'Authentication',
        items: [
          {
            title: 'Authentication',
            route: '/console/auth/authentication'
          },
          {
            title: 'Manage authentication for users and groups',
            route: '/console/auth/user-management'
          },
          {
            title: 'Import Amazon Cognito resources',
            route: '/console/auth/import'
          }
        ]
      },
      authz: {
        title: 'Authorization',
        items: [
          {
            title: 'Overview',
            route: '/console/authz/authorization'
          },
          {
            title: 'Access control',
            route: '/console/authz/permissions'
          }
        ]
      },
      storage: {
        title: 'Storage',
        items: [
          {
            title: 'File browser',
            route: '/console/storage/file-browser'
          },
          {
            title: 'File storage',
            route: '/console/storage/file-storage'
          }
        ]
      }
    }
  },
  guides: {
    productRoot: {
      title: 'Guides',
      route: '/guides'
    },
    items: {
      guides: {
        title: 'Guides',
        route: '/guides',
        filters: ['js', 'android', 'ios', 'flutter'],
        items: []
      },
      'api-graphql': {
        title: 'API (GraphQL)',
        items: [
          {
            title: 'How to Manage Image & File Uploads & Downloads',
            route: '/guides/api-graphql/image-and-file-uploads',
            filters: ['js']
          },
          {
            title: 'Building a Form API with GraphQL',
            route: '/guides/api-graphql/building-a-form-api',
            filters: ['js', 'android', 'ios']
          },
          {
            title: 'How to create GraphQL subscriptions by id',
            route: '/guides/api-graphql/subscriptions-by-id',
            filters: ['js', 'android', 'ios', 'flutter']
          },
          {
            title: 'GraphQL pagination',
            route: '/guides/api-graphql/graphql-pagination',
            filters: ['js', 'android', 'ios']
          },
          {
            title: 'GraphQL query with sorting by date',
            route: '/guides/api-graphql/query-with-sorting',
            filters: ['js', 'android', 'ios']
          },
          {
            title: 'How to use Lambda GraphQL Resolvers',
            route: '/guides/api-graphql/lambda-resolvers',
            filters: ['js', 'android', 'ios']
          }
        ]
      },
      'api-rest': {
        title: 'API (REST)',
        items: [
          {
            title: 'NodeJS API',
            route: '/guides/api-rest/node-api',
            filters: ['js', 'android', 'ios']
          },
          {
            title: 'Express Server',
            route: '/guides/api-rest/express-server',
            filters: ['js', 'android', 'ios']
          },
          {
            title: 'Go API',
            route: '/guides/api-rest/go-api',
            filters: ['js', 'android', 'ios']
          },
          {
            title: 'Python API',
            route: '/guides/api-rest/python-api',
            filters: ['js', 'android', 'ios']
          }
        ]
      },
      authentication: {
        title: 'Authentication',
        items: [
          {
            title: 'Creating a custom authentication flow',
            route: '/guides/authentication/custom-auth-flow',
            filters: ['js']
          },
          {
            title: 'Email-only sign up and sign in',
            route: '/guides/authentication/email-only-authentication',
            filters: ['js']
          },
          {
            title: 'Listening for authentication events',
            route: '/guides/authentication/listening-for-auth-events',
            filters: ['js']
          },
          {
            title: 'Managing user attributes',
            route: '/guides/authentication/managing-user-attributes',
            filters: ['js']
          }
        ]
      },
      datastore: {
        title: 'DataStore',
        items: [
          {
            title: 'Parallel Processing',
            route: '/guides/datastore/parallel-processing',
            filters: ['ios']
          }
        ]
      },
      functions: {
        title: 'Functions',
        items: [
          {
            title:
              'Exporting AppSync operations to a Lambda layer for easy reuse',
            route: '/guides/functions/appsync-operations-to-lambda-layer',
            filters: ['js', 'android', 'ios']
          },
          {
            title: 'Connecting a REST API to a Lambda function',
            route: '/guides/functions/connecting-a-rest-api',
            filters: ['js', 'android', 'ios']
          },
          {
            title: 'Integrating DynamoDB with Lambda',
            route: '/guides/functions/integrating-dynamodb-with-lambda',
            filters: ['js', 'android', 'ios']
          },
          {
            title: 'Calling DynamoDB from Lambda in Node.js',
            route: '/guides/functions/dynamodb-from-js-lambda',
            filters: ['js', 'android', 'ios']
          },
          {
            title: 'Calling DynamoDB from a Lambda function in Python',
            route: '/guides/functions/dynamodb-from-python-lambda',
            filters: ['js', 'android', 'ios']
          },
          {
            title: 'Calling GraphQL API from a Lambda function',
            route: '/guides/functions/graphql-from-lambda',
            filters: ['js', 'android', 'ios']
          },
          {
            title: 'GraphQL Server in Lambda',
            route: '/guides/functions/graphql-server-in-lambda',
            filters: ['js', 'android', 'ios']
          },
          {
            title: 'Calling DynamoDB using AWS Cognito triggers',
            route: '/guides/functions/cognito-trigger-lambda-dynamodb',
            filters: ['js', 'android', 'ios']
          }
        ]
      },
      hosting: {
        title: 'Hosting',
        items: [
          {
            title: 'Git-based deployments',
            route: '/guides/hosting/git-based-deployments',
            filters: ['js']
          },
          {
            title: 'Local deployments',
            route: '/guides/hosting/local-deployments',
            filters: ['js']
          },
          {
            title: 'Custom Domains',
            route: '/guides/hosting/custom-domains',
            filters: ['js']
          },
          {
            title: 'Password protected deployments',
            route: '/guides/hosting/password-protected-deployments',
            filters: ['js']
          },
          {
            title: 'Pull-request previews',
            route: '/guides/hosting/pull-request-previews',
            filters: ['js']
          },
          {
            title: 'Gatsby',
            route: '/guides/hosting/gatsby',
            filters: ['js']
          },
          {
            title: 'Next.js',
            route: '/guides/hosting/nextjs',
            filters: ['js']
          },
          {
            title: 'Gridsome',
            route: '/guides/hosting/gridsome',
            filters: ['js']
          },
          {
            title: 'Nuxt.js',
            route: '/guides/hosting/nuxt',
            filters: ['js']
          },
          {
            title: 'Vite',
            route: '/guides/hosting/vite',
            filters: ['js']
          }
        ]
      }
    }
  }
};

export default directory;<|MERGE_RESOLUTION|>--- conflicted
+++ resolved
@@ -278,15 +278,9 @@
             filters: ['android', 'flutter', 'ios', 'js', 'react-native']
           },
           {
-<<<<<<< HEAD
             title: 'Connect your app code to the API',
             route: '/lib/graphqlapi/connect',
             filters: ['js', 'react-native']
-=======
-          title: 'Connect your app code to the API',
-          route: '/lib/graphqlapi/connect',
-          filters: ['js']
->>>>>>> e6fe081a
           },
           {
             title: 'Concepts',
