/**
 * @type {import('./directory').PageNode}
 */
export const directory = {
  path: 'src/pages/index.tsx',
  children: [
    {
      path: 'src/pages/[platform]/index.tsx',
      children: [
        {
          path: 'src/pages/[platform]/build-a-backend/index.mdx',
          children: [
            {
              path: 'src/pages/[platform]/build-a-backend/auth/index.mdx',
              children: [
                {
                  path: 'src/pages/[platform]/build-a-backend/auth/accessing-credentials/index.mdx'
                },
                {
                  path: 'src/pages/[platform]/build-a-backend/auth/add-social-provider/index.mdx'
                },
                {
                  path: 'src/pages/[platform]/build-a-backend/auth/advanced-workflows/index.mdx'
                },
                {
                  path: 'src/pages/[platform]/build-a-backend/auth/android-sdk/index.mdx'
                },
                {
                  path: 'src/pages/[platform]/build-a-backend/auth/app-uninstall/index.mdx'
                },
                {
                  path: 'src/pages/[platform]/build-a-backend/auth/auth-events/index.mdx'
                },
                {
                  path: 'src/pages/[platform]/build-a-backend/auth/configure-sms-flows/index.mdx'
                },
                {
                  path: 'src/pages/[platform]/build-a-backend/auth/custom-auth-flows/index.mdx'
                },
                {
                  path: 'src/pages/[platform]/build-a-backend/auth/delete-user-account/index.mdx'
                },
                {
                  path: 'src/pages/[platform]/build-a-backend/auth/email-only-sign-up/index.mdx'
                },
                {
                  path: 'src/pages/[platform]/build-a-backend/auth/enable-guest-access/index.mdx'
                },
                {
                  path: 'src/pages/[platform]/build-a-backend/auth/enable-sign-in/index.mdx'
                },
                {
                  path: 'src/pages/[platform]/build-a-backend/auth/enable-sign-up/index.mdx'
                },
                {
                  path: 'src/pages/[platform]/build-a-backend/auth/existing-resources/index.mdx'
                },
                {
                  path: 'src/pages/[platform]/build-a-backend/auth/manage-mfa/index.mdx'
                },
                {
                  path: 'src/pages/[platform]/build-a-backend/auth/manage-passwords/index.mdx'
                },
                {
                  path: 'src/pages/[platform]/build-a-backend/auth/manage-user-attributes/index.mdx'
                },
                {
                  path: 'src/pages/[platform]/build-a-backend/auth/manage-user-profile/index.mdx'
                },
                {
                  path: 'src/pages/[platform]/build-a-backend/auth/manage-user-session/index.mdx'
                },
                {
                  path: 'src/pages/[platform]/build-a-backend/auth/managing-attributes/index.mdx'
                },
                {
                  path: 'src/pages/[platform]/build-a-backend/auth/managing-credentials/index.mdx'
                },
                {
                  path: 'src/pages/[platform]/build-a-backend/auth/multi-step-sign-in/index.mdx'
                },
                {
                  path: 'src/pages/[platform]/build-a-backend/auth/remember-device/index.mdx'
                },
                {
                  path: 'src/pages/[platform]/build-a-backend/auth/set-up-auth/index.mdx'
                },
                {
                  path: 'src/pages/[platform]/build-a-backend/auth/sign-in-auth-flow/index.mdx'
                },
                {
                  path: 'src/pages/[platform]/build-a-backend/auth/sign-in-with-web-ui/index.mdx'
                },
                {
                  path: 'src/pages/[platform]/build-a-backend/auth/sign-out/index.mdx'
                },
                {
                  path: 'src/pages/[platform]/build-a-backend/auth/under-the-hood/index.mdx'
                }
              ]
            },
            {
<<<<<<< HEAD
=======
              path: 'src/pages/[platform]/build-a-backend/graphqlapi/index.mdx',
              children: [
                {
                  path: 'src/pages/[platform]/build-a-backend/graphqlapi/set-up-graphql-api/index.mdx'
                },
                {
                  path: 'src/pages/[platform]/build-a-backend/graphqlapi/connect-to-api/index.mdx'
                },
                {
                  path: 'src/pages/[platform]/build-a-backend/graphqlapi/api-graphql-concepts/index.mdx'
                },
                {
                  path: 'src/pages/[platform]/build-a-backend/graphqlapi/customize-authz-modes/index.mdx'
                },
                {
                  path: 'src/pages/[platform]/build-a-backend/graphqlapi/mutate-data/index.mdx'
                },
                {
                  path: 'src/pages/[platform]/build-a-backend/graphqlapi/query-data/index.mdx'
                },
                {
                  path: 'src/pages/[platform]/build-a-backend/graphqlapi/subscribe-data/index.mdx'
                },
                {
                  path: 'src/pages/[platform]/build-a-backend/graphqlapi/relational-models/index.mdx'
                },
                {
                  path: 'src/pages/[platform]/build-a-backend/graphqlapi/working-with-files/index.mdx'
                },
                {
                  path: 'src/pages/[platform]/build-a-backend/graphqlapi/optimistic-ui/index.mdx'
                },
                {
                  path: 'src/pages/[platform]/build-a-backend/graphqlapi/cancel-request/index.mdx'
                },
                {
                  path: 'src/pages/[platform]/build-a-backend/graphqlapi/offline/index.mdx'
                },
                {
                  path: 'src/pages/[platform]/build-a-backend/graphqlapi/graphql-from-nodejs/index.mdx'
                },
                {
                  path: 'src/pages/[platform]/build-a-backend/graphqlapi/advanced-workflows/index.mdx'
                },
                {
                  path: 'src/pages/[platform]/build-a-backend/graphqlapi/existing-resources/index.mdx'
                },
                {
                  path: 'src/pages/[platform]/build-a-backend/graphqlapi/modify-amplify-generated-resources/index.mdx'
                },
                {
                  path: 'src/pages/[platform]/build-a-backend/graphqlapi/upgrade-guide/index.mdx'
                },
                {
                  path: 'src/pages/[platform]/build-a-backend/graphqlapi/best-practice/index.mdx',
                  children: [
                    {
                      path: 'src/pages/[platform]/build-a-backend/graphqlapi/best-practice/query-with-sorting/index.mdx'
                    }
                  ]
                },
              ]
            },
            {
>>>>>>> b3bedab0
              path: 'src/pages/[platform]/build-a-backend/debugging/index.mdx'
            },
            {
              path: 'src/pages/[platform]/build-a-backend/functions/index.mdx',
              children: [
                {
                  path: 'src/pages/[platform]/build-a-backend/functions/appsync-operations-to-lambda-layer/index.mdx'
                },
                {
                  path: 'src/pages/[platform]/build-a-backend/functions/build-options/index.mdx'
                },
                {
                  path: 'src/pages/[platform]/build-a-backend/functions/cognito-trigger-lambda-dynamodb/index.mdx'
                },
                {
                  path: 'src/pages/[platform]/build-a-backend/functions/configure-options/index.mdx'
                },
                {
                  path: 'src/pages/[platform]/build-a-backend/functions/connect-rest-api/index.mdx'
                },
                {
                  path: 'src/pages/[platform]/build-a-backend/functions/dynamodb-from-lambda-nodejs/index.mdx'
                },
                {
                  path: 'src/pages/[platform]/build-a-backend/functions/dynamodb-from-lambda-python/index.mdx'
                },
                {
                  path: 'src/pages/[platform]/build-a-backend/functions/environment-variables/index.mdx'
                },
                {
                  path: 'src/pages/[platform]/build-a-backend/functions/graphql-from-lambda/index.mdx'
                },
                {
                  path: 'src/pages/[platform]/build-a-backend/functions/graphql-server-lambda/index.mdx'
                },
                {
                  path: 'src/pages/[platform]/build-a-backend/functions/integrate-dynamodb-with-lambda/index.mdx'
                },
                {
                  path: 'src/pages/[platform]/build-a-backend/functions/layers/index.mdx'
                },
                {
                  path: 'src/pages/[platform]/build-a-backend/functions/secrets/index.mdx'
                }
              ]
            },
            {
              path: 'src/pages/[platform]/build-a-backend/datastore/index.mdx',
              children: [
                {
                  path: 'src/pages/[platform]/build-a-backend/datastore/additional-methods/index.mdx'
                },
                {
                  path: 'src/pages/[platform]/build-a-backend/datastore/authz-rules-setup/index.mdx'
                },
                {
                  path: 'src/pages/[platform]/build-a-backend/datastore/conflict-resolution/index.mdx'
                },
                {
                  path: 'src/pages/[platform]/build-a-backend/datastore/customize-primary-keys/index.mdx'
                },
                {
                  path: 'src/pages/[platform]/build-a-backend/datastore/data-usage-policy/index.mdx'
                },
                {
                  path: 'src/pages/[platform]/build-a-backend/datastore/datastore-events/index.mdx'
                },
                {
                  path: 'src/pages/[platform]/build-a-backend/datastore/example-application/index.mdx'
                },
                {
                  path: 'src/pages/[platform]/build-a-backend/datastore/how-it-works/index.mdx'
                },
                {
                  path: 'src/pages/[platform]/build-a-backend/datastore/manipulate-data/index.mdx'
                },
                {
                  path: 'src/pages/[platform]/build-a-backend/datastore/parallel-processing/index.mdx'
                },
                {
                  path: 'src/pages/[platform]/build-a-backend/datastore/real-time/index.mdx'
                },
                {
                  path: 'src/pages/[platform]/build-a-backend/datastore/relational-models/index.mdx'
                },
                {
                  path: 'src/pages/[platform]/build-a-backend/datastore/schema-updates/index.mdx'
                },
                {
                  path: 'src/pages/[platform]/build-a-backend/datastore/set-up-datastore/index.mdx'
                },
                {
                  path: 'src/pages/[platform]/build-a-backend/datastore/sync-to-cloud/index.mdx'
                }
              ]
            },
            {
              path: 'src/pages/[platform]/build-a-backend/push-notifications/index.mdx',
              children: [
                {
                  path: 'src/pages/[platform]/build-a-backend/push-notifications/app-badge-count/index.mdx'
                },
                {
                  path: 'src/pages/[platform]/build-a-backend/push-notifications/enable-rich-notifications/index.mdx'
                },
                {
                  path: 'src/pages/[platform]/build-a-backend/push-notifications/identify-user/index.mdx'
                },
                {
                  path: 'src/pages/[platform]/build-a-backend/push-notifications/interact-with-notificiations/index.mdx'
                },
                {
                  path: 'src/pages/[platform]/build-a-backend/push-notifications/receive-device-token/index.mdx'
                },
                {
                  path: 'src/pages/[platform]/build-a-backend/push-notifications/record-notifications/index.mdx'
                },
                {
                  path: 'src/pages/[platform]/build-a-backend/push-notifications/register-device/index.mdx'
                },
                {
                  path: 'src/pages/[platform]/build-a-backend/push-notifications/remote-media/index.mdx'
                },
                {
                  path: 'src/pages/[platform]/build-a-backend/push-notifications/request-permissions/index.mdx'
                },
                {
                  path: 'src/pages/[platform]/build-a-backend/push-notifications/set-up-push-notifications/index.mdx'
                },
                {
                  path: 'src/pages/[platform]/build-a-backend/push-notifications/set-up-push-services/index.mdx'
                },
                {
                  path: 'src/pages/[platform]/build-a-backend/push-notifications/test-notifications/index.mdx'
                }
              ]
            },
            {
              path: 'src/pages/[platform]/build-a-backend/restapi/index.mdx',
              children: [
                {
                  path: 'src/pages/[platform]/build-a-backend/restapi/customize-authz/index.mdx'
                },
                {
                  path: 'src/pages/[platform]/build-a-backend/restapi/delete-data/index.mdx'
                },
                {
                  path: 'src/pages/[platform]/build-a-backend/restapi/existing-resources/index.mdx'
                },
                {
                  path: 'src/pages/[platform]/build-a-backend/restapi/express-server/index.mdx'
                },
                {
                  path: 'src/pages/[platform]/build-a-backend/restapi/fetch-data/index.mdx'
                },
                {
                  path: 'src/pages/[platform]/build-a-backend/restapi/go-api/index.mdx'
                },
                {
                  path: 'src/pages/[platform]/build-a-backend/restapi/nodejs-api/index.mdx'
                },
                {
                  path: 'src/pages/[platform]/build-a-backend/restapi/python-api/index.mdx'
                },
                {
                  path: 'src/pages/[platform]/build-a-backend/restapi/set-up-rest-api/index.mdx'
                },
                {
                  path: 'src/pages/[platform]/build-a-backend/restapi/update-data/index.mdx'
                }
              ]
            },
            {
              path: 'src/pages/[platform]/build-a-backend/server-side-rendering/index.mdx'
            },
            {
              path: 'src/pages/[platform]/build-a-backend/storage/index.mdx',
              children: [
                {
                  path: 'src/pages/[platform]/build-a-backend/storage/android-sdk/index.mdx'
                },
                {
                  path: 'src/pages/[platform]/build-a-backend/storage/configure-access/index.mdx'
                },
                {
                  path: 'src/pages/[platform]/build-a-backend/storage/copy/index.mdx'
                },
                {
                  path: 'src/pages/[platform]/build-a-backend/storage/download/index.mdx'
                },
                {
                  path: 'src/pages/[platform]/build-a-backend/storage/existing-resources/index.mdx'
                },
                {
                  path: 'src/pages/[platform]/build-a-backend/storage/get-properties/index.mdx'
                },
                {
                  path: 'src/pages/[platform]/build-a-backend/storage/lambda-triggers/index.mdx'
                },
                {
                  path: 'src/pages/[platform]/build-a-backend/storage/list/index.mdx'
                },
                {
                  path: 'src/pages/[platform]/build-a-backend/storage/move/index.mdx'
                },
                {
                  path: 'src/pages/[platform]/build-a-backend/storage/query-transfers/index.mdx'
                },
                {
                  path: 'src/pages/[platform]/build-a-backend/storage/remove/index.mdx'
                },
                {
                  path: 'src/pages/[platform]/build-a-backend/storage/set-up-storage/index.mdx'
                },
                {
                  path: 'src/pages/[platform]/build-a-backend/storage/storage-concepts/index.mdx'
                },
                {
                  path: 'src/pages/[platform]/build-a-backend/storage/transfer-acceleration/index.mdx'
                },
                {
                  path: 'src/pages/[platform]/build-a-backend/storage/upload/index.mdx'
                }
              ]
            },
            {
              path: 'src/pages/[platform]/build-a-backend/troubleshooting/index.mdx',
              children: [
                {
                  path: 'src/pages/[platform]/build-a-backend/troubleshooting/upgrade-amplify-packages/index.mdx'
                }
              ]
            },
            {
              path: 'src/pages/[platform]/build-a-backend/utilities/index.mdx',
              children: [
                {
                  path: 'src/pages/[platform]/build-a-backend/utilities/cache/index.mdx'
                },
                {
                  path: 'src/pages/[platform]/build-a-backend/utilities/hub/index.mdx'
                },
                {
                  path: 'src/pages/[platform]/build-a-backend/utilities/i18n/index.mdx'
                }
              ]
            },
            {
              path: 'src/pages/[platform]/build-a-backend/more-features/index.mdx',
              children: [
                {
                  path: 'src/pages/[platform]/build-a-backend/more-features/analytics/index.mdx',
                  children: [
                    {
                      path: 'src/pages/[platform]/build-a-backend/more-features/analytics/set-up-analytics/index.mdx'
                    },
                    {
                      path: 'src/pages/[platform]/build-a-backend/more-features/analytics/record-events/index.mdx'
                    },
                    {
                      path: 'src/pages/[platform]/build-a-backend/more-features/analytics/identify-user/index.mdx'
                    },
                    {
                      path: 'src/pages/[platform]/build-a-backend/more-features/analytics/auto-track-sessions/index.mdx'
                    },
                    {
                      path: 'src/pages/[platform]/build-a-backend/more-features/analytics/enable-disable/index.mdx'
                    },
                    {
                      path: 'src/pages/[platform]/build-a-backend/more-features/analytics/streaming-data/index.mdx'
                    },
                    {
                      path: 'src/pages/[platform]/build-a-backend/more-features/analytics/storing-data/index.mdx'
                    },
                    {
                      path: 'src/pages/[platform]/build-a-backend/more-features/analytics/personalize-recommendations/index.mdx'
                    },
                    {
                      path: 'src/pages/[platform]/build-a-backend/more-features/analytics/existing-resources/index.mdx'
                    },
                    {
                      path: 'src/pages/[platform]/build-a-backend/more-features/analytics/sdk/index.mdx'
                    },
                    {
                      path: 'src/pages/[platform]/build-a-backend/auth/app-uninstall/index.mdx'
                    }
                  ]
                },
                {
                  path: 'src/pages/[platform]/build-a-backend/more-features/datastore/index.mdx',
                  children: [
                    {
                      path: 'src/pages/[platform]/build-a-backend/more-features/datastore/set-up-datastore/index.mdx'
                    },
                    {
                      path: 'src/pages/[platform]/build-a-backend/more-features/datastore/manipulate-data/index.mdx'
                    },
                    {
                      path: 'src/pages/[platform]/build-a-backend/more-features/datastore/relational-models/index.mdx'
                    },
                    {
                      path: 'src/pages/[platform]/build-a-backend/more-features/datastore/sync-to-cloud/index.mdx'
                    },
                    {
                      path: 'src/pages/[platform]/build-a-backend/more-features/datastore/authz-rules-setup/index.mdx'
                    },
                    {
                      path: 'src/pages/[platform]/build-a-backend/more-features/datastore/conflict-resolution/index.mdx'
                    },
                    {
                      path: 'src/pages/[platform]/build-a-backend/more-features/datastore/real-time/index.mdx'
                    },
                    {
                      path: 'src/pages/[platform]/build-a-backend/more-features/datastore/datastore-events/index.mdx'
                    },
                    {
                      path: 'src/pages/[platform]/build-a-backend/more-features/datastore/additional-methods/index.mdx'
                    },
                    {
                      path: 'src/pages/[platform]/build-a-backend/more-features/datastore/schema-updates/index.mdx'
                    },
                    {
                      path: 'src/pages/[platform]/build-a-backend/more-features/datastore/how-it-works/index.mdx'
                    },
                    {
                      path: 'src/pages/[platform]/build-a-backend/more-features/datastore/example-application/index.mdx'
                    },
                    {
                      path: 'src/pages/[platform]/build-a-backend/more-features/datastore/customize-primary-keys/index.mdx'
                    },
                    {
                      path: 'src/pages/[platform]/build-a-backend/more-features/datastore/data-usage-policy/index.mdx'
                    },
                    {
                      path: 'src/pages/[platform]/build-a-backend/auth/app-uninstall/index.mdx'
                    }
                  ]
                },
                {
                  path: 'src/pages/[platform]/build-a-backend/more-features/geo/index.mdx',
                  children: [
                    {
                      path: 'src/pages/[platform]/build-a-backend/more-features/geo/amazon-location-sdk/index.mdx'
                    },
                    {
                      path: 'src/pages/[platform]/build-a-backend/more-features/geo/existing-resources/index.mdx'
                    },
                    {
                      path: 'src/pages/[platform]/build-a-backend/more-features/geo/google-migration/index.mdx'
                    },
                    {
                      path: 'src/pages/[platform]/build-a-backend/more-features/geo/location-search/index.mdx'
                    },
                    {
                      path: 'src/pages/[platform]/build-a-backend/more-features/geo/manage-geofences/index.mdx'
                    },
                    {
                      path: 'src/pages/[platform]/build-a-backend/more-features/geo/maps/index.mdx'
                    },
                    {
                      path: 'src/pages/[platform]/build-a-backend/more-features/geo/set-up-geo/index.mdx'
                    }
                  ]
                },
                {
                  path: 'src/pages/[platform]/build-a-backend/more-features/in-app-messaging/index.mdx',
                  children: [
                    {
                      path: 'src/pages/[platform]/build-a-backend/more-features/in-app-messaging/clear-messages/index.mdx'
                    },
                    {
                      path: 'src/pages/[platform]/build-a-backend/more-features/in-app-messaging/create-campaign/index.mdx'
                    },
                    {
                      path: 'src/pages/[platform]/build-a-backend/more-features/in-app-messaging/display-message/index.mdx'
                    },
                    {
                      path: 'src/pages/[platform]/build-a-backend/more-features/in-app-messaging/identify-user/index.mdx'
                    },
                    {
                      path: 'src/pages/[platform]/build-a-backend/more-features/in-app-messaging/integrate-application/index.mdx'
                    },
                    {
                      path: 'src/pages/[platform]/build-a-backend/more-features/in-app-messaging/resolve-conflicts/index.mdx'
                    },
                    {
                      path: 'src/pages/[platform]/build-a-backend/more-features/in-app-messaging/respond-interaction-events/index.mdx'
                    },
                    {
                      path: 'src/pages/[platform]/build-a-backend/more-features/in-app-messaging/set-up-in-app-messaging/index.mdx'
                    },
                    {
                      path: 'src/pages/[platform]/build-a-backend/more-features/in-app-messaging/sync-messages/index.mdx'
                    }
                  ]
                },
                {
                  path: 'src/pages/[platform]/build-a-backend/more-features/interactions/index.mdx',
                  children: [
                    {
                      path: 'src/pages/[platform]/build-a-backend/more-features/interactions/chatbot/index.mdx'
                    },
                    {
                      path: 'src/pages/[platform]/build-a-backend/more-features/interactions/set-up-interactions/index.mdx'
                    }
                  ]
                },
                {
                  path: 'src/pages/[platform]/build-a-backend/more-features/logging/index.mdx',
                  children: [
                    {
                      path: 'src/pages/[platform]/build-a-backend/more-features/logging/android-sdk/index.mdx'
                    },
                    {
                      path: 'src/pages/[platform]/build-a-backend/more-features/logging/change-local-storage/index.mdx'
                    },
                    {
                      path: 'src/pages/[platform]/build-a-backend/more-features/logging/change-log-levels/index.mdx'
                    },
                    {
                      path: 'src/pages/[platform]/build-a-backend/more-features/logging/configure-user/index.mdx'
                    },
                    {
                      path: 'src/pages/[platform]/build-a-backend/more-features/logging/enable-disable/index.mdx'
                    },
                    {
                      path: 'src/pages/[platform]/build-a-backend/more-features/logging/flush-logs/index.mdx'
                    },
                    {
                      path: 'src/pages/[platform]/build-a-backend/more-features/logging/hub-events/index.mdx'
                    },
                    {
                      path: 'src/pages/[platform]/build-a-backend/more-features/logging/remote-configuration/index.mdx'
                    },
                    {
                      path: 'src/pages/[platform]/build-a-backend/more-features/logging/send-logs/index.mdx'
                    },
                    {
                      path: 'src/pages/[platform]/build-a-backend/more-features/logging/set-up-logging/index.mdx'
                    },
                    {
                      path: 'src/pages/[platform]/build-a-backend/more-features/logging/view-logs/index.mdx'
                    }
                  ]
                },
                {
                  path: 'src/pages/[platform]/build-a-backend/more-features/predictions/index.mdx',
                  children: [
                    {
                      path: 'src/pages/[platform]/build-a-backend/more-features/predictions/example-app/index.mdx'
                    },
                    {
                      path: 'src/pages/[platform]/build-a-backend/more-features/predictions/identify-entity/index.mdx'
                    },
                    {
                      path: 'src/pages/[platform]/build-a-backend/more-features/predictions/identify-text/index.mdx'
                    },
                    {
                      path: 'src/pages/[platform]/build-a-backend/more-features/predictions/interpret-sentiment/index.mdx'
                    },
                    {
                      path: 'src/pages/[platform]/build-a-backend/more-features/predictions/label-image/index.mdx'
                    },
                    {
                      path: 'src/pages/[platform]/build-a-backend/more-features/predictions/sdk/index.mdx'
                    },
                    {
                      path: 'src/pages/[platform]/build-a-backend/more-features/predictions/set-up-predictions/index.mdx'
                    },
                    {
                      path: 'src/pages/[platform]/build-a-backend/more-features/predictions/text-to-speech/index.mdx'
                    },
                    {
                      path: 'src/pages/[platform]/build-a-backend/more-features/predictions/transcribe-audio/index.mdx'
                    },
                    {
                      path: 'src/pages/[platform]/build-a-backend/more-features/predictions/translate/index.mdx'
                    }
                  ]
                },
                {
                  path: 'src/pages/[platform]/build-a-backend/more-features/pubsub/index.mdx',
                  children: [
                    {
                      path: 'src/pages/[platform]/build-a-backend/more-features/pubsub/publish/index.mdx'
                    },
                    {
                      path: 'src/pages/[platform]/build-a-backend/more-features/pubsub/set-up-pubsub/index.mdx'
                    },
                    {
                      path: 'src/pages/[platform]/build-a-backend/more-features/pubsub/subscribe/index.mdx'
                    }
                  ]
                }
              ]
            }
          ]
        },
        {
          path: 'src/pages/[platform]/build-ui/index.mdx',
          children: [
            {
              path: 'src/pages/[platform]/build-ui/formbuilder/index.mdx',
              children: [
                {
                  path: 'src/pages/[platform]/build-ui/formbuilder/call-to-action/index.mdx'
                },
                {
                  path: 'src/pages/[platform]/build-ui/formbuilder/customize/index.mdx'
                },
                {
                  path: 'src/pages/[platform]/build-ui/formbuilder/data-binding/index.mdx'
                },
                {
                  path: 'src/pages/[platform]/build-ui/formbuilder/lifecycle/index.mdx'
                },
                {
                  path: 'src/pages/[platform]/build-ui/formbuilder/overrides/index.mdx'
                },
                {
<<<<<<< HEAD
=======
                  path: 'src/pages/[platform]/build-a-backend/push-notifications/record-notifications/index.mdx'
                },
                {
                  path: 'src/pages/[platform]/build-a-backend/push-notifications/register-device/index.mdx'
                },
                {
                  path: 'src/pages/[platform]/build-a-backend/push-notifications/remote-media/index.mdx'
                },
                {
                  path: 'src/pages/[platform]/build-a-backend/push-notifications/request-permissions/index.mdx'
                },
                {
                  path: 'src/pages/[platform]/build-a-backend/push-notifications/set-up-push-notifications/index.mdx'
                },
                {
                  path: 'src/pages/[platform]/build-a-backend/push-notifications/set-up-push-services/index.mdx'
                },
                {
                  path: 'src/pages/[platform]/build-a-backend/push-notifications/test-notifications/index.mdx'
                }
              ]
            },
            {
              path: 'src/pages/[platform]/build-a-backend/restapi/index.mdx',
              children: [
                {
                  path: 'src/pages/[platform]/build-a-backend/restapi/customize-authz/index.mdx'
                },
                {
                  path: 'src/pages/[platform]/build-a-backend/restapi/delete-data/index.mdx'
                },
                {
                  path: 'src/pages/[platform]/build-a-backend/restapi/existing-resources/index.mdx'
                },
                {
                  path: 'src/pages/[platform]/build-a-backend/restapi/express-server/index.mdx'
                },
                {
                  path: 'src/pages/[platform]/build-a-backend/restapi/fetch-data/index.mdx'
                },
                {
                  path: 'src/pages/[platform]/build-a-backend/restapi/go-api/index.mdx'
                },
                {
                  path: 'src/pages/[platform]/build-a-backend/restapi/nodejs-api/index.mdx'
                },
                {
                  path: 'src/pages/[platform]/build-a-backend/restapi/python-api/index.mdx'
                },
                {
                  path: 'src/pages/[platform]/build-a-backend/restapi/set-up-rest-api/index.mdx'
                },
                {
                  path: 'src/pages/[platform]/build-a-backend/restapi/update-data/index.mdx'
                }
              ]
            },
            {
              path: 'src/pages/[platform]/build-a-backend/server-side-rendering/index.mdx'
            },
            {
              path: 'src/pages/[platform]/build-a-backend/storage/index.mdx',
              children: [
                {
                  path: 'src/pages/[platform]/build-a-backend/storage/android-sdk/index.mdx'
                },
                {
                  path: 'src/pages/[platform]/build-a-backend/storage/configure-access/index.mdx'
                },
                {
                  path: 'src/pages/[platform]/build-a-backend/storage/copy/index.mdx'
                },
                {
                  path: 'src/pages/[platform]/build-a-backend/storage/download/index.mdx'
                },
                {
                  path: 'src/pages/[platform]/build-a-backend/storage/existing-resources/index.mdx'
                },
                {
                  path: 'src/pages/[platform]/build-a-backend/storage/get-properties/index.mdx'
                },
                {
                  path: 'src/pages/[platform]/build-a-backend/storage/lambda-triggers/index.mdx'
                },
                {
                  path: 'src/pages/[platform]/build-a-backend/storage/list/index.mdx'
                },
                {
                  path: 'src/pages/[platform]/build-a-backend/storage/move/index.mdx'
                },
                {
                  path: 'src/pages/[platform]/build-a-backend/storage/query-transfers/index.mdx'
                },
                {
                  path: 'src/pages/[platform]/build-a-backend/storage/remove/index.mdx'
                },
                {
                  path: 'src/pages/[platform]/build-a-backend/storage/set-up-storage/index.mdx'
                },
                {
                  path: 'src/pages/[platform]/build-a-backend/storage/storage-concepts/index.mdx'
                },
                {
                  path: 'src/pages/[platform]/build-a-backend/storage/transfer-acceleration/index.mdx'
                },
                {
                  path: 'src/pages/[platform]/build-a-backend/storage/upload/index.mdx'
                }
              ]
            },
            {
              path: 'src/pages/[platform]/build-a-backend/troubleshooting/index.mdx',
              children: [
                {
                  path: 'src/pages/[platform]/build-a-backend/troubleshooting/upgrade-amplify-packages/index.mdx'
                }
              ]
            },
            {
              path: 'src/pages/[platform]/build-a-backend/utilities/index.mdx',
              children: [
                {
                  path: 'src/pages/[platform]/build-a-backend/utilities/cache/index.mdx'
                },
                {
                  path: 'src/pages/[platform]/build-a-backend/utilities/hub/index.mdx'
                },
                {
                  path: 'src/pages/[platform]/build-a-backend/utilities/i18n/index.mdx'
                }
              ]
            }
          ]
        },
        {
          path: 'src/pages/[platform]/build-ui/index.mdx',
          children: [
            {
              isExternal: true,
              route: 'https://ui.docs.amplify.aws/',
              title: 'Amplify UI',
              description:
                'Amplify UI simplifies building accessible, performant, and beautiful applications with cloud-connected capabilities, building blocks, theming, and utilities.',
              platforms: [
                'android',
                'javascript',
                'nextjs',
                'react',
                'react-native',
                'angular',
                'flutter',
                'swift',
                'vue'
              ]
            },
            {
              path: 'src/pages/[platform]/build-ui/formbuilder/index.mdx',
              children: [
                {
                  path: 'src/pages/[platform]/build-ui/formbuilder/call-to-action/index.mdx'
                },
                {
                  path: 'src/pages/[platform]/build-ui/formbuilder/customize/index.mdx'
                },
                {
                  path: 'src/pages/[platform]/build-ui/formbuilder/data-binding/index.mdx'
                },
                {
                  path: 'src/pages/[platform]/build-ui/formbuilder/lifecycle/index.mdx'
                },
                {
                  path: 'src/pages/[platform]/build-ui/formbuilder/overrides/index.mdx'
                },
                {
>>>>>>> b3bedab0
                  path: 'src/pages/[platform]/build-ui/formbuilder/special-inputs/index.mdx'
                },
                {
                  path: 'src/pages/[platform]/build-ui/formbuilder/validations/index.mdx'
                }
              ]
            },
            {
              path: 'src/pages/[platform]/build-ui/uibuilder/index.mdx',
              children: [
                {
                  path: 'src/pages/[platform]/build-ui/uibuilder/bestpractices/index.mdx'
                },
                {
                  path: 'src/pages/[platform]/build-ui/uibuilder/collections/index.mdx'
                },
                {
                  path: 'src/pages/[platform]/build-ui/uibuilder/databinding/index.mdx'
                },
                {
                  path: 'src/pages/[platform]/build-ui/uibuilder/eventhandling/index.mdx'
                },
                {
                  path: 'src/pages/[platform]/build-ui/uibuilder/override/index.mdx'
                },
                {
                  path: 'src/pages/[platform]/build-ui/uibuilder/responsive/index.mdx'
                },
                {
                  path: 'src/pages/[platform]/build-ui/uibuilder/slots/index.mdx'
                },
                {
                  path: 'src/pages/[platform]/build-ui/uibuilder/theming/index.mdx'
                }
              ]
            }
          ]
        },
        {
          path: 'src/pages/[platform]/cli/index.mdx',
          children: [
            {
              path: 'src/pages/[platform]/cli/tools/index.mdx',
              children: [
                {
                  path: 'src/pages/[platform]/cli/tools/auth/index.mdx',
                  children: [
                    {
                      path: 'src/pages/[platform]/cli/tools/auth/admin-actions/index.mdx'
                    }
                  ]
                }
              ]
            }
          ]
        },
        {
          path: 'src/pages/[platform]/deploy-and-host/index.mdx',
          children: [
            {
              path: 'src/pages/[platform]/deploy-and-host/custom-configuration/index.mdx',
              children: [
                {
                  path: 'src/pages/[platform]/deploy-and-host/custom-configuration/configure-custom-domain/index.mdx'
                }
              ]
            },
            {
              path: 'src/pages/[platform]/deploy-and-host/deployment/index.mdx',
              children: [
                {
                  path: 'src/pages/[platform]/deploy-and-host/deployment/deploy-static-site-github/index.mdx'
                },
                {
                  path: 'src/pages/[platform]/deploy-and-host/deployment/deploy-static-site-locally/index.mdx'
                },
                {
                  path: 'src/pages/[platform]/deploy-and-host/deployment/password-protected-deployments/index.mdx'
                },
                {
                  path: 'src/pages/[platform]/deploy-and-host/deployment/pull-request-previews/index.mdx'
                }
              ]
            },
            {
              path: 'src/pages/[platform]/deploy-and-host/frameworks/index.mdx',
              children: [
                {
                  path: 'src/pages/[platform]/deploy-and-host/frameworks/deploy-gatsby-site/index.mdx'
                },
                {
                  path: 'src/pages/[platform]/deploy-and-host/frameworks/deploy-gridsome-site/index.mdx'
                },
                {
                  path: 'src/pages/[platform]/deploy-and-host/frameworks/deploy-nextjs-app/index.mdx'
                },
                {
                  path: 'src/pages/[platform]/deploy-and-host/frameworks/deploy-nuxt-site/index.mdx'
                },
                {
                  path: 'src/pages/[platform]/deploy-and-host/frameworks/deploy-vite-site/index.mdx'
                }
              ]
            }
          ]
        },
        { path: 'src/pages/[platform]/how-amplify-works/index.mdx' },
        {
          path: 'src/pages/[platform]/prev/index.mdx',
          children: [
            {
              path: 'src/pages/[platform]/prev/build-a-backend/index.mdx',
              children: [
                {
                  path: 'src/pages/[platform]/prev/build-a-backend/advanced-workflows/index.mdx'
                },
                {
                  path: 'src/pages/[platform]/prev/build-a-backend/auth/index.mdx',
                  children: [
                    {
                      path: 'src/pages/[platform]/prev/build-a-backend/auth/accessing-credentials/index.mdx'
                    },
                    {
                      path: 'src/pages/[platform]/prev/build-a-backend/auth/add-sms-flows/index.mdx'
                    },
                    {
                      path: 'src/pages/[platform]/prev/build-a-backend/auth/add-social-provider/index.mdx'
                    },
                    {
                      path: 'src/pages/[platform]/prev/build-a-backend/auth/advanced-workflows/index.mdx'
                    },
                    {
                      path: 'src/pages/[platform]/prev/build-a-backend/auth/android-sdk/index.mdx'
                    },
                    {
                      path: 'src/pages/[platform]/prev/build-a-backend/auth/auth-events/index.mdx'
                    },
                    {
                      path: 'src/pages/[platform]/prev/build-a-backend/auth/custom-auth-flow/index.mdx'
                    },
                    {
                      path: 'src/pages/[platform]/prev/build-a-backend/auth/custom-auth-flows/index.mdx'
                    },
                    {
                      path: 'src/pages/[platform]/prev/build-a-backend/auth/delete-user/index.mdx'
                    },
                    {
                      path: 'src/pages/[platform]/prev/build-a-backend/auth/enable-guest-access/index.mdx'
                    },
                    {
                      path: 'src/pages/[platform]/prev/build-a-backend/auth/enable-sign-in/index.mdx'
                    },
                    {
                      path: 'src/pages/[platform]/prev/build-a-backend/auth/enable-sign-up/index.mdx'
                    },
                    {
                      path: 'src/pages/[platform]/prev/build-a-backend/auth/existing-resources/index.mdx'
                    },
                    {
                      path: 'src/pages/[platform]/prev/build-a-backend/auth/manage-mfa/index.mdx'
                    },
                    {
                      path: 'src/pages/[platform]/prev/build-a-backend/auth/manage-passwords/index.mdx'
                    },
                    {
                      path: 'src/pages/[platform]/prev/build-a-backend/auth/manage-user-profile/index.mdx'
                    },
                    {
                      path: 'src/pages/[platform]/prev/build-a-backend/auth/managing-attributes/index.mdx'
                    },
                    {
                      path: 'src/pages/[platform]/prev/build-a-backend/auth/managing-credentials/index.mdx'
                    },
                    {
                      path: 'src/pages/[platform]/prev/build-a-backend/auth/multi-step-sign-in/index.mdx'
                    },
                    {
                      path: 'src/pages/[platform]/prev/build-a-backend/auth/remember-device/index.mdx'
                    },
                    {
                      path: 'src/pages/[platform]/prev/build-a-backend/auth/set-up-auth/index.mdx'
                    },
                    {
                      path: 'src/pages/[platform]/prev/build-a-backend/auth/sign-in-with-web-ui/index.mdx'
                    },
                    {
                      path: 'src/pages/[platform]/prev/build-a-backend/auth/sign-out/index.mdx'
                    },
                    {
                      path: 'src/pages/[platform]/prev/build-a-backend/auth/under-the-hood/index.mdx'
                    }
                  ]
                },
                {
                  path: 'src/pages/[platform]/prev/build-a-backend/debugging/index.mdx'
                },
                {
                  path: 'src/pages/[platform]/prev/build-a-backend/graphqlapi/index.mdx',
                  children: [
                    {
                      path: 'src/pages/[platform]/prev/build-a-backend/graphqlapi/advanced-workflows/index.mdx'
                    },
                    {
                      path: 'src/pages/[platform]/prev/build-a-backend/graphqlapi/api-graphql-concepts/index.mdx'
                    },
                    {
                      path: 'src/pages/[platform]/prev/build-a-backend/graphqlapi/customize-authz-modes/index.mdx'
                    },
                    {
                      path: 'src/pages/[platform]/prev/build-a-backend/graphqlapi/existing-resources/index.mdx'
                    },
                    {
                      path: 'src/pages/[platform]/prev/build-a-backend/graphqlapi/mutate-data/index.mdx'
                    },
                    {
                      path: 'src/pages/[platform]/prev/build-a-backend/graphqlapi/offline/index.mdx'
                    },
                    {
                      path: 'src/pages/[platform]/prev/build-a-backend/graphqlapi/query-data/index.mdx'
                    },
                    {
                      path: 'src/pages/[platform]/prev/build-a-backend/graphqlapi/set-up-data/index.mdx'
                    },
                    {
                      path: 'src/pages/[platform]/prev/build-a-backend/graphqlapi/subscribe-data/index.mdx'
                    }
                  ]
                },
                {
                  path: 'src/pages/[platform]/prev/build-a-backend/restapi/index.mdx',
                  children: [
                    {
                      path: 'src/pages/[platform]/prev/build-a-backend/restapi/customize-authz/index.mdx'
                    },
                    {
                      path: 'src/pages/[platform]/prev/build-a-backend/restapi/delete-data/index.mdx'
                    },
                    {
                      path: 'src/pages/[platform]/prev/build-a-backend/restapi/existing-resources/index.mdx'
                    },
                    {
                      path: 'src/pages/[platform]/prev/build-a-backend/restapi/fetch-data/index.mdx'
                    },
                    {
                      path: 'src/pages/[platform]/prev/build-a-backend/restapi/set-up-rest-api/index.mdx'
                    },
                    {
                      path: 'src/pages/[platform]/prev/build-a-backend/restapi/update-data/index.mdx'
                    }
                  ]
                },
                {
                  path: 'src/pages/[platform]/prev/build-a-backend/sever-side-rendering/index.mdx',
                  children: [
                    {
                      path: 'src/pages/[platform]/prev/build-a-backend/sever-side-rendering/set-up-ssr/index.mdx'
                    }
                  ]
                },
                {
                  path: 'src/pages/[platform]/prev/build-a-backend/storage/index.mdx',
                  children: [
                    {
                      path: 'src/pages/[platform]/prev/build-a-backend/storage/android-sdk/index.mdx'
                    },
                    {
                      path: 'src/pages/[platform]/prev/build-a-backend/storage/configure-access/index.mdx'
                    },
                    {
                      path: 'src/pages/[platform]/prev/build-a-backend/storage/copy/index.mdx'
                    },
                    {
                      path: 'src/pages/[platform]/prev/build-a-backend/storage/download/index.mdx'
                    },
                    {
                      path: 'src/pages/[platform]/prev/build-a-backend/storage/existing-resources/index.mdx'
                    },
                    {
                      path: 'src/pages/[platform]/prev/build-a-backend/storage/get-properties/index.mdx'
                    },
                    {
                      path: 'src/pages/[platform]/prev/build-a-backend/storage/lambda-triggers/index.mdx'
                    },
                    {
                      path: 'src/pages/[platform]/prev/build-a-backend/storage/list/index.mdx'
                    },
                    {
                      path: 'src/pages/[platform]/prev/build-a-backend/storage/remove/index.mdx'
                    },
                    {
                      path: 'src/pages/[platform]/prev/build-a-backend/storage/set-up-storage/index.mdx'
                    },
                    {
                      path: 'src/pages/[platform]/prev/build-a-backend/storage/storage-concepts/index.mdx'
                    },
                    {
                      path: 'src/pages/[platform]/prev/build-a-backend/storage/transfer-acceleration/index.mdx'
                    },
                    {
                      path: 'src/pages/[platform]/prev/build-a-backend/storage/upload/index.mdx'
                    }
                  ]
                },
                {
                  path: 'src/pages/[platform]/prev/build-a-backend/troubleshooting/index.mdx',
                  children: [
                    {
                      path: 'src/pages/[platform]/prev/build-a-backend/troubleshooting/upgrade-amplify-packages/index.mdx'
                    }
                  ]
                },
                {
                  path: 'src/pages/[platform]/prev/build-a-backend/utilities/index.mdx',
                  children: [
                    {
                      path: 'src/pages/[platform]/prev/build-a-backend/utilities/hub/index.mdx'
                    }
                  ]
                },
                {
                  path: 'src/pages/[platform]/prev/build-a-backend/more-features/index.mdx',
                  children: [
                    {
                      path: 'src/pages/[platform]/prev/build-a-backend/more-features/analytics/index.mdx',
                      children: [
                        {
                          path: 'src/pages/[platform]/prev/build-a-backend/more-features/analytics/set-up-analytics/index.mdx'
                        },
                        {
                          path: 'src/pages/[platform]/prev/build-a-backend/more-features/analytics/record-events/index.mdx'
                        },
                        {
                          path: 'src/pages/[platform]/prev/build-a-backend/more-features/analytics/identify-user/index.mdx'
                        },
                        {
                          path: 'src/pages/[platform]/prev/build-a-backend/more-features/analytics/update-endpoint/index.mdx'
                        },
                        {
                          path: 'src/pages/[platform]/prev/build-a-backend/more-features/analytics/auto-track-sessions/index.mdx'
                        },
                        {
                          path: 'src/pages/[platform]/prev/build-a-backend/more-features/analytics/enable-disable/index.mdx'
                        },
                        {
                          path: 'src/pages/[platform]/prev/build-a-backend/more-features/analytics/streaming-data/index.mdx'
                        },
                        {
                          path: 'src/pages/[platform]/prev/build-a-backend/more-features/analytics/create-custom-plugin/index.mdx'
                        },
                        {
                          path: 'src/pages/[platform]/prev/build-a-backend/more-features/analytics/storing-data/index.mdx'
                        },
                        {
                          path: 'src/pages/[platform]/prev/build-a-backend/more-features/analytics/personalize-recommendations/index.mdx'
                        },
                        {
                          path: 'src/pages/[platform]/prev/build-a-backend/more-features/analytics/existing-resources/index.mdx'
                        },
                        {
                          path: 'src/pages/[platform]/prev/build-a-backend/more-features/analytics/sdk/index.mdx'
                        },
                        {
                          path: 'src/pages/[platform]/prev/build-a-backend/auth/app-uninstall/index.mdx'
                        }
                      ]
                    },
                    {
                      path: 'src/pages/[platform]/prev/build-a-backend/more-features/datastore/index.mdx',
                      children: [
                        {
                          path: 'src/pages/[platform]/prev/build-a-backend/more-features/datastore/set-up-datastore/index.mdx'
                        },
                        {
                          path: 'src/pages/[platform]/prev/build-a-backend/more-features/datastore/manipulate-data/index.mdx'
                        },
                        {
                          path: 'src/pages/[platform]/prev/build-a-backend/more-features/datastore/relational-models/index.mdx'
                        },
                        {
                          path: 'src/pages/[platform]/prev/build-a-backend/more-features/datastore/sync-to-cloud/index.mdx'
                        },
                        {
                          path: 'src/pages/[platform]/prev/build-a-backend/more-features/datastore/authz-rules-setup/index.mdx'
                        },
                        {
                          path: 'src/pages/[platform]/prev/build-a-backend/more-features/datastore/conflict-resolution/index.mdx'
                        },
                        {
                          path: 'src/pages/[platform]/prev/build-a-backend/more-features/datastore/real-time/index.mdx'
                        },
                        {
                          path: 'src/pages/[platform]/prev/build-a-backend/more-features/datastore/datastore-events/index.mdx'
                        },
                        {
                          path: 'src/pages/[platform]/prev/build-a-backend/more-features/datastore/additional-methods/index.mdx'
                        },
                        {
                          path: 'src/pages/[platform]/prev/build-a-backend/more-features/datastore/schema-updates/index.mdx'
                        },
                        {
                          path: 'src/pages/[platform]/prev/build-a-backend/more-features/datastore/how-it-works/index.mdx'
                        },
                        {
                          path: 'src/pages/[platform]/prev/build-a-backend/more-features/datastore/customize-primary-keys/index.mdx'
                        },
                        {
                          path: 'src/pages/[platform]/prev/build-a-backend/more-features/datastore/data-usage-policy/index.mdx'
                        },
                        {
                          path: 'src/pages/[platform]/prev/build-a-backend/more-features/datastore/app-uninstall/index.mdx'
                        }
                      ]
                    },
                    {
                      path: 'src/pages/[platform]/prev/build-a-backend/more-features/geo/index.mdx',
                      children: [
                        {
                          path: 'src/pages/[platform]/prev/build-a-backend/more-features/geo/amazon-location-sdk/index.mdx'
                        },
                        {
                          path: 'src/pages/[platform]/prev/build-a-backend/more-features/geo/existing-resources/index.mdx'
                        },
                        {
                          path: 'src/pages/[platform]/prev/build-a-backend/more-features/geo/location-search/index.mdx'
                        },
                        {
                          path: 'src/pages/[platform]/prev/build-a-backend/more-features/geo/maps/index.mdx'
                        },
                        {
                          path: 'src/pages/[platform]/prev/build-a-backend/more-features/geo/set-up-geo/index.mdx'
                        }
                      ]
                    },
                    {
                      path: 'src/pages/[platform]/prev/build-a-backend/more-features/predictions/index.mdx',
                      children: [
                        {
                          path: 'src/pages/[platform]/prev/build-a-backend/more-features/predictions/identify-entity/index.mdx'
                        },
                        {
                          path: 'src/pages/[platform]/prev/build-a-backend/more-features/predictions/identify-text/index.mdx'
                        },
                        {
                          path: 'src/pages/[platform]/prev/build-a-backend/more-features/predictions/interpret-sentiment/index.mdx'
                        },
                        {
                          path: 'src/pages/[platform]/prev/build-a-backend/more-features/predictions/label-image/index.mdx'
                        },
                        {
                          path: 'src/pages/[platform]/prev/build-a-backend/more-features/predictions/set-up-predictions/index.mdx'
                        },
                        {
                          path: 'src/pages/[platform]/prev/build-a-backend/more-features/predictions/text-to-speech/index.mdx'
                        },
                        {
                          path: 'src/pages/[platform]/prev/build-a-backend/more-features/predictions/transcribe/index.mdx'
                        },
                        {
                          path: 'src/pages/[platform]/prev/build-a-backend/more-features/predictions/translate/index.mdx'
                        }
                      ]
                    }
                  ]
                }
              ]
            },
            {
              path: 'src/pages/[platform]/prev/start/index.mdx',
              children: [
                {
                  path: 'src/pages/[platform]/prev/start/project-setup/index.mdx',
                  children: [
                    {
                      path: 'src/pages/[platform]/prev/start/project-setup/async-programming-model/index.mdx'
                    },
                    {
                      path: 'src/pages/[platform]/prev/start/project-setup/combine-framework/index.mdx'
                    },
                    {
                      path: 'src/pages/[platform]/prev/start/project-setup/create-application/index.mdx'
                    },
                    {
                      path: 'src/pages/[platform]/prev/start/project-setup/escape-hatch/index.mdx'
                    },
                    {
                      path: 'src/pages/[platform]/prev/start/project-setup/kotlin-coroutines/index.mdx'
                    },
                    {
                      path: 'src/pages/[platform]/prev/start/project-setup/platform-setup/index.mdx'
                    },
                    {
                      path: 'src/pages/[platform]/prev/start/project-setup/prerequisites/index.mdx'
                    },
                    {
                      path: 'src/pages/[platform]/prev/start/project-setup/rxjava/index.mdx'
                    },
                    {
                      path: 'src/pages/[platform]/prev/start/project-setup/use-existing-resources/index.mdx'
                    }
                  ]
                }
              ]
            },
            {
              path: 'src/pages/[platform]/prev/tools/index.mdx',
              children: [
                {
                  path: 'src/pages/[platform]/prev/tools/libraries/index.mdx'
                }
              ]
            }
          ]
        },
        {
          path: 'src/pages/[platform]/prev/index.mdx',
          children: [
            {
              path: 'src/pages/[platform]/prev/build-a-backend/index.mdx',
              children: [
                {
                  path: 'src/pages/[platform]/prev/build-a-backend/advanced-workflows/index.mdx'
                },
                {
                  path: 'src/pages/[platform]/prev/build-a-backend/auth/index.mdx',
                  children: [
                    {
                      path: 'src/pages/[platform]/prev/build-a-backend/auth/accessing-credentials/index.mdx'
                    },
                    {
                      path: 'src/pages/[platform]/prev/build-a-backend/auth/add-sms-flows/index.mdx'
                    },
                    {
                      path: 'src/pages/[platform]/prev/build-a-backend/auth/add-social-provider/index.mdx'
                    },
                    {
                      path: 'src/pages/[platform]/prev/build-a-backend/auth/advanced-workflows/index.mdx'
                    },
                    {
                      path: 'src/pages/[platform]/prev/build-a-backend/auth/android-sdk/index.mdx'
                    },
                    {
                      path: 'src/pages/[platform]/prev/build-a-backend/auth/auth-events/index.mdx'
                    },
                    {
                      path: 'src/pages/[platform]/prev/build-a-backend/auth/custom-auth-flow/index.mdx'
                    },
                    {
                      path: 'src/pages/[platform]/prev/build-a-backend/auth/custom-auth-flows/index.mdx'
                    },
                    {
                      path: 'src/pages/[platform]/prev/build-a-backend/auth/delete-user/index.mdx'
                    },
                    {
                      path: 'src/pages/[platform]/prev/build-a-backend/auth/enable-guest-access/index.mdx'
                    },
                    {
                      path: 'src/pages/[platform]/prev/build-a-backend/auth/enable-sign-in/index.mdx'
                    },
                    {
                      path: 'src/pages/[platform]/prev/build-a-backend/auth/enable-sign-up/index.mdx'
                    },
                    {
                      path: 'src/pages/[platform]/prev/build-a-backend/auth/existing-resources/index.mdx'
                    },
                    {
                      path: 'src/pages/[platform]/prev/build-a-backend/auth/manage-mfa/index.mdx'
                    },
                    {
                      path: 'src/pages/[platform]/prev/build-a-backend/auth/manage-passwords/index.mdx'
                    },
                    {
                      path: 'src/pages/[platform]/prev/build-a-backend/auth/manage-user-profile/index.mdx'
                    },
                    {
                      path: 'src/pages/[platform]/prev/build-a-backend/auth/managing-attributes/index.mdx'
                    },
                    {
                      path: 'src/pages/[platform]/prev/build-a-backend/auth/managing-credentials/index.mdx'
                    },
                    {
                      path: 'src/pages/[platform]/prev/build-a-backend/auth/multi-step-sign-in/index.mdx'
                    },
                    {
                      path: 'src/pages/[platform]/prev/build-a-backend/auth/remember-device/index.mdx'
                    },
                    {
                      path: 'src/pages/[platform]/prev/build-a-backend/auth/set-up-auth/index.mdx'
                    },
                    {
                      path: 'src/pages/[platform]/prev/build-a-backend/auth/sign-out/index.mdx'
                    },
                    {
                      path: 'src/pages/[platform]/prev/build-a-backend/auth/under-the-hood/index.mdx'
                    }
                  ]
                },
                {
                  path: 'src/pages/[platform]/prev/build-a-backend/debugging/index.mdx'
                },
                {
                  path: 'src/pages/[platform]/prev/build-a-backend/graphqlapi/index.mdx',
                  children: [
                    {
                      path: 'src/pages/[platform]/prev/build-a-backend/graphqlapi/api-graphql-concepts/index.mdx'
                    },
                    {
                      path: 'src/pages/[platform]/prev/build-a-backend/graphqlapi/existing-resources/index.mdx'
                    },
                    {
                      path: 'src/pages/[platform]/prev/build-a-backend/graphqlapi/mutate-data/index.mdx'
                    },
                    {
                      path: 'src/pages/[platform]/prev/build-a-backend/graphqlapi/offline/index.mdx'
                    },
                    {
                      path: 'src/pages/[platform]/prev/build-a-backend/graphqlapi/query-data/index.mdx'
                    },
                    {
                      path: 'src/pages/[platform]/prev/build-a-backend/graphqlapi/subscribe-data/index.mdx'
                    }
                  ]
                },
                {
                  path: 'src/pages/[platform]/prev/build-a-backend/restapi/index.mdx',
                  children: [
                    {
                      path: 'src/pages/[platform]/prev/build-a-backend/restapi/customize-authz/index.mdx'
                    },
                    {
                      path: 'src/pages/[platform]/prev/build-a-backend/restapi/delete-data/index.mdx'
                    },
                    {
                      path: 'src/pages/[platform]/prev/build-a-backend/restapi/existing-resources/index.mdx'
                    },
                    {
                      path: 'src/pages/[platform]/prev/build-a-backend/restapi/fetch-data/index.mdx'
                    },
                    {
                      path: 'src/pages/[platform]/prev/build-a-backend/restapi/set-up-rest-api/index.mdx'
                    },
                    {
                      path: 'src/pages/[platform]/prev/build-a-backend/restapi/update-data/index.mdx'
                    }
                  ]
                },
                {
                  path: 'src/pages/[platform]/prev/build-a-backend/storage/index.mdx',
                  children: [
                    {
                      path: 'src/pages/[platform]/prev/build-a-backend/storage/android-sdk/index.mdx'
                    },
                    {
                      path: 'src/pages/[platform]/prev/build-a-backend/storage/get-properties/index.mdx'
                    }
                  ]
                },
                {
                  path: 'src/pages/[platform]/prev/build-a-backend/troubleshooting/index.mdx',
                  children: [
                    {
                      path: 'src/pages/[platform]/prev/build-a-backend/troubleshooting/upgrade-amplify-packages/index.mdx'
                    }
                  ]
                },
                {
                  path: 'src/pages/[platform]/prev/build-a-backend/utilities/index.mdx',
                  children: [
                    {
                      path: 'src/pages/[platform]/prev/build-a-backend/utilities/hub/index.mdx'
                    }
                  ]
                }
              ]
            },
            {
              path: 'src/pages/[platform]/prev/start/index.mdx',
              children: [
                {
                  path: 'src/pages/[platform]/prev/start/project-setup/index.mdx',
                  children: [
                    {
                      path: 'src/pages/[platform]/prev/start/project-setup/async-programming-model/index.mdx'
                    },
                    {
                      path: 'src/pages/[platform]/prev/start/project-setup/combine-framework/index.mdx'
                    },
                    {
                      path: 'src/pages/[platform]/prev/start/project-setup/create-application/index.mdx'
                    },
                    {
                      path: 'src/pages/[platform]/prev/start/project-setup/escape-hatch/index.mdx'
                    },
                    {
                      path: 'src/pages/[platform]/prev/start/project-setup/kotlin-coroutines/index.mdx'
                    },
                    {
                      path: 'src/pages/[platform]/prev/start/project-setup/platform-setup/index.mdx'
                    },
                    {
                      path: 'src/pages/[platform]/prev/start/project-setup/prerequisites/index.mdx'
                    },
                    {
                      path: 'src/pages/[platform]/prev/start/project-setup/rxjava/index.mdx'
                    },
                    {
                      path: 'src/pages/[platform]/prev/start/project-setup/use-existing-resources/index.mdx'
                    }
                  ]
                }
              ]
            },
            {
              path: 'src/pages/[platform]/prev/tools/index.mdx',
              children: [
                {
                  path: 'src/pages/[platform]/prev/tools/libraries/index.mdx'
                }
              ]
            }
          ]
        },
        {
          path: 'src/pages/[platform]/reference/index.mdx',
          children: [
            { path: 'src/pages/[platform]/reference/flutter-api/index.mdx' }
          ]
        },
        {
          path: 'src/pages/[platform]/sdk/index.mdx',
          children: [
            {
              path: 'src/pages/[platform]/sdk/analytics/index.mdx',
              children: [
                {
                  path: 'src/pages/[platform]/sdk/analytics/endpoints/index.mdx'
                },
                {
                  path: 'src/pages/[platform]/sdk/analytics/events/index.mdx'
                },
                {
                  path: 'src/pages/[platform]/sdk/analytics/getting-started/index.mdx'
                },
                {
                  path: 'src/pages/[platform]/sdk/analytics/kinesis/index.mdx'
                }
              ]
            },
            {
              path: 'src/pages/[platform]/sdk/api/index.mdx',
              children: [
                { path: 'src/pages/[platform]/sdk/api/graphql/index.mdx' },
                { path: 'src/pages/[platform]/sdk/api/rest/index.mdx' }
              ]
            },
            {
              path: 'src/pages/[platform]/sdk/auth/index.mdx',
              children: [
                {
                  path: 'src/pages/[platform]/sdk/auth/custom-auth-flow/index.mdx'
                },
                {
                  path: 'src/pages/[platform]/sdk/auth/device-features/index.mdx'
                },
                {
                  path: 'src/pages/[platform]/sdk/auth/drop-in-auth/index.mdx'
                },
                {
                  path: 'src/pages/[platform]/sdk/auth/federated-identities/index.mdx'
                },
                {
                  path: 'src/pages/[platform]/sdk/auth/getting-started/index.mdx'
                },
                {
                  path: 'src/pages/[platform]/sdk/auth/guest-access/index.mdx'
                },
                { path: 'src/pages/[platform]/sdk/auth/hosted-ui/index.mdx' },
                {
                  path: 'src/pages/[platform]/sdk/auth/working-with-api/index.mdx'
                }
              ]
            },
            {
              path: 'src/pages/[platform]/sdk/configuration/index.mdx',
              children: [
                {
                  path: 'src/pages/[platform]/sdk/configuration/setup-options/index.mdx'
                }
              ]
            },
            {
              path: 'src/pages/[platform]/sdk/info/index.mdx',
              children: [
                {
                  path: 'src/pages/[platform]/sdk/info/app-uninstall/index.mdx'
                },
                { path: 'src/pages/[platform]/sdk/info/overview/index.mdx' }
              ]
            },
            {
              path: 'src/pages/[platform]/sdk/pubsub/index.mdx',
              children: [
                {
                  path: 'src/pages/[platform]/sdk/pubsub/aws-iot-and-amplify/index.mdx'
                },
                {
                  path: 'src/pages/[platform]/sdk/pubsub/getting-started/index.mdx'
                },
                {
                  path: 'src/pages/[platform]/sdk/pubsub/working-api/index.mdx'
                }
              ]
            },
            {
              path: 'src/pages/[platform]/sdk/push-notifications/index.mdx',
              children: [
                {
                  path: 'src/pages/[platform]/sdk/push-notifications/getting-started/index.mdx'
                },
                {
                  path: 'src/pages/[platform]/sdk/push-notifications/messaging-campaign/index.mdx'
                },
                {
                  path: 'src/pages/[platform]/sdk/push-notifications/setup-push-service/index.mdx'
                }
              ]
            },
            {
              path: 'src/pages/[platform]/sdk/storage/index.mdx',
              children: [
                {
                  path: 'src/pages/[platform]/sdk/storage/configure-access/index.mdx'
                },
                {
                  path: 'src/pages/[platform]/sdk/storage/getting-started/index.mdx'
                },
                {
                  path: 'src/pages/[platform]/sdk/storage/graphql-api/index.mdx'
                },
                {
                  path: 'src/pages/[platform]/sdk/storage/transfer-utility/index.mdx'
                }
              ]
            }
          ]
        },
        {
          path: 'src/pages/[platform]/start/index.mdx',
          children: [
            {
              path: 'src/pages/[platform]/start/getting-started/index.mdx',
              children: [
                {
                  path: 'src/pages/[platform]/start/getting-started/add-api/index.mdx'
                },
                {
                  path: 'src/pages/[platform]/start/getting-started/auth/index.mdx'
                },
                {
                  path: 'src/pages/[platform]/start/getting-started/data-model/index.mdx'
                },
                {
                  path: 'src/pages/[platform]/start/getting-started/generate-model/index.mdx'
                },
                {
                  path: 'src/pages/[platform]/start/getting-started/hosting/index.mdx'
                },
                {
                  path: 'src/pages/[platform]/start/getting-started/installation/index.mdx'
                },
                {
                  path: 'src/pages/[platform]/start/getting-started/integrate/index.mdx'
                },
                {
                  path: 'src/pages/[platform]/start/getting-started/introduction/index.mdx'
                },
                {
                  path: 'src/pages/[platform]/start/getting-started/nextsteps/index.mdx'
                },
                {
                  path: 'src/pages/[platform]/start/getting-started/setup/index.mdx'
                }
              ]
            },
            {
              path: 'src/pages/[platform]/start/project-setup/index.mdx',
              children: [
                {
                  path: 'src/pages/[platform]/start/project-setup/async-programming-model/index.mdx'
                },
                {
                  path: 'src/pages/[platform]/start/project-setup/combine-framework/index.mdx'
                },
                {
                  path: 'src/pages/[platform]/start/project-setup/create-application/index.mdx'
                },
                {
                  path: 'src/pages/[platform]/start/project-setup/escape-hatch/index.mdx'
                },
                {
                  path: 'src/pages/[platform]/start/project-setup/kotlin-coroutines/index.mdx'
                },
                {
                  path: 'src/pages/[platform]/start/project-setup/platform-setup/index.mdx'
                },
                {
                  path: 'src/pages/[platform]/start/project-setup/prerequisites/index.mdx'
                },
                {
                  path: 'src/pages/[platform]/start/project-setup/rxjava/index.mdx'
                },
                {
                  path: 'src/pages/[platform]/start/project-setup/upgrade-guide/index.mdx'
                },
                {
                  path: 'src/pages/[platform]/start/project-setup/use-existing-resources/index.mdx'
                }
              ]
            },
            {
              path: 'src/pages/[platform]/start/sample-apps/index.mdx',
              children: [
                {
                  path: 'src/pages/[platform]/start/sample-apps/to-do-app/index.mdx'
                }
              ]
            }
          ]
        },
        {
          path: 'src/pages/[platform]/tools/index.mdx',
          children: [
            {
              path: 'src/pages/[platform]/tools/cli/index.mdx',
              children: [
                {
                  path: 'src/pages/[platform]/tools/cli/auth/index.mdx',
                  children: [
                    {
                      path: 'src/pages/[platform]/tools/cli/auth/import/index.mdx'
                    },
                    {
                      path: 'src/pages/[platform]/tools/cli/auth/override-cognito/index.mdx'
                    }
                  ]
                },
                { path: 'src/pages/[platform]/tools/cli/custom/index.mdx' },
                {
                  path: 'src/pages/[platform]/tools/cli/geo/index.mdx',
                  children: [
                    {
                      path: 'src/pages/[platform]/tools/cli/geo/configure-geofencing/index.mdx'
                    },
                    {
                      path: 'src/pages/[platform]/tools/cli/geo/configure-location-search/index.mdx'
                    },
                    {
                      path: 'src/pages/[platform]/tools/cli/geo/configure-maps/index.mdx'
                    }
                  ]
                },
                {
                  path: 'src/pages/[platform]/tools/cli/graphqlapi/index.mdx',
                  children: [
                    {
                      path: 'src/pages/[platform]/tools/cli/graphqlapi/client-code-generation/index.mdx'
                    },
                    {
                      path: 'src/pages/[platform]/tools/cli/graphqlapi/connect-machine-learning-services/index.mdx'
                    },
                    {
                      path: 'src/pages/[platform]/tools/cli/graphqlapi/custom-buisness-logic/index.mdx'
                    },
                    {
                      path: 'src/pages/[platform]/tools/cli/graphqlapi/data-modeling/index.mdx'
                    },
                    {
                      path: 'src/pages/[platform]/tools/cli/graphqlapi/directives-reference/index.mdx'
                    },
                    {
                      path: 'src/pages/[platform]/tools/cli/graphqlapi/schema-evolution/index.mdx'
                    },
                    {
                      path: 'src/pages/[platform]/tools/cli/graphqlapi/search-and-result-aggregations/index.mdx'
                    }
                  ]
                },
                { path: 'src/pages/[platform]/tools/cli/hosting/index.mdx' },
                {
                  path: 'src/pages/[platform]/tools/cli/migration/index.mdx',
                  children: [
                    {
                      path: 'src/pages/[platform]/tools/cli/migration/aws-cdk-migration/index.mdx'
                    },
                    {
                      path: 'src/pages/[platform]/tools/cli/migration/cli-auth-signup-changes/index.mdx'
                    },
                    {
                      path: 'src/pages/[platform]/tools/cli/migration/cli-migrate-aws-account/index.mdx'
                    },
                    {
                      path: 'src/pages/[platform]/tools/cli/migration/identity-claim-changes/index.mdx'
                    },
                    {
                      path: 'src/pages/[platform]/tools/cli/migration/lambda-layers-update/index.mdx'
                    },
                    {
                      path: 'src/pages/[platform]/tools/cli/migration/lazy-load-custom-selection-set/index.mdx'
                    },
                    {
                      path: 'src/pages/[platform]/tools/cli/migration/list-nullability/index.mdx'
                    },
                    {
                      path: 'src/pages/[platform]/tools/cli/migration/override/index.mdx'
                    },
                    {
                      path: 'src/pages/[platform]/tools/cli/migration/transformer-migration/index.mdx'
                    }
                  ]
                },
                {
                  path: 'src/pages/[platform]/tools/cli/plugins/index.mdx',
                  children: [
                    {
                      path: 'src/pages/[platform]/tools/cli/plugins/architecture/index.mdx'
                    },
                    {
                      path: 'src/pages/[platform]/tools/cli/plugins/authoring/index.mdx'
                    }
                  ]
                },
                {
                  path: 'src/pages/[platform]/tools/cli/project/index.mdx',
                  children: [
                    {
                      path: 'src/pages/[platform]/tools/cli/project/command-hooks/index.mdx'
                    },
                    {
                      path: 'src/pages/[platform]/tools/cli/project/monorepo/index.mdx'
                    },
                    {
                      path: 'src/pages/[platform]/tools/cli/project/override-iam/index.mdx'
                    },
                    {
                      path: 'src/pages/[platform]/tools/cli/project/permissions-boundary/index.mdx'
                    },
                    {
                      path: 'src/pages/[platform]/tools/cli/project/tags/index.mdx'
                    },
                    {
                      path: 'src/pages/[platform]/tools/cli/project/troubleshooting/index.mdx'
                    }
                  ]
                },
                {
                  path: 'src/pages/[platform]/tools/cli/reference/index.mdx',
                  children: [
                    {
                      path: 'src/pages/[platform]/tools/cli/reference/diagnose/index.mdx'
                    },
                    {
                      path: 'src/pages/[platform]/tools/cli/reference/feature-flags/index.mdx'
                    },
                    {
                      path: 'src/pages/[platform]/tools/cli/reference/files/index.mdx'
                    },
                    {
                      path: 'src/pages/[platform]/tools/cli/reference/iam/index.mdx'
                    },
                    {
                      path: 'src/pages/[platform]/tools/cli/reference/iam-roles-mfa/index.mdx'
                    },
                    {
                      path: 'src/pages/[platform]/tools/cli/reference/ssm-parameter-store/index.mdx'
                    },
                    {
                      path: 'src/pages/[platform]/tools/cli/reference/usage-data/index.mdx'
                    }
                  ]
                },
                {
                  path: 'src/pages/[platform]/tools/cli/restapi/index.mdx',
                  children: [
                    {
                      path: 'src/pages/[platform]/tools/cli/restapi/override-api-gateway/index.mdx'
                    },
                    {
                      path: 'src/pages/[platform]/tools/cli/restapi/testing/index.mdx'
                    }
                  ]
                },
                {
                  path: 'src/pages/[platform]/tools/cli/start/index.mdx',
                  children: [
                    {
                      path: 'src/pages/[platform]/tools/cli/start/key-workflows/index.mdx'
                    },
                    {
                      path: 'src/pages/[platform]/tools/cli/start/set-up-cli/index.mdx'
                    }
                  ]
                },
                {
                  path: 'src/pages/[platform]/tools/cli/storage/index.mdx',
                  children: [
                    {
                      path: 'src/pages/[platform]/tools/cli/storage/import/index.mdx'
                    },
                    {
                      path: 'src/pages/[platform]/tools/cli/storage/override/index.mdx'
                    }
                  ]
                },
                {
                  path: 'src/pages/[platform]/tools/cli/teams/index.mdx',
                  children: [
                    {
                      path: 'src/pages/[platform]/tools/cli/teams/cicd/index.mdx'
                    },
                    {
                      path: 'src/pages/[platform]/tools/cli/teams/commands/index.mdx'
                    },
                    {
                      path: 'src/pages/[platform]/tools/cli/teams/multi-frontend/index.mdx'
                    },
                    {
                      path: 'src/pages/[platform]/tools/cli/teams/sandbox/index.mdx'
                    },
                    {
                      path: 'src/pages/[platform]/tools/cli/teams/shared/index.mdx'
                    }
                  ]
                },
                {
                  path: 'src/pages/[platform]/tools/cli/usage/index.mdx',
                  children: [
                    {
                      path: 'src/pages/[platform]/tools/cli/usage/containers/index.mdx'
                    },
                    {
                      path: 'src/pages/[platform]/tools/cli/usage/export-to-cdk/index.mdx'
                    },
                    {
                      path: 'src/pages/[platform]/tools/cli/usage/headless/index.mdx'
                    },
                    {
                      path: 'src/pages/[platform]/tools/cli/usage/lambda-triggers/index.mdx'
                    },
                    {
                      path: 'src/pages/[platform]/tools/cli/usage/mock/index.mdx'
                    }
                  ]
                }
              ]
            },
            {
              path: 'src/pages/[platform]/tools/cli-legacy/index.mdx',
              children: [
                {
                  path: 'src/pages/[platform]/tools/cli-legacy/graphql-transformer/index.mdx',
                  children: [
                    {
                      path: 'src/pages/[platform]/tools/cli-legacy/graphql-transformer/auth-directive/index.mdx'
                    },
                    {
                      path: 'src/pages/[platform]/tools/cli-legacy/graphql-transformer/client-codegen/index.mdx'
                    },
                    {
                      path: 'src/pages/[platform]/tools/cli-legacy/graphql-transformer/config-params/index.mdx'
                    },
                    {
                      path: 'src/pages/[platform]/tools/cli-legacy/graphql-transformer/connection-directive/index.mdx'
                    },
                    {
                      path: 'src/pages/[platform]/tools/cli-legacy/graphql-transformer/data-access-patterns/index.mdx'
                    },
                    {
                      path: 'src/pages/[platform]/tools/cli-legacy/graphql-transformer/directives/index.mdx'
                    },
                    {
                      path: 'src/pages/[platform]/tools/cli-legacy/graphql-transformer/examples/index.mdx'
                    },
                    {
                      path: 'src/pages/[platform]/tools/cli-legacy/graphql-transformer/function-directive/index.mdx'
                    },
                    {
                      path: 'src/pages/[platform]/tools/cli-legacy/graphql-transformer/http-directive/index.mdx'
                    },
                    {
                      path: 'src/pages/[platform]/tools/cli-legacy/graphql-transformer/key-directive/index.mdx'
                    },
                    {
                      path: 'src/pages/[platform]/tools/cli-legacy/graphql-transformer/model-directive/index.mdx'
                    },
                    {
                      path: 'src/pages/[platform]/tools/cli-legacy/graphql-transformer/overview/index.mdx'
                    },
                    {
                      path: 'src/pages/[platform]/tools/cli-legacy/graphql-transformer/overwrite-customize-resolvers/index.mdx'
                    },
                    {
                      path: 'src/pages/[platform]/tools/cli-legacy/graphql-transformer/predictions-directive/index.mdx'
                    },
                    {
                      path: 'src/pages/[platform]/tools/cli-legacy/graphql-transformer/relational-databases/index.mdx'
                    },
                    {
                      path: 'src/pages/[platform]/tools/cli-legacy/graphql-transformer/searchable-directive/index.mdx'
                    },
                    {
                      path: 'src/pages/[platform]/tools/cli-legacy/graphql-transformer/storage/index.mdx'
                    },
                    {
                      path: 'src/pages/[platform]/tools/cli-legacy/graphql-transformer/versioned-directive/index.mdx'
                    }
                  ]
                }
              ]
            },
            {
              path: 'src/pages/[platform]/tools/console/index.mdx',
              children: [
                {
                  path: 'src/pages/[platform]/tools/console/adminui/index.mdx',
                  children: [
                    {
                      path: 'src/pages/[platform]/tools/console/adminui/access-management/index.mdx'
                    },
                    {
                      path: 'src/pages/[platform]/tools/console/adminui/custom-domain/index.mdx'
                    },
                    {
                      path: 'src/pages/[platform]/tools/console/adminui/extend-cli/index.mdx'
                    },
                    {
                      path: 'src/pages/[platform]/tools/console/adminui/start/index.mdx'
                    }
                  ]
                },
                {
                  path: 'src/pages/[platform]/tools/console/auth/index.mdx',
                  children: [
                    {
                      path: 'src/pages/[platform]/tools/console/auth/import/index.mdx'
                    },
                    {
                      path: 'src/pages/[platform]/tools/console/auth/user-management/index.mdx'
                    }
                  ]
                },
                {
                  path: 'src/pages/[platform]/tools/console/authz/index.mdx',
                  children: [
                    {
                      path: 'src/pages/[platform]/tools/console/authz/permissions/index.mdx'
                    }
                  ]
                },
                {
                  path: 'src/pages/[platform]/tools/console/data/index.mdx',
                  children: [
                    {
                      path: 'src/pages/[platform]/tools/console/data/content-management/index.mdx'
                    },
                    {
                      path: 'src/pages/[platform]/tools/console/data/data-model/index.mdx'
                    },
                    {
                      path: 'src/pages/[platform]/tools/console/data/relationships/index.mdx'
                    }
                  ]
                },
                {
                  path: 'src/pages/[platform]/tools/console/storage/index.mdx',
                  children: [
                    {
                      path: 'src/pages/[platform]/tools/console/storage/file-browser/index.mdx'
                    },
                    {
                      path: 'src/pages/[platform]/tools/console/storage/file-storage/index.mdx'
                    }
                  ]
                },
                {
                  path: 'src/pages/[platform]/tools/console/tutorial/index.mdx',
                  children: [
                    {
                      path: 'src/pages/[platform]/tools/console/tutorial/bindui/index.mdx'
                    },
                    {
                      path: 'src/pages/[platform]/tools/console/tutorial/buildui/index.mdx'
                    },
                    {
                      path: 'src/pages/[platform]/tools/console/tutorial/code/index.mdx'
                    },
                    {
                      path: 'src/pages/[platform]/tools/console/tutorial/collections/index.mdx'
                    },
                    {
                      path: 'src/pages/[platform]/tools/console/tutorial/data/index.mdx'
                    }
                  ]
                }
              ]
            },
            { path: 'src/pages/[platform]/tools/libraries/index.mdx' }
          ]
        }
      ]
    },
    {
      path: 'src/pages/gen2/index.tsx',
      children: [
        {
          path: 'src/pages/gen2/how-amplify-works/index.mdx',
          children: [
            {
              path: 'src/pages/gen2/how-amplify-works/concepts/index.mdx'
            },
            {
              path: 'src/pages/gen2/how-amplify-works/project-structure/index.mdx'
            },
            {
              path: 'src/pages/gen2/how-amplify-works/existing-projects/index.mdx'
            }
          ]
        },
        {
          path: 'src/pages/gen2/start/index.mdx'
        },
        {
          path: 'src/pages/gen2/build-a-backend/index.mdx',
          children: [
            {
              path: 'src/pages/gen2/build-a-backend/auth/index.mdx',
              children: [
                {
                  path: 'src/pages/gen2/build-a-backend/auth/set-up-auth/index.mdx'
                },
                {
                  path: 'src/pages/gen2/build-a-backend/auth/enable-sign-up/index.mdx'
                },
                {
                  path: 'src/pages/gen2/build-a-backend/auth/manage-user-session/index.mdx'
                },
                {
                  path: 'src/pages/gen2/build-a-backend/auth/add-social-provider/index.mdx'
                },
                {
                  path: 'src/pages/gen2/build-a-backend/auth/manage-user-profile/index.mdx'
                },
                {
                  path: 'src/pages/gen2/build-a-backend/auth/password-management/index.mdx'
                },
                {
                  path: 'src/pages/gen2/build-a-backend/auth/manage-mfa/index.mdx'
                },
                {
                  path: 'src/pages/gen2/build-a-backend/auth/delete-user-account/index.mdx'
                },
                {
                  path: 'src/pages/gen2/build-a-backend/auth/server-side-rendering/index.mdx'
                },
                {
                  path: 'src/pages/gen2/build-a-backend/auth/auth-events/index.mdx'
                },
                {
                  path: 'src/pages/gen2/build-a-backend/auth/admin-actions/index.mdx'
                },
                {
                  path: 'src/pages/gen2/build-a-backend/auth/override-cognito/index.mdx'
                }
              ]
            },
            {
              path: 'src/pages/gen2/build-a-backend/data/index.mdx',
              children: [
                {
                  path: 'src/pages/gen2/build-a-backend/data/set-up-data/index.mdx'
                },
                // Uncommented because this feature won't be ready for re:invent
                // {
                //   path: 'src/pages/gen2/build-a-backend/data/connect-existing-data/index.mdx'
                // },
                {
                  path: 'src/pages/gen2/build-a-backend/data/connect-to-API/index.mdx'
                },
                {
                  path: 'src/pages/gen2/build-a-backend/data/mutate-data/index.mdx'
                },
                {
                  path: 'src/pages/gen2/build-a-backend/data/query-data/index.mdx'
                },
                {
                  path: 'src/pages/gen2/build-a-backend/data/subscribe-data/index.mdx'
                },
                {
                  path: 'src/pages/gen2/build-a-backend/data/data-modeling/index.mdx',
                  children: [
                    {
                      path: 'src/pages/gen2/build-a-backend/data/data-modeling/add-fields/index.mdx'
                    },
                    {
                      path: 'src/pages/gen2/build-a-backend/data/data-modeling/identifiers/index.mdx'
                    },
                    {
                      path: 'src/pages/gen2/build-a-backend/data/data-modeling/relationships/index.mdx'
                    },
                  ]
                },
                {
                  path: 'src/pages/gen2/build-a-backend/data/customize-authz/index.mdx'
                },
                {
                  path: 'src/pages/gen2/build-a-backend/data/override-resources/index.mdx'
                },
                // Uncommented because this feature won't be ready for re:invent
                // {
                //   path: 'src/pages/gen2/build-a-backend/data/offline/index.mdx'
                // },
                {
                  path: 'src/pages/gen2/build-a-backend/data/migration/index.mdx'
                }
              ]
            },
            {
              path: 'src/pages/gen2/build-a-backend/storage/index.mdx'
            },
            {
              path: 'src/pages/gen2/build-a-backend/functions/index.mdx'
            },
            {
              path: 'src/pages/gen2/build-a-backend/add-aws-services/index.mdx',
              children: [
                {
                  path: 'src/pages/gen2/build-a-backend/add-aws-services/custom-resources/index.mdx'
                },
                {
                  path: 'src/pages/gen2/build-a-backend/add-aws-services/overriding-resources/index.mdx'
                }
              ]
            }
          ]
        },
        {
          path: 'src/pages/gen2/build-ui/index.mdx'
        },
        {
          path: 'src/pages/gen2/deploy-and-host/index.mdx',
          children: [
            {
              path: 'src/pages/gen2/deploy-and-host/local-development/index.mdx'
            },
            {
              path: 'src/pages/gen2/deploy-and-host/hosting-features/index.mdx'
            },
            {
              path: 'src/pages/gen2/deploy-and-host/fullstack-branching/index.mdx',
              children: [
                {
                  path: 'src/pages/gen2/deploy-and-host/fullstack-branching/sandbox-deployments/index.mdx'
                },
                {
                  path: 'src/pages/gen2/deploy-and-host/fullstack-branching/branch-deployments/index.mdx'
                },
                {
                  path: 'src/pages/gen2/deploy-and-host/fullstack-branching/pr-previews/index.mdx'
                },
                {
                  path: 'src/pages/gen2/deploy-and-host/fullstack-branching/moving-to-prod/index.mdx'
                },
                {
                  path: 'src/pages/gen2/deploy-and-host/fullstack-branching/cross-account-deployments/index.mdx'
                },
                {
                  path: 'src/pages/gen2/deploy-and-host/fullstack-branching/secrets-and-vars/index.mdx'
                },
                {
                  path: 'src/pages/gen2/deploy-and-host/fullstack-branching/mono-and-multi-repos/index.mdx'
                },
                {
                  path: 'src/pages/gen2/deploy-and-host/fullstack-branching/share-resources/index.mdx'
                }
              ]
            }
          ]
        },
        {
          path: 'src/pages/gen2/reference/index.mdx',
          children: [
            {
              path: 'src/pages/gen2/reference/amplifyconfiguration/index.mdx'
            },
            {
              path: 'src/pages/gen2/reference/CDK-constructs/index.mdx'
            },
            {
              path: 'src/pages/gen2/reference/CLI-commands/index.mdx'
            },
            {
              path: 'src/pages/gen2/reference/npm/index.mdx'
            }
          ]
        }
      ]
    },
    {
      path: 'src/pages/contribute/index.tsx',
      children: [
        {
          path: 'src/pages/contribute/getting-started.tsx'
        }
      ]
    }
  ]
};<|MERGE_RESOLUTION|>--- conflicted
+++ resolved
@@ -100,8 +100,6 @@
               ]
             },
             {
-<<<<<<< HEAD
-=======
               path: 'src/pages/[platform]/build-a-backend/graphqlapi/index.mdx',
               children: [
                 {
@@ -166,7 +164,6 @@
               ]
             },
             {
->>>>>>> b3bedab0
               path: 'src/pages/[platform]/build-a-backend/debugging/index.mdx'
             },
             {
@@ -214,56 +211,6 @@
               ]
             },
             {
-              path: 'src/pages/[platform]/build-a-backend/datastore/index.mdx',
-              children: [
-                {
-                  path: 'src/pages/[platform]/build-a-backend/datastore/additional-methods/index.mdx'
-                },
-                {
-                  path: 'src/pages/[platform]/build-a-backend/datastore/authz-rules-setup/index.mdx'
-                },
-                {
-                  path: 'src/pages/[platform]/build-a-backend/datastore/conflict-resolution/index.mdx'
-                },
-                {
-                  path: 'src/pages/[platform]/build-a-backend/datastore/customize-primary-keys/index.mdx'
-                },
-                {
-                  path: 'src/pages/[platform]/build-a-backend/datastore/data-usage-policy/index.mdx'
-                },
-                {
-                  path: 'src/pages/[platform]/build-a-backend/datastore/datastore-events/index.mdx'
-                },
-                {
-                  path: 'src/pages/[platform]/build-a-backend/datastore/example-application/index.mdx'
-                },
-                {
-                  path: 'src/pages/[platform]/build-a-backend/datastore/how-it-works/index.mdx'
-                },
-                {
-                  path: 'src/pages/[platform]/build-a-backend/datastore/manipulate-data/index.mdx'
-                },
-                {
-                  path: 'src/pages/[platform]/build-a-backend/datastore/parallel-processing/index.mdx'
-                },
-                {
-                  path: 'src/pages/[platform]/build-a-backend/datastore/real-time/index.mdx'
-                },
-                {
-                  path: 'src/pages/[platform]/build-a-backend/datastore/relational-models/index.mdx'
-                },
-                {
-                  path: 'src/pages/[platform]/build-a-backend/datastore/schema-updates/index.mdx'
-                },
-                {
-                  path: 'src/pages/[platform]/build-a-backend/datastore/set-up-datastore/index.mdx'
-                },
-                {
-                  path: 'src/pages/[platform]/build-a-backend/datastore/sync-to-cloud/index.mdx'
-                }
-              ]
-            },
-            {
               path: 'src/pages/[platform]/build-a-backend/push-notifications/index.mdx',
               children: [
                 {
@@ -660,164 +607,6 @@
                       path: 'src/pages/[platform]/build-a-backend/more-features/pubsub/subscribe/index.mdx'
                     }
                   ]
-                }
-              ]
-            }
-          ]
-        },
-        {
-          path: 'src/pages/[platform]/build-ui/index.mdx',
-          children: [
-            {
-              path: 'src/pages/[platform]/build-ui/formbuilder/index.mdx',
-              children: [
-                {
-                  path: 'src/pages/[platform]/build-ui/formbuilder/call-to-action/index.mdx'
-                },
-                {
-                  path: 'src/pages/[platform]/build-ui/formbuilder/customize/index.mdx'
-                },
-                {
-                  path: 'src/pages/[platform]/build-ui/formbuilder/data-binding/index.mdx'
-                },
-                {
-                  path: 'src/pages/[platform]/build-ui/formbuilder/lifecycle/index.mdx'
-                },
-                {
-                  path: 'src/pages/[platform]/build-ui/formbuilder/overrides/index.mdx'
-                },
-                {
-<<<<<<< HEAD
-=======
-                  path: 'src/pages/[platform]/build-a-backend/push-notifications/record-notifications/index.mdx'
-                },
-                {
-                  path: 'src/pages/[platform]/build-a-backend/push-notifications/register-device/index.mdx'
-                },
-                {
-                  path: 'src/pages/[platform]/build-a-backend/push-notifications/remote-media/index.mdx'
-                },
-                {
-                  path: 'src/pages/[platform]/build-a-backend/push-notifications/request-permissions/index.mdx'
-                },
-                {
-                  path: 'src/pages/[platform]/build-a-backend/push-notifications/set-up-push-notifications/index.mdx'
-                },
-                {
-                  path: 'src/pages/[platform]/build-a-backend/push-notifications/set-up-push-services/index.mdx'
-                },
-                {
-                  path: 'src/pages/[platform]/build-a-backend/push-notifications/test-notifications/index.mdx'
-                }
-              ]
-            },
-            {
-              path: 'src/pages/[platform]/build-a-backend/restapi/index.mdx',
-              children: [
-                {
-                  path: 'src/pages/[platform]/build-a-backend/restapi/customize-authz/index.mdx'
-                },
-                {
-                  path: 'src/pages/[platform]/build-a-backend/restapi/delete-data/index.mdx'
-                },
-                {
-                  path: 'src/pages/[platform]/build-a-backend/restapi/existing-resources/index.mdx'
-                },
-                {
-                  path: 'src/pages/[platform]/build-a-backend/restapi/express-server/index.mdx'
-                },
-                {
-                  path: 'src/pages/[platform]/build-a-backend/restapi/fetch-data/index.mdx'
-                },
-                {
-                  path: 'src/pages/[platform]/build-a-backend/restapi/go-api/index.mdx'
-                },
-                {
-                  path: 'src/pages/[platform]/build-a-backend/restapi/nodejs-api/index.mdx'
-                },
-                {
-                  path: 'src/pages/[platform]/build-a-backend/restapi/python-api/index.mdx'
-                },
-                {
-                  path: 'src/pages/[platform]/build-a-backend/restapi/set-up-rest-api/index.mdx'
-                },
-                {
-                  path: 'src/pages/[platform]/build-a-backend/restapi/update-data/index.mdx'
-                }
-              ]
-            },
-            {
-              path: 'src/pages/[platform]/build-a-backend/server-side-rendering/index.mdx'
-            },
-            {
-              path: 'src/pages/[platform]/build-a-backend/storage/index.mdx',
-              children: [
-                {
-                  path: 'src/pages/[platform]/build-a-backend/storage/android-sdk/index.mdx'
-                },
-                {
-                  path: 'src/pages/[platform]/build-a-backend/storage/configure-access/index.mdx'
-                },
-                {
-                  path: 'src/pages/[platform]/build-a-backend/storage/copy/index.mdx'
-                },
-                {
-                  path: 'src/pages/[platform]/build-a-backend/storage/download/index.mdx'
-                },
-                {
-                  path: 'src/pages/[platform]/build-a-backend/storage/existing-resources/index.mdx'
-                },
-                {
-                  path: 'src/pages/[platform]/build-a-backend/storage/get-properties/index.mdx'
-                },
-                {
-                  path: 'src/pages/[platform]/build-a-backend/storage/lambda-triggers/index.mdx'
-                },
-                {
-                  path: 'src/pages/[platform]/build-a-backend/storage/list/index.mdx'
-                },
-                {
-                  path: 'src/pages/[platform]/build-a-backend/storage/move/index.mdx'
-                },
-                {
-                  path: 'src/pages/[platform]/build-a-backend/storage/query-transfers/index.mdx'
-                },
-                {
-                  path: 'src/pages/[platform]/build-a-backend/storage/remove/index.mdx'
-                },
-                {
-                  path: 'src/pages/[platform]/build-a-backend/storage/set-up-storage/index.mdx'
-                },
-                {
-                  path: 'src/pages/[platform]/build-a-backend/storage/storage-concepts/index.mdx'
-                },
-                {
-                  path: 'src/pages/[platform]/build-a-backend/storage/transfer-acceleration/index.mdx'
-                },
-                {
-                  path: 'src/pages/[platform]/build-a-backend/storage/upload/index.mdx'
-                }
-              ]
-            },
-            {
-              path: 'src/pages/[platform]/build-a-backend/troubleshooting/index.mdx',
-              children: [
-                {
-                  path: 'src/pages/[platform]/build-a-backend/troubleshooting/upgrade-amplify-packages/index.mdx'
-                }
-              ]
-            },
-            {
-              path: 'src/pages/[platform]/build-a-backend/utilities/index.mdx',
-              children: [
-                {
-                  path: 'src/pages/[platform]/build-a-backend/utilities/cache/index.mdx'
-                },
-                {
-                  path: 'src/pages/[platform]/build-a-backend/utilities/hub/index.mdx'
-                },
-                {
-                  path: 'src/pages/[platform]/build-a-backend/utilities/i18n/index.mdx'
                 }
               ]
             }
@@ -863,7 +652,6 @@
                   path: 'src/pages/[platform]/build-ui/formbuilder/overrides/index.mdx'
                 },
                 {
->>>>>>> b3bedab0
                   path: 'src/pages/[platform]/build-ui/formbuilder/special-inputs/index.mdx'
                 },
                 {
