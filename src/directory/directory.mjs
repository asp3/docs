--- conflicted
+++ resolved
@@ -399,7 +399,6 @@
           }
         ]
       },
-<<<<<<< HEAD
       auth: {
         title: 'Authentication',
         items: [
@@ -499,9 +498,9 @@
             filters: ['android', 'ios', 'js', 'flutter', 'react-native']
           },
           {
-            title: 'Set up password change and recovery',
+            title: 'Password management',
             route: '/lib/auth/password_management',
-            filters: ['js', 'react-native', 'android', 'flutter', 'ios']
+            filters: ['android', 'flutter', 'ios']
           },
           {
             title: 'Sign out',
@@ -540,8 +539,6 @@
           }
         ]
       },
-=======
->>>>>>> b035474d
       datastore: {
         title: 'DataStore',
         items: [
