--- conflicted
+++ resolved
@@ -1640,8 +1640,6 @@
             title: 'Hub',
             route: '/lib-v1/utilities/hub',
             filters: ['android', 'ios', 'js', 'react-native']
-<<<<<<< HEAD
-=======
           },
           {
             title: 'Internationalization',
@@ -1663,7 +1661,6 @@
             route:
               '/lib-v1/client-configuration/configuring-amplify-categories',
             filters: ['js', 'react-native']
->>>>>>> 5ee2de7f
           }
         ]
       },
