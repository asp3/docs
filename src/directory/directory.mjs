/**
 * @type {import('./directory').PageNode}
 */
export const directory = {
  path: 'src/pages/index.tsx',
  children: [
    {
      path: 'src/pages/[platform]/index.tsx',
      children: [
        {
          path: 'src/pages/[platform]/how-amplify-works/index.mdx',
          children: [
            {
              path: 'src/pages/[platform]/how-amplify-works/concepts/index.mdx'
            },
            {
              path: 'src/pages/[platform]/how-amplify-works/faq/index.mdx'
            }
          ]
        },
        {
          path: 'src/pages/[platform]/start/index.mdx',
          children: [
            {
              path: 'src/pages/[platform]/start/quickstart/index.mdx',
              children: [
                {
                  path: 'src/pages/[platform]/start/quickstart/vite-react-app/index.mdx'
                },
                {
                  path: 'src/pages/[platform]/start/quickstart/vite-react-app-option-2/index.mdx'
                },
                {
                  path: 'src/pages/[platform]/start/quickstart/nextjs-pages-router/index.mdx'
                },
                {
                  path: 'src/pages/[platform]/start/quickstart/nextjs-app-router-client-components/index.mdx'
                },
                {
                  path: 'src/pages/[platform]/start/quickstart/nextjs-app-router-server-components/index.mdx'
                }
              ]
            },
            {
              path: 'src/pages/[platform]/start/account-setup/index.mdx'
            },
            {
              path: 'src/pages/[platform]/start/manual-installation/index.mdx'
            },
            {
              path: 'src/pages/[platform]/start/mobile-support/index.mdx'
            }
          ]
        },
        {
          path: 'src/pages/[platform]/build-a-backend/index.mdx',
          children: [
            {
              path: 'src/pages/[platform]/build-a-backend/auth/index.mdx',
              children: [
                {
                  path: 'src/pages/[platform]/build-a-backend/auth/set-up-auth/index.mdx'
                },
                {
                  path: 'src/pages/[platform]/build-a-backend/auth/enable-sign-up/index.mdx'
                },
                {
                  path: 'src/pages/[platform]/build-a-backend/auth/add-social-provider/index.mdx'
                },
                {
                  path: 'src/pages/[platform]/build-a-backend/auth/manage-user-session/index.mdx'
                },
                {
                  path: 'src/pages/[platform]/build-a-backend/auth/manage-user-profile/index.mdx'
                },
                {
                  path: 'src/pages/[platform]/build-a-backend/auth/password-management/index.mdx'
                },
                {
                  path: 'src/pages/[platform]/build-a-backend/auth/manage-mfa/index.mdx'
                },
                {
                  path: 'src/pages/[platform]/build-a-backend/auth/delete-user-account/index.mdx'
                },
                {
                  path: 'src/pages/[platform]/build-a-backend/auth/auth-events/index.mdx'
                },
                {
                  path: 'src/pages/[platform]/build-a-backend/auth/admin-actions/index.mdx'
                },
                {
                  path: 'src/pages/[platform]/build-a-backend/auth/grant-access-to-auth-resources/index.mdx'
                },
                {
                  path: 'src/pages/[platform]/build-a-backend/auth/override-cognito/index.mdx'
                }
              ]
            },
            {
              path: 'src/pages/[platform]/build-a-backend/data/index.mdx',
              children: [
                {
                  path: 'src/pages/[platform]/build-a-backend/data/set-up-data/index.mdx'
                },
                {
                  path: 'src/pages/[platform]/build-a-backend/data/connect-to-API/index.mdx'
                },
                {
                  path: 'src/pages/[platform]/build-a-backend/data/mutate-data/index.mdx'
                },
                {
                  path: 'src/pages/[platform]/build-a-backend/data/query-data/index.mdx'
                },
                {
                  path: 'src/pages/[platform]/build-a-backend/data/subscribe-data/index.mdx'
                },
                {
                  path: 'src/pages/[platform]/build-a-backend/data/data-modeling/index.mdx',
                  children: [
                    {
                      path: 'src/pages/[platform]/build-a-backend/data/data-modeling/add-fields/index.mdx'
                    },
                    {
                      path: 'src/pages/[platform]/build-a-backend/data/data-modeling/relationships/index.mdx'
                    },
                    {
                      path: 'src/pages/[platform]/build-a-backend/data/data-modeling/identifiers/index.mdx'
                    },
                    {
                      path: 'src/pages/[platform]/build-a-backend/data/data-modeling/secondary-index/index.mdx'
                    }
                  ]
                },
                {
                  path: 'src/pages/[platform]/build-a-backend/data/customize-authz/index.mdx',
                  children: [
                    {
                      path: 'src/pages/[platform]/build-a-backend/data/customize-authz/public-data-access/index.mdx'
                    },
                    {
                      path: 'src/pages/[platform]/build-a-backend/data/customize-authz/per-user-per-owner-data-access/index.mdx'
                    },
                    {
                      path: 'src/pages/[platform]/build-a-backend/data/customize-authz/multi-user-data-access/index.mdx'
                    },
                    {
                      path: 'src/pages/[platform]/build-a-backend/data/customize-authz/signed-in-user-data-access/index.mdx'
                    },
                    {
                      path: 'src/pages/[platform]/build-a-backend/data/customize-authz/user-group-based-data-access/index.mdx'
                    },
                    {
                      path: 'src/pages/[platform]/build-a-backend/data/customize-authz/custom-data-access-patterns/index.mdx'
                    },
                    {
                      path: 'src/pages/[platform]/build-a-backend/data/customize-authz/using-oidc-authorization-provider/index.mdx'
                    },
                    {
                      path: 'src/pages/[platform]/build-a-backend/data/customize-authz/configure-custom-identity-and-group-claim/index.mdx'
                    },
                    {
                      path: 'src/pages/[platform]/build-a-backend/data/customize-authz/grant-lambda-function-access-to-api/index.mdx'
                    }
                  ]
                },
                {
                  path: 'src/pages/[platform]/build-a-backend/data/custom-business-logic/index.mdx'
                },
                {
                  path: 'src/pages/[platform]/build-a-backend/data/custom-subscription/index.mdx'
                },
                {
                  path: 'src/pages/[platform]/build-a-backend/data/connect-from-server-runtime/index.mdx',
                  children: [
                    {
                      path: 'src/pages/[platform]/build-a-backend/data/connect-from-server-runtime/nextjs-server-runtime/index.mdx'
                    },
                    {
                      path: 'src/pages/[platform]/build-a-backend/data/connect-from-server-runtime/nuxtjs-server-runtime/index.mdx'
                    }
                  ]
                },
                {
                  path: 'src/pages/[platform]/build-a-backend/data/override-resources/index.mdx'
                }
              ]
            },
            {
              path: 'src/pages/[platform]/build-a-backend/storage/index.mdx',
              children: [
                {
                  path: 'src/pages/[platform]/build-a-backend/storage/define-storage/index.mdx'
                },
                {
                  path: 'src/pages/[platform]/build-a-backend/storage/authorization/index.mdx'
                },
                {
                  path: 'src/pages/[platform]/build-a-backend/storage/upload-files/index.mdx'
                },
                {
                  path: 'src/pages/[platform]/build-a-backend/storage/download-files/index.mdx',
                  children: [
                    {
                      path: 'src/pages/[platform]/build-a-backend/storage/download-files/get-url/index.mdx'
                    },
                    {
                      path: 'src/pages/[platform]/build-a-backend/storage/download-files/download-data/index.mdx'
                    }
                  ]
                },
                {
                  path: 'src/pages/[platform]/build-a-backend/storage/get-files/index.mdx'
                },
                {
                  path: 'src/pages/[platform]/build-a-backend/storage/remove-files/index.mdx'
                },
                {
                  path: 'src/pages/[platform]/build-a-backend/storage/copy-files/index.mdx'
                },
                {
                  path: 'src/pages/[platform]/build-a-backend/storage/lambda-triggers/index.mdx'
                },
                {
                  path: 'src/pages/[platform]/build-a-backend/storage/extend-s3-resources/index.mdx'
                }
              ]
            },
            {
              path: 'src/pages/[platform]/build-a-backend/functions/index.mdx',
              children: [
                {
                  path: 'src/pages/[platform]/build-a-backend/functions/define-function/index.mdx'
                },
                {
                  path: 'src/pages/[platform]/build-a-backend/functions/environment-variables-and-secrets/index.mdx'
                },
                {
                  path: 'src/pages/[platform]/build-a-backend/functions/configure-functions/index.mdx'
                },
                {
                  path: 'src/pages/[platform]/build-a-backend/functions/grant-access-to-other-resources/index.mdx'
                },
                {
                  path: 'src/pages/[platform]/build-a-backend/functions/examples/index.mdx',
                  children: [
                    {
                      path: 'src/pages/[platform]/build-a-backend/functions/examples/email-domain-filtering/index.mdx'
                    },
                    {
                      path: 'src/pages/[platform]/build-a-backend/functions/examples/add-user-to-group/index.mdx'
                    },
                    {
                      path: 'src/pages/[platform]/build-a-backend/functions/examples/user-attribute-validation/index.mdx'
                    },
                    {
                      path: 'src/pages/[platform]/build-a-backend/functions/examples/google-recaptcha-challenge/index.mdx'
                    },
                    {
                      path: 'src/pages/[platform]/build-a-backend/functions/examples/kinesis-stream/index.mdx'
                    },
                    {
                      path: 'src/pages/[platform]/build-a-backend/functions/examples/dynamo-db-stream/index.mdx'
                    },
                    {
                      path: 'src/pages/[platform]/build-a-backend/functions/examples/bedrock-response/index.mdx'
                    }
                  ]
                },
                {
                  path: 'src/pages/[platform]/build-a-backend/functions/modify-resources-with-cdk/index.mdx'
                }
              ]
            },
            {
              path: 'src/pages/[platform]/build-a-backend/server-side-rendering/index.mdx'
            },
            {
              path: 'src/pages/[platform]/build-a-backend/add-aws-services/index.mdx',
              children: [
                {
                  path: 'src/pages/[platform]/build-a-backend/add-aws-services/analytics/index.mdx',
                  children: [
                    {
                      path: 'src/pages/[platform]/build-a-backend/add-aws-services/analytics/set-up-analytics/index.mdx'
                    },
                    {
                      path: 'src/pages/[platform]/build-a-backend/add-aws-services/analytics/record-events/index.mdx'
                    },
                    {
                      path: 'src/pages/[platform]/build-a-backend/add-aws-services/analytics/identify-user/index.mdx'
                    },
                    {
                      path: 'src/pages/[platform]/build-a-backend/add-aws-services/analytics/auto-track-sessions/index.mdx'
                    },
                    {
                      path: 'src/pages/[platform]/build-a-backend/add-aws-services/analytics/enable-disable/index.mdx'
                    },
                    {
                      path: 'src/pages/[platform]/build-a-backend/add-aws-services/analytics/streaming-data/index.mdx'
                    },
                    {
                      path: 'src/pages/[platform]/build-a-backend/add-aws-services/analytics/storing-data/index.mdx'
                    },
                    {
                      path: 'src/pages/[platform]/build-a-backend/add-aws-services/analytics/personalize-recommendations/index.mdx'
                    },
                    {
                      path: 'src/pages/[platform]/build-a-backend/add-aws-services/analytics/existing-resources/index.mdx'
                    },
                    {
                      path: 'src/pages/[platform]/build-a-backend/add-aws-services/analytics/sdk/index.mdx'
                    },
                    {
                      path: 'src/pages/[platform]/build-a-backend/add-aws-services/analytics/data-usage-policy/index.mdx'
                    },
                    {
                      path: 'src/pages/[platform]/build-a-backend/add-aws-services/analytics/app-uninstall/index.mdx'
                    }
                  ]
                },
                {
                  path: 'src/pages/[platform]/build-a-backend/add-aws-services/geo/index.mdx'
                },
                {
                  path: 'src/pages/[platform]/build-a-backend/add-aws-services/in-app-messaging/index.mdx',
                  children: [
                    {
                      path: 'src/pages/[platform]/build-a-backend/add-aws-services/in-app-messaging/set-up-in-app-messaging/index.mdx'
                    },
                    {
                      path: 'src/pages/[platform]/build-a-backend/add-aws-services/in-app-messaging/integrate-application/index.mdx'
                    },
                    {
                      path: 'src/pages/[platform]/build-a-backend/add-aws-services/in-app-messaging/sync-messages/index.mdx'
                    },
                    {
                      path: 'src/pages/[platform]/build-a-backend/add-aws-services/in-app-messaging/display-messages/index.mdx'
                    },
                    {
                      path: 'src/pages/[platform]/build-a-backend/add-aws-services/in-app-messaging/clear-messages/index.mdx'
                    },
                    {
                      path: 'src/pages/[platform]/build-a-backend/add-aws-services/in-app-messaging/identify-user/index.mdx'
                    },
                    {
                      path: 'src/pages/[platform]/build-a-backend/add-aws-services/in-app-messaging/respond-interaction-events/index.mdx'
                    },
                    {
                      path: 'src/pages/[platform]/build-a-backend/add-aws-services/in-app-messaging/resolve-conflicts/index.mdx'
                    },
                    {
                      path: 'src/pages/[platform]/build-a-backend/add-aws-services/in-app-messaging/create-campaign/index.mdx'
                    }
                  ]
                },
                {
                  path: 'src/pages/[platform]/build-a-backend/add-aws-services/rest-api/index.mdx'
                },
                {
                  path: 'src/pages/[platform]/build-a-backend/add-aws-services/predictions/index.mdx',
                  children: [
                    {
                      path: 'src/pages/[platform]/build-a-backend/add-aws-services/predictions/set-up-predictions/index.mdx'
                    },
                    {
                      path: 'src/pages/[platform]/build-a-backend/add-aws-services/predictions/text-to-speech/index.mdx'
                    },
                    {
                      path: 'src/pages/[platform]/build-a-backend/add-aws-services/predictions/transcribe-audio/index.mdx'
                    },
                    {
                      path: 'src/pages/[platform]/build-a-backend/add-aws-services/predictions/translate/index.mdx'
                    },
                    {
                      path: 'src/pages/[platform]/build-a-backend/add-aws-services/predictions/identify-text/index.mdx'
                    },
                    {
                      path: 'src/pages/[platform]/build-a-backend/add-aws-services/predictions/identify-entity/index.mdx'
                    },
                    {
                      path: 'src/pages/[platform]/build-a-backend/add-aws-services/predictions/label-image/index.mdx'
                    },
                    {
                      path: 'src/pages/[platform]/build-a-backend/add-aws-services/predictions/interpret-sentiment/index.mdx'
                    }
                  ]
                },
                {
<<<<<<< HEAD
                  path: 'src/pages/[platform]/build-a-backend/add-aws-services/deletion-backup-resources/index.mdx'
                },
                {
                  path: 'src/pages/[platform]/build-a-backend/add-aws-services/custom-resources/index.mdx'
                },
                {
=======
                  path: 'src/pages/[platform]/build-a-backend/add-aws-services/custom-resources/index.mdx'
                },
                {
>>>>>>> 3358c727
                  path: 'src/pages/[platform]/build-a-backend/add-aws-services/overriding-resources/index.mdx'
                }
              ]
            }
          ]
        },
        {
          path: 'src/pages/[platform]/build-ui/index.mdx',
          children: [
            {
              path: 'src/pages/[platform]/build-ui/formbuilder/index.mdx',
              children: [
                {
                  path: 'src/pages/[platform]/build-ui/formbuilder/customize/index.mdx'
                },
                {
                  path: 'src/pages/[platform]/build-ui/formbuilder/data-binding/index.mdx'
                },
                {
                  path: 'src/pages/[platform]/build-ui/formbuilder/special-inputs/index.mdx'
                },
                {
                  path: 'src/pages/[platform]/build-ui/formbuilder/validations/index.mdx'
                },
                {
                  path: 'src/pages/[platform]/build-ui/formbuilder/lifecycle/index.mdx'
                },
                {
                  path: 'src/pages/[platform]/build-ui/formbuilder/call-to-action/index.mdx'
                },
                {
                  path: 'src/pages/[platform]/build-ui/formbuilder/overrides/index.mdx'
                }
              ]
            },
            {
              path: 'src/pages/[platform]/build-ui/figma-to-code/index.mdx'
            },
            {
              isExternal: true,
              route:
                'https://ui.docs.amplify.aws/[platform]/connected-components/authenticator',
              title: 'Authenticator',
              description:
                'The Authenticator is a connected component that adds complete authentication flows to your application with minimal boilerplate.',
              platforms: [
                'android',
                'javascript',
                'nextjs',
                'react',
                'react-native',
                'angular',
                'flutter',
                'swift',
                'vue'
              ]
            },
            {
              isExternal: true,
              route:
                'https://ui.docs.amplify.aws/react/connected-components/storage/storageimage',
              title: 'StorageImage',
              description:
                'StorageImage is a connected component that simplifies the process of displaying images stored in an Amazon S3 bucket.',
              platforms: ['javascript', 'nextjs', 'react']
            },
            {
              isExternal: true,
              route:
                'https://ui.docs.amplify.aws/react/connected-components/storage/storagemanager',
              title: 'StorageManager',
              description:
                'StorageManager is a connected component that facilitates operations such as uploading, downloading, listing, and deleting files from an Amazon S3 bucket.',
              platforms: ['javascript', 'nextjs', 'react']
            },
            {
              isExternal: true,
              route:
                'https://ui.docs.amplify.aws/[platform]/connected-components/authenticator',
              title: 'Account Settings',
              description:
                'Account Settings components are a set of standalone components that add user management flows to your application with minimal boilerplate.                .                .',
              platforms: ['javascript', 'nextjs', 'react']
            },
            {
              isExternal: true,
              route:
                'https://ui.docs.amplify.aws/[platform]/connected-components/authenticator',
              title: 'Face Liveness',
              description:
                'FaceLivenessDetector is a connected component that helps verify that only real users, not bad actors using spoofs, can access your services.',
              platforms: ['android', 'javascript', 'nextjs', 'react', 'swift']
            }
          ]
        },
        {
          path: 'src/pages/[platform]/deploy-and-host/index.mdx',
          children: [
            {
              path: 'src/pages/[platform]/deploy-and-host/hosting/index.mdx'
            },
            {
              path: 'src/pages/[platform]/deploy-and-host/sandbox-environments/index.mdx',
              children: [
                {
                  path: 'src/pages/[platform]/deploy-and-host/sandbox-environments/setup/index.mdx'
                },
                {
                  path: 'src/pages/[platform]/deploy-and-host/sandbox-environments/features/index.mdx'
                }
              ]
            },
            {
              path: 'src/pages/[platform]/deploy-and-host/fullstack-branching/index.mdx',
              children: [
                {
                  path: 'src/pages/[platform]/deploy-and-host/fullstack-branching/branch-deployments/index.mdx'
                },
                {
                  path: 'src/pages/[platform]/deploy-and-host/fullstack-branching/secrets-and-vars/index.mdx'
                },
                {
                  path: 'src/pages/[platform]/deploy-and-host/fullstack-branching/share-resources/index.mdx'
                },
                {
                  path: 'src/pages/[platform]/deploy-and-host/fullstack-branching/mono-and-multi-repos/index.mdx'
                },
                {
                  path: 'src/pages/[platform]/deploy-and-host/fullstack-branching/monorepos/index.mdx'
                },
                {
                  path: 'src/pages/[platform]/deploy-and-host/fullstack-branching/pr-previews/index.mdx'
                },
                {
                  path: 'src/pages/[platform]/deploy-and-host/fullstack-branching/custom-pipelines/index.mdx'
                },
                {
                  path: 'src/pages/[platform]/deploy-and-host/fullstack-branching/cross-account-deployments/index.mdx'
                }
              ]
            }
          ]
        },
        {
          path: 'src/pages/[platform]/reference/index.mdx',
          children: [
            {
              path: 'src/pages/[platform]/reference/project-structure/index.mdx'
            },
            {
              path: 'src/pages/[platform]/reference/amplifyconfiguration/index.mdx'
            },
            {
              path: 'src/pages/[platform]/reference/cdk-constructs/index.mdx'
            },
            {
              path: 'src/pages/[platform]/reference/cli-commands/index.mdx'
            },
            {
              path: 'src/pages/[platform]/reference/iam-policy/index.mdx'
            },
            {
              path: 'src/pages/[platform]/reference/telemetry/index.mdx'
            }
          ]
        }
      ]
    },
    {
      path: 'src/pages/gen1/index.tsx',
      children: [
        {
          path: 'src/pages/gen1/[platform]/index.tsx',
          children: [
            { path: 'src/pages/gen1/[platform]/how-amplify-works/index.mdx' },
            {
              path: 'src/pages/gen1/[platform]/start/index.mdx',
              children: [
                {
                  path: 'src/pages/gen1/[platform]/start/getting-started/index.mdx',
                  children: [
                    {
                      path: 'src/pages/gen1/[platform]/start/getting-started/introduction/index.mdx'
                    },
                    {
                      path: 'src/pages/gen1/[platform]/start/getting-started/installation/index.mdx'
                    },
                    {
                      path: 'src/pages/gen1/[platform]/start/getting-started/setup/index.mdx'
                    },
                    {
                      path: 'src/pages/gen1/[platform]/start/getting-started/generate-model/index.mdx'
                    },
                    {
                      path: 'src/pages/gen1/[platform]/start/getting-started/data-model/index.mdx'
                    },
                    {
                      path: 'src/pages/gen1/[platform]/start/getting-started/integrate/index.mdx'
                    },
                    {
                      path: 'src/pages/gen1/[platform]/start/getting-started/add-api/index.mdx'
                    },
                    {
                      path: 'src/pages/gen1/[platform]/start/getting-started/auth/index.mdx'
                    },
                    {
                      path: 'src/pages/gen1/[platform]/start/getting-started/hosting/index.mdx'
                    },
                    {
                      path: 'src/pages/gen1/[platform]/start/getting-started/nextsteps/index.mdx'
                    }
                  ]
                },
                {
                  path: 'src/pages/gen1/[platform]/start/project-setup/index.mdx',
                  children: [
                    {
                      path: 'src/pages/gen1/[platform]/start/project-setup/prerequisites/index.mdx'
                    },
                    {
                      path: 'src/pages/gen1/[platform]/start/project-setup/create-application/index.mdx'
                    },
                    {
                      path: 'src/pages/gen1/[platform]/start/project-setup/platform-setup/index.mdx'
                    },
                    {
                      path: 'src/pages/gen1/[platform]/start/project-setup/escape-hatch/index.mdx'
                    },
                    {
                      path: 'src/pages/gen1/[platform]/start/project-setup/combine-framework/index.mdx'
                    },
                    {
                      path: 'src/pages/gen1/[platform]/start/project-setup/upgrade-guide/index.mdx'
                    },
                    {
                      path: 'src/pages/gen1/[platform]/start/project-setup/async-programming-model/index.mdx'
                    },
                    {
                      path: 'src/pages/gen1/[platform]/start/project-setup/kotlin-coroutines/index.mdx'
                    },
                    {
                      path: 'src/pages/gen1/[platform]/start/project-setup/rxjava/index.mdx'
                    },
                    {
                      path: 'src/pages/gen1/[platform]/start/project-setup/use-existing-resources/index.mdx'
                    }
                  ]
                },
                {
                  path: 'src/pages/gen1/[platform]/start/sample-apps/index.mdx',
                  children: [
                    {
                      path: 'src/pages/gen1/[platform]/start/sample-apps/to-do-app/index.mdx'
                    }
                  ]
                }
              ]
            },
            {
              path: 'src/pages/gen1/[platform]/build-a-backend/index.mdx',
              children: [
                {
                  path: 'src/pages/gen1/[platform]/build-a-backend/auth/index.mdx',
                  children: [
                    {
                      path: 'src/pages/gen1/[platform]/build-a-backend/auth/set-up-auth/index.mdx'
                    },
                    {
                      path: 'src/pages/gen1/[platform]/build-a-backend/auth/manage-user-session/index.mdx'
                    },
                    {
                      path: 'src/pages/gen1/[platform]/build-a-backend/auth/accessing-credentials/index.mdx'
                    },
                    {
                      path: 'src/pages/gen1/[platform]/build-a-backend/auth/managing-credentials/index.mdx'
                    },
                    {
                      path: 'src/pages/gen1/[platform]/build-a-backend/auth/enable-sign-up/index.mdx'
                    },
                    {
                      path: 'src/pages/gen1/[platform]/build-a-backend/auth/enable-sign-in/index.mdx'
                    },
                    {
                      path: 'src/pages/gen1/[platform]/build-a-backend/auth/switch-auth/index.mdx'
                    },
                    {
                      path: 'src/pages/gen1/[platform]/build-a-backend/auth/sign-in-custom-flow/index.mdx'
                    },
                    {
                      path: 'src/pages/gen1/[platform]/build-a-backend/auth/sign-in-with-web-ui/index.mdx'
                    },
                    {
                      path: 'src/pages/gen1/[platform]/build-a-backend/auth/multi-step-sign-in/index.mdx'
                    },
                    {
                      path: 'src/pages/gen1/[platform]/build-a-backend/auth/enable-guest-access/index.mdx'
                    },
                    {
                      path: 'src/pages/gen1/[platform]/build-a-backend/auth/add-social-provider/index.mdx'
                    },
                    {
                      path: 'src/pages/gen1/[platform]/build-a-backend/auth/sign-out/index.mdx'
                    },
                    {
                      path: 'src/pages/gen1/[platform]/build-a-backend/auth/manage-user-profile/index.mdx'
                    },
                    {
                      path: 'src/pages/gen1/[platform]/build-a-backend/auth/managing-attributes/index.mdx'
                    },
                    {
                      path: 'src/pages/gen1/[platform]/build-a-backend/auth/manage-passwords/index.mdx'
                    },
                    {
                      path: 'src/pages/gen1/[platform]/build-a-backend/auth/manage-mfa/index.mdx'
                    },
                    {
                      path: 'src/pages/gen1/[platform]/build-a-backend/auth/add-sms-flows/index.mdx'
                    },
                    {
                      path: 'src/pages/gen1/[platform]/build-a-backend/auth/remember-device/index.mdx'
                    },
                    {
                      path: 'src/pages/gen1/[platform]/build-a-backend/auth/advanced-workflows/index.mdx'
                    },
                    {
                      path: 'src/pages/gen1/[platform]/build-a-backend/auth/delete-user-account/index.mdx'
                    },
                    {
                      path: 'src/pages/gen1/[platform]/build-a-backend/auth/admin-actions/index.mdx'
                    },
                    {
                      path: 'src/pages/gen1/[platform]/build-a-backend/auth/user-group-management/index.mdx'
                    },
                    {
                      path: 'src/pages/gen1/[platform]/build-a-backend/auth/import-existing-resources/index.mdx'
                    },
                    {
                      path: 'src/pages/gen1/[platform]/build-a-backend/auth/existing-resources/index.mdx'
                    },
                    {
                      path: 'src/pages/gen1/[platform]/build-a-backend/auth/override-cognito/index.mdx'
                    },
                    {
                      path: 'src/pages/gen1/[platform]/build-a-backend/auth/auth-events/index.mdx'
                    },
                    {
                      path: 'src/pages/gen1/[platform]/build-a-backend/auth/sdk/index.mdx'
                    },
                    {
                      path: 'src/pages/gen1/[platform]/build-a-backend/auth/data-usage-policy/index.mdx'
                    },
                    {
                      path: 'src/pages/gen1/[platform]/build-a-backend/auth/app-uninstall/index.mdx'
                    },
                    {
                      path: 'src/pages/gen1/[platform]/build-a-backend/auth/under-the-hood/index.mdx'
                    },
                    {
                      path: 'src/pages/gen1/[platform]/build-a-backend/auth/auth-migration-guide/index.mdx'
                    }
                  ]
                },
                {
                  path: 'src/pages/gen1/[platform]/build-a-backend/graphqlapi/index.mdx',
                  children: [
                    {
                      path: 'src/pages/gen1/[platform]/build-a-backend/graphqlapi/set-up-graphql-api/index.mdx'
                    },
                    {
                      path: 'src/pages/gen1/[platform]/build-a-backend/graphqlapi/connect-api-to-existing-database/index.mdx'
                    },
                    {
                      path: 'src/pages/gen1/[platform]/build-a-backend/graphqlapi/connect-to-api/index.mdx'
                    },
                    {
                      path: 'src/pages/gen1/[platform]/build-a-backend/graphqlapi/data-modeling/index.mdx'
                    },
                    {
                      path: 'src/pages/gen1/[platform]/build-a-backend/graphqlapi/customize-authorization-rules/index.mdx'
                    },
                    {
                      path: 'src/pages/gen1/[platform]/build-a-backend/graphqlapi/api-graphql-concepts/index.mdx'
                    },
                    {
                      path: 'src/pages/gen1/[platform]/build-a-backend/graphqlapi/customize-authz-modes/index.mdx'
                    },
                    {
                      path: 'src/pages/gen1/[platform]/build-a-backend/graphqlapi/mutate-data/index.mdx'
                    },
                    {
                      path: 'src/pages/gen1/[platform]/build-a-backend/graphqlapi/query-data/index.mdx'
                    },
                    {
                      path: 'src/pages/gen1/[platform]/build-a-backend/graphqlapi/subscribe-data/index.mdx'
                    },
                    {
                      path: 'src/pages/gen1/[platform]/build-a-backend/graphqlapi/relational-models/index.mdx'
                    },
                    {
                      path: 'src/pages/gen1/[platform]/build-a-backend/graphqlapi/custom-business-logic/index.mdx'
                    },
                    {
                      path: 'src/pages/gen1/[platform]/build-a-backend/graphqlapi/search-and-result-aggregations/index.mdx'
                    },
                    {
                      path: 'src/pages/gen1/[platform]/build-a-backend/graphqlapi/working-with-files/index.mdx'
                    },
                    {
                      path: 'src/pages/gen1/[platform]/build-a-backend/graphqlapi/optimistic-ui/index.mdx'
                    },
                    {
                      path: 'src/pages/gen1/[platform]/build-a-backend/graphqlapi/offline/index.mdx'
                    },
                    {
                      path: 'src/pages/gen1/[platform]/build-a-backend/graphqlapi/connect-from-server-runtime/index.mdx'
                    },
                    {
                      path: 'src/pages/gen1/[platform]/build-a-backend/graphqlapi/client-code-generation/index.mdx'
                    },
                    {
                      path: 'src/pages/gen1/[platform]/build-a-backend/graphqlapi/advanced-workflows/index.mdx'
                    },
                    {
                      path: 'src/pages/gen1/[platform]/build-a-backend/graphqlapi/existing-resources/index.mdx'
                    },
                    {
                      path: 'src/pages/gen1/[platform]/build-a-backend/graphqlapi/connect-machine-learning-services/index.mdx'
                    },
                    {
                      path: 'src/pages/gen1/[platform]/build-a-backend/graphqlapi/schema-evolution/index.mdx'
                    },
                    {
                      path: 'src/pages/gen1/[platform]/build-a-backend/graphqlapi/modify-amplify-generated-resources/index.mdx'
                    },
                    {
                      path: 'src/pages/gen1/[platform]/build-a-backend/graphqlapi/upgrade-guide/index.mdx'
                    },
                    {
                      path: 'src/pages/gen1/[platform]/build-a-backend/graphqlapi/troubleshooting/index.mdx'
                    },

                    {
                      path: 'src/pages/gen1/[platform]/build-a-backend/graphqlapi/best-practice/index.mdx',
                      children: [
                        {
                          path: 'src/pages/gen1/[platform]/build-a-backend/graphqlapi/best-practice/batch-put-custom-resolver/index.mdx'
                        },
                        {
                          path: 'src/pages/gen1/[platform]/build-a-backend/graphqlapi/best-practice/query-with-sorting/index.mdx'
                        },
                        {
                          path: 'src/pages/gen1/[platform]/build-a-backend/graphqlapi/best-practice/warehouse-management/index.mdx'
                        }
                      ]
                    }
                  ]
                },
                {
                  path: 'src/pages/gen1/[platform]/build-a-backend/restapi/index.mdx',
                  children: [
                    {
                      path: 'src/pages/gen1/[platform]/build-a-backend/restapi/configure-rest-api/index.mdx'
                    },
                    {
                      path: 'src/pages/gen1/[platform]/build-a-backend/restapi/set-up-rest-api/index.mdx'
                    },
                    {
                      path: 'src/pages/gen1/[platform]/build-a-backend/restapi/fetch-data/index.mdx'
                    },
                    {
                      path: 'src/pages/gen1/[platform]/build-a-backend/restapi/update-data/index.mdx'
                    },
                    {
                      path: 'src/pages/gen1/[platform]/build-a-backend/restapi/delete-data/index.mdx'
                    },
                    {
                      path: 'src/pages/gen1/[platform]/build-a-backend/restapi/customize-authz/index.mdx'
                    },
                    {
                      path: 'src/pages/gen1/[platform]/build-a-backend/restapi/test-api/index.mdx'
                    },
                    {
                      path: 'src/pages/gen1/[platform]/build-a-backend/restapi/gen-ai/index.mdx'
                    },
                    {
                      path: 'src/pages/gen1/[platform]/build-a-backend/restapi/existing-resources/index.mdx'
                    },
                    {
                      path: 'src/pages/gen1/[platform]/build-a-backend/restapi/override-api-gateway/index.mdx'
                    },
                    {
                      path: 'src/pages/gen1/[platform]/build-a-backend/restapi/restapi-v5-to-v6-migration-guide/index.mdx'
                    }
                  ]
                },
                {
                  path: 'src/pages/gen1/[platform]/build-a-backend/storage/index.mdx',
                  children: [
                    {
                      path: 'src/pages/gen1/[platform]/build-a-backend/storage/configure-storage/index.mdx'
                    },
                    {
                      path: 'src/pages/gen1/[platform]/build-a-backend/storage/set-up-storage/index.mdx'
                    },
                    {
                      path: 'src/pages/gen1/[platform]/build-a-backend/storage/upload/index.mdx'
                    },
                    {
                      path: 'src/pages/gen1/[platform]/build-a-backend/storage/download/index.mdx'
                    },
                    {
                      path: 'src/pages/gen1/[platform]/build-a-backend/storage/query-transfers/index.mdx'
                    },
                    {
                      path: 'src/pages/gen1/[platform]/build-a-backend/storage/get-properties/index.mdx'
                    },
                    {
                      path: 'src/pages/gen1/[platform]/build-a-backend/storage/list/index.mdx'
                    },
                    {
                      path: 'src/pages/gen1/[platform]/build-a-backend/storage/copy/index.mdx'
                    },
                    {
                      path: 'src/pages/gen1/[platform]/build-a-backend/storage/move/index.mdx'
                    },
                    {
                      path: 'src/pages/gen1/[platform]/build-a-backend/storage/remove/index.mdx'
                    },
                    {
                      path: 'src/pages/gen1/[platform]/build-a-backend/storage/configure-access/index.mdx'
                    },
                    {
                      path: 'src/pages/gen1/[platform]/build-a-backend/storage/transfer-acceleration/index.mdx'
                    },
                    {
                      path: 'src/pages/gen1/[platform]/build-a-backend/storage/lambda-triggers/index.mdx'
                    },
                    {
                      path: 'src/pages/gen1/[platform]/build-a-backend/storage/import/index.mdx'
                    },
                    {
                      path: 'src/pages/gen1/[platform]/build-a-backend/storage/existing-resources/index.mdx'
                    },
                    {
                      path: 'src/pages/gen1/[platform]/build-a-backend/storage/modify-amplify-generated-resources/index.mdx'
                    },
                    {
                      path: 'src/pages/gen1/[platform]/build-a-backend/storage/sdk/index.mdx'
                    },
                    {
                      path: 'src/pages/gen1/[platform]/build-a-backend/storage/data-usage-policy/index.mdx'
                    },
                    {
                      path: 'src/pages/gen1/[platform]/build-a-backend/storage/storage-v5-to-v6-migration-guide/index.mdx'
                    }
                  ]
                },
                {
                  path: 'src/pages/gen1/[platform]/build-a-backend/functions/index.mdx',
                  children: [
                    {
                      path: 'src/pages/gen1/[platform]/build-a-backend/functions/set-up-function/index.mdx'
                    },
                    {
                      path: 'src/pages/gen1/[platform]/build-a-backend/functions/layers/index.mdx'
                    },
                    {
                      path: 'src/pages/gen1/[platform]/build-a-backend/functions/environment-variables/index.mdx'
                    },
                    {
                      path: 'src/pages/gen1/[platform]/build-a-backend/functions/secrets/index.mdx'
                    },
                    {
                      path: 'src/pages/gen1/[platform]/build-a-backend/functions/build-options/index.mdx'
                    },
                    {
                      path: 'src/pages/gen1/[platform]/build-a-backend/functions/configure-options/index.mdx'
                    },
                    {
                      path: 'src/pages/gen1/[platform]/build-a-backend/functions/graphql-from-lambda/index.mdx'
                    }
                  ]
                },
                {
                  path: 'src/pages/gen1/[platform]/build-a-backend/push-notifications/index.mdx',
                  children: [
                    {
                      path: 'src/pages/gen1/[platform]/build-a-backend/push-notifications/set-up-push-notifications/index.mdx'
                    },
                    {
                      path: 'src/pages/gen1/[platform]/build-a-backend/push-notifications/register-device/index.mdx'
                    },
                    {
                      path: 'src/pages/gen1/[platform]/build-a-backend/push-notifications/record-notifications/index.mdx'
                    },
                    {
                      path: 'src/pages/gen1/[platform]/build-a-backend/push-notifications/request-permissions/index.mdx'
                    },
                    {
                      path: 'src/pages/gen1/[platform]/build-a-backend/push-notifications/receive-device-token/index.mdx'
                    },
                    {
                      path: 'src/pages/gen1/[platform]/build-a-backend/push-notifications/interact-with-notifications/index.mdx'
                    },
                    {
                      path: 'src/pages/gen1/[platform]/build-a-backend/push-notifications/identify-user/index.mdx'
                    },
                    {
                      path: 'src/pages/gen1/[platform]/build-a-backend/push-notifications/app-badge-count/index.mdx'
                    },
                    {
                      path: 'src/pages/gen1/[platform]/build-a-backend/push-notifications/enable-rich-notifications/index.mdx'
                    },
                    {
                      path: 'src/pages/gen1/[platform]/build-a-backend/push-notifications/remote-media/index.mdx'
                    },
                    {
                      path: 'src/pages/gen1/[platform]/build-a-backend/push-notifications/test-notifications/index.mdx'
                    },
                    {
                      path: 'src/pages/gen1/[platform]/build-a-backend/push-notifications/set-up-push-service/index.mdx'
                    },
                    {
                      path: 'src/pages/gen1/[platform]/build-a-backend/push-notifications/push-notifications-migration-guide/index.mdx'
                    }
                  ]
                },
                {
                  path: 'src/pages/gen1/[platform]/build-a-backend/server-side-rendering/index.mdx',
                  children: [
                    {
                      path: 'src/pages/gen1/[platform]/build-a-backend/server-side-rendering/nextjs/index.mdx'
                    },
                    {
                      path: 'src/pages/gen1/[platform]/build-a-backend/server-side-rendering/nuxt/index.mdx'
                    },
                    {
                      path: 'src/pages/gen1/[platform]/build-a-backend/server-side-rendering/nextjs-v5-to-v6-migration-guide/index.mdx'
                    }
                  ]
                },
                {
                  path: 'src/pages/gen1/[platform]/build-a-backend/existing-resources/index.mdx',
                  children: [
                    {
                      path: 'src/pages/gen1/[platform]/build-a-backend/existing-resources/cli/index.mdx'
                    },
                    {
                      path: 'src/pages/gen1/[platform]/build-a-backend/existing-resources/cdk/index.mdx'
                    }
                  ]
                },
                {
                  path: 'src/pages/gen1/[platform]/build-a-backend/utilities/index.mdx',
                  children: [
                    {
                      path: 'src/pages/gen1/[platform]/build-a-backend/utilities/cache/index.mdx'
                    },
                    {
                      path: 'src/pages/gen1/[platform]/build-a-backend/utilities/console-logger/index.mdx'
                    },
                    {
                      path: 'src/pages/gen1/[platform]/build-a-backend/utilities/hub/index.mdx'
                    },
                    {
                      path: 'src/pages/gen1/[platform]/build-a-backend/utilities/i18n/index.mdx'
                    },
                    {
                      path: 'src/pages/gen1/[platform]/build-a-backend/utilities/service-worker/index.mdx'
                    }
                  ]
                },
                {
                  path: 'src/pages/gen1/[platform]/build-a-backend/more-features/index.mdx',
                  children: [
                    {
                      path: 'src/pages/gen1/[platform]/build-a-backend/more-features/predictions/index.mdx',
                      children: [
                        {
                          path: 'src/pages/gen1/[platform]/build-a-backend/more-features/predictions/set-up-predictions/index.mdx'
                        },
                        {
                          path: 'src/pages/gen1/[platform]/build-a-backend/more-features/predictions/text-to-speech/index.mdx'
                        },
                        {
                          path: 'src/pages/gen1/[platform]/build-a-backend/more-features/predictions/transcribe-audio/index.mdx'
                        },
                        {
                          path: 'src/pages/gen1/[platform]/build-a-backend/more-features/predictions/translate/index.mdx'
                        },
                        {
                          path: 'src/pages/gen1/[platform]/build-a-backend/more-features/predictions/identify-text/index.mdx'
                        },
                        {
                          path: 'src/pages/gen1/[platform]/build-a-backend/more-features/predictions/identify-entity/index.mdx'
                        },
                        {
                          path: 'src/pages/gen1/[platform]/build-a-backend/more-features/predictions/label-image/index.mdx'
                        },
                        {
                          path: 'src/pages/gen1/[platform]/build-a-backend/more-features/predictions/interpret-sentiment/index.mdx'
                        },
                        {
                          path: 'src/pages/gen1/[platform]/build-a-backend/more-features/predictions/example-app/index.mdx'
                        },
                        {
                          path: 'src/pages/gen1/[platform]/build-a-backend/more-features/predictions/sdk/index.mdx'
                        },
                        {
                          path: 'src/pages/gen1/[platform]/build-a-backend/more-features/predictions/data-usage-policy/index.mdx'
                        }
                      ]
                    },
                    {
                      path: 'src/pages/gen1/[platform]/build-a-backend/more-features/analytics/index.mdx',
                      children: [
                        {
                          path: 'src/pages/gen1/[platform]/build-a-backend/more-features/analytics/set-up-analytics/index.mdx'
                        },
                        {
                          path: 'src/pages/gen1/[platform]/build-a-backend/more-features/analytics/record-events/index.mdx'
                        },
                        {
                          path: 'src/pages/gen1/[platform]/build-a-backend/more-features/analytics/identify-user/index.mdx'
                        },
                        {
                          path: 'src/pages/gen1/[platform]/build-a-backend/more-features/analytics/auto-track-sessions/index.mdx'
                        },
                        {
                          path: 'src/pages/gen1/[platform]/build-a-backend/more-features/analytics/enable-disable/index.mdx'
                        },
                        {
                          path: 'src/pages/gen1/[platform]/build-a-backend/more-features/analytics/streaming-data/index.mdx'
                        },
                        {
                          path: 'src/pages/gen1/[platform]/build-a-backend/more-features/analytics/storing-data/index.mdx'
                        },
                        {
                          path: 'src/pages/gen1/[platform]/build-a-backend/more-features/analytics/personalize-recommendations/index.mdx'
                        },
                        {
                          path: 'src/pages/gen1/[platform]/build-a-backend/more-features/analytics/existing-resources/index.mdx'
                        },
                        {
                          path: 'src/pages/gen1/[platform]/build-a-backend/more-features/analytics/sdk/index.mdx'
                        },
                        {
                          path: 'src/pages/gen1/[platform]/build-a-backend/more-features/analytics/analytics-migration-guide/index.mdx'
                        },
                        {
                          path: 'src/pages/gen1/[platform]/build-a-backend/more-features/analytics/data-usage-policy/index.mdx'
                        },
                        {
                          path: 'src/pages/gen1/[platform]/build-a-backend/more-features/analytics/app-uninstall/index.mdx'
                        }
                      ]
                    },
                    {
                      path: 'src/pages/gen1/[platform]/build-a-backend/more-features/datastore/index.mdx',
                      children: [
                        {
                          path: 'src/pages/gen1/[platform]/build-a-backend/more-features/datastore/set-up-datastore/index.mdx'
                        },
                        {
                          path: 'src/pages/gen1/[platform]/build-a-backend/more-features/datastore/manipulate-data/index.mdx'
                        },
                        {
                          path: 'src/pages/gen1/[platform]/build-a-backend/more-features/datastore/relational-models/index.mdx'
                        },
                        {
                          path: 'src/pages/gen1/[platform]/build-a-backend/more-features/datastore/sync-to-cloud/index.mdx'
                        },
                        {
                          path: 'src/pages/gen1/[platform]/build-a-backend/more-features/datastore/authz-rules-setup/index.mdx'
                        },
                        {
                          path: 'src/pages/gen1/[platform]/build-a-backend/more-features/datastore/conflict-resolution/index.mdx'
                        },
                        {
                          path: 'src/pages/gen1/[platform]/build-a-backend/more-features/datastore/real-time/index.mdx'
                        },
                        {
                          path: 'src/pages/gen1/[platform]/build-a-backend/more-features/datastore/datastore-events/index.mdx'
                        },
                        {
                          path: 'src/pages/gen1/[platform]/build-a-backend/more-features/datastore/additional-methods/index.mdx'
                        },
                        {
                          path: 'src/pages/gen1/[platform]/build-a-backend/more-features/datastore/schema-updates/index.mdx'
                        },
                        {
                          path: 'src/pages/gen1/[platform]/build-a-backend/more-features/datastore/how-it-works/index.mdx'
                        },
                        {
                          path: 'src/pages/gen1/[platform]/build-a-backend/more-features/datastore/example-application/index.mdx'
                        },
                        {
                          path: 'src/pages/gen1/[platform]/build-a-backend/more-features/datastore/customize-primary-keys/index.mdx'
                        },
                        {
                          path: 'src/pages/gen1/[platform]/build-a-backend/more-features/datastore/data-usage-policy/index.mdx'
                        },
                        {
                          path: 'src/pages/gen1/[platform]/build-a-backend/more-features/datastore/app-uninstall/index.mdx'
                        }
                      ]
                    },
                    {
                      path: 'src/pages/gen1/[platform]/build-a-backend/more-features/geo/index.mdx',
                      children: [
                        {
                          path: 'src/pages/gen1/[platform]/build-a-backend/more-features/geo/set-up-geo/index.mdx'
                        },
                        {
                          path: 'src/pages/gen1/[platform]/build-a-backend/more-features/geo/configure-maps/index.mdx'
                        },
                        {
                          path: 'src/pages/gen1/[platform]/build-a-backend/more-features/geo/maps/index.mdx'
                        },
                        {
                          path: 'src/pages/gen1/[platform]/build-a-backend/more-features/geo/configure-location-search/index.mdx'
                        },
                        {
                          path: 'src/pages/gen1/[platform]/build-a-backend/more-features/geo/location-search/index.mdx'
                        },
                        {
                          path: 'src/pages/gen1/[platform]/build-a-backend/more-features/geo/configure-geofencing/index.mdx'
                        },
                        {
                          path: 'src/pages/gen1/[platform]/build-a-backend/more-features/geo/geofences/index.mdx'
                        },
                        {
                          path: 'src/pages/gen1/[platform]/build-a-backend/more-features/geo/existing-resources/index.mdx'
                        },
                        {
                          path: 'src/pages/gen1/[platform]/build-a-backend/more-features/geo/google-migration/index.mdx'
                        },
                        {
                          path: 'src/pages/gen1/[platform]/build-a-backend/more-features/geo/amazon-location-sdk/index.mdx'
                        }
                      ]
                    },
                    {
                      path: 'src/pages/gen1/[platform]/build-a-backend/more-features/in-app-messaging/index.mdx',
                      children: [
                        {
                          path: 'src/pages/gen1/[platform]/build-a-backend/more-features/in-app-messaging/set-up-in-app-messaging/index.mdx'
                        },
                        {
                          path: 'src/pages/gen1/[platform]/build-a-backend/more-features/in-app-messaging/create-campaign/index.mdx'
                        },
                        {
                          path: 'src/pages/gen1/[platform]/build-a-backend/more-features/in-app-messaging/integrate-application/index.mdx'
                        },
                        {
                          path: 'src/pages/gen1/[platform]/build-a-backend/more-features/in-app-messaging/sync-messages/index.mdx'
                        },
                        {
                          path: 'src/pages/gen1/[platform]/build-a-backend/more-features/in-app-messaging/display-messages/index.mdx'
                        },
                        {
                          path: 'src/pages/gen1/[platform]/build-a-backend/more-features/in-app-messaging/clear-messages/index.mdx'
                        },
                        {
                          path: 'src/pages/gen1/[platform]/build-a-backend/more-features/in-app-messaging/identify-user/index.mdx'
                        },
                        {
                          path: 'src/pages/gen1/[platform]/build-a-backend/more-features/in-app-messaging/respond-interaction-events/index.mdx'
                        },
                        {
                          path: 'src/pages/gen1/[platform]/build-a-backend/more-features/in-app-messaging/resolve-conflicts/index.mdx'
                        },
                        {
                          path: 'src/pages/gen1/[platform]/build-a-backend/more-features/in-app-messaging/in-app-messaging-migration-guide/index.mdx'
                        }
                      ]
                    },
                    {
                      path: 'src/pages/gen1/[platform]/build-a-backend/more-features/interactions/index.mdx',
                      children: [
                        {
                          path: 'src/pages/gen1/[platform]/build-a-backend/more-features/interactions/set-up-interactions/index.mdx'
                        },
                        {
                          path: 'src/pages/gen1/[platform]/build-a-backend/more-features/interactions/chatbot/index.mdx'
                        }
                      ]
                    },
                    {
                      path: 'src/pages/gen1/[platform]/build-a-backend/more-features/logging/index.mdx',
                      children: [
                        {
                          path: 'src/pages/gen1/[platform]/build-a-backend/more-features/logging/set-up-logging/index.mdx'
                        },
                        {
                          path: 'src/pages/gen1/[platform]/build-a-backend/more-features/logging/send-logs/index.mdx'
                        },
                        {
                          path: 'src/pages/gen1/[platform]/build-a-backend/more-features/logging/change-log-levels/index.mdx'
                        },
                        {
                          path: 'src/pages/gen1/[platform]/build-a-backend/more-features/logging/flush-logs/index.mdx'
                        },
                        {
                          path: 'src/pages/gen1/[platform]/build-a-backend/more-features/logging/enable-disable/index.mdx'
                        },
                        {
                          path: 'src/pages/gen1/[platform]/build-a-backend/more-features/logging/configure-user/index.mdx'
                        },
                        {
                          path: 'src/pages/gen1/[platform]/build-a-backend/more-features/logging/view-logs/index.mdx'
                        },
                        {
                          path: 'src/pages/gen1/[platform]/build-a-backend/more-features/logging/remote-configuration/index.mdx'
                        },
                        {
                          path: 'src/pages/gen1/[platform]/build-a-backend/more-features/logging/change-local-storage/index.mdx'
                        },
                        {
                          path: 'src/pages/gen1/[platform]/build-a-backend/more-features/logging/hub-events/index.mdx'
                        },
                        {
                          path: 'src/pages/gen1/[platform]/build-a-backend/more-features/logging/sdk/index.mdx'
                        }
                      ]
                    },
                    {
                      path: 'src/pages/gen1/[platform]/build-a-backend/more-features/pubsub/index.mdx',
                      children: [
                        {
                          path: 'src/pages/gen1/[platform]/build-a-backend/more-features/pubsub/set-up-pubsub/index.mdx'
                        },
                        {
                          path: 'src/pages/gen1/[platform]/build-a-backend/more-features/pubsub/subscribe/index.mdx'
                        },
                        {
                          path: 'src/pages/gen1/[platform]/build-a-backend/more-features/pubsub/publish/index.mdx'
                        }
                      ]
                    }
                  ]
                },
                {
                  path: 'src/pages/gen1/[platform]/build-a-backend/debugging/index.mdx'
                },
                {
                  path: 'src/pages/gen1/[platform]/build-a-backend/troubleshooting/index.mdx',
                  children: [
                    {
                      path: 'src/pages/gen1/[platform]/build-a-backend/troubleshooting/upgrade-amplify-packages/index.mdx'
                    },
                    {
                      path: 'src/pages/gen1/[platform]/build-a-backend/troubleshooting/migrate-from-javascript-v5-to-v6/index.mdx'
                    },
                    {
                      path: 'src/pages/gen1/[platform]/build-a-backend/troubleshooting/library-not-configured/index.mdx'
                    }
                  ]
                }
              ]
            },
            {
              path: 'src/pages/gen1/[platform]/build-ui/index.mdx',
              children: [
                {
                  isExternal: true,
                  route: 'https://ui.docs.amplify.aws/',
                  title: 'Amplify UI',
                  description:
                    'Amplify UI simplifies building accessible, performant, and beautiful applications with cloud-connected capabilities, building blocks, theming, and utilities.',
                  platforms: [
                    'android',
                    'javascript',
                    'nextjs',
                    'react',
                    'react-native',
                    'angular',
                    'flutter',
                    'swift',
                    'vue'
                  ]
                },
                {
                  path: 'src/pages/gen1/[platform]/build-ui/formbuilder/index.mdx',
                  children: [
                    {
                      path: 'src/pages/gen1/[platform]/build-ui/formbuilder/customize/index.mdx'
                    },
                    {
                      path: 'src/pages/gen1/[platform]/build-ui/formbuilder/data-binding/index.mdx'
                    },
                    {
                      path: 'src/pages/gen1/[platform]/build-ui/formbuilder/special-inputs/index.mdx'
                    },
                    {
                      path: 'src/pages/gen1/[platform]/build-ui/formbuilder/validations/index.mdx'
                    },
                    {
                      path: 'src/pages/gen1/[platform]/build-ui/formbuilder/lifecycle/index.mdx'
                    },
                    {
                      path: 'src/pages/gen1/[platform]/build-ui/formbuilder/call-to-action/index.mdx'
                    },
                    {
                      path: 'src/pages/gen1/[platform]/build-ui/formbuilder/overrides/index.mdx'
                    }
                  ]
                },
                {
                  path: 'src/pages/gen1/[platform]/build-ui/uibuilder/index.mdx',
                  children: [
                    {
                      path: 'src/pages/gen1/[platform]/build-ui/uibuilder/databinding/index.mdx'
                    },
                    {
                      path: 'src/pages/gen1/[platform]/build-ui/uibuilder/eventhandling/index.mdx'
                    },
                    {
                      path: 'src/pages/gen1/[platform]/build-ui/uibuilder/collections/index.mdx'
                    },
                    {
                      path: 'src/pages/gen1/[platform]/build-ui/uibuilder/slots/index.mdx'
                    },
                    {
                      path: 'src/pages/gen1/[platform]/build-ui/uibuilder/theming/index.mdx'
                    },
                    {
                      path: 'src/pages/gen1/[platform]/build-ui/uibuilder/responsive/index.mdx'
                    },
                    {
                      path: 'src/pages/gen1/[platform]/build-ui/uibuilder/override/index.mdx'
                    },
                    {
                      path: 'src/pages/gen1/[platform]/build-ui/uibuilder/bestpractices/index.mdx'
                    }
                  ]
                }
              ]
            },
            {
              path: 'src/pages/gen1/[platform]/deploy-and-host/index.mdx',
              children: [
                {
                  isExternal: true,
                  route:
                    'https://docs.aws.amazon.com/amplify/latest/userguide/getting-started.html',
                  title: 'Amplify Hosting',
                  description:
                    'Amplify Hosting provides a git-based workflow for hosting fullstack serverless web apps with continuous deployment.',
                  platforms: [
                    'android',
                    'javascript',
                    'nextjs',
                    'react',
                    'react-native',
                    'angular',
                    'flutter',
                    'swift',
                    'vue'
                  ]
                },
                {
                  path: 'src/pages/gen1/[platform]/deploy-and-host/deployment/index.mdx',
                  children: [
                    {
                      path: 'src/pages/gen1/[platform]/deploy-and-host/deployment/deploy-static-site-github/index.mdx'
                    },
                    {
                      path: 'src/pages/gen1/[platform]/deploy-and-host/deployment/deploy-static-site-locally/index.mdx'
                    },
                    {
                      path: 'src/pages/gen1/[platform]/deploy-and-host/deployment/password-protected-deployments/index.mdx'
                    },
                    {
                      path: 'src/pages/gen1/[platform]/deploy-and-host/deployment/pull-request-previews/index.mdx'
                    }
                  ]
                },
                {
                  path: 'src/pages/gen1/[platform]/deploy-and-host/custom-configuration/index.mdx',
                  children: [
                    {
                      path: 'src/pages/gen1/[platform]/deploy-and-host/custom-configuration/configure-custom-domain/index.mdx'
                    }
                  ]
                }
              ]
            },
            {
              path: 'src/pages/gen1/[platform]/tools/index.mdx',
              children: [
                {
                  path: 'src/pages/gen1/[platform]/tools/cli/index.mdx',
                  children: [
                    {
                      path: 'src/pages/gen1/[platform]/tools/cli/start/index.mdx',
                      children: [
                        {
                          path: 'src/pages/gen1/[platform]/tools/cli/start/set-up-cli/index.mdx'
                        },
                        {
                          path: 'src/pages/gen1/[platform]/tools/cli/start/key-workflows/index.mdx'
                        }
                      ]
                    },
                    {
                      path: 'src/pages/gen1/[platform]/tools/cli/commands.tsx'
                    },
                    {
                      path: 'src/pages/gen1/[platform]/tools/cli/graphqlapi/index.mdx',
                      children: [
                        {
                          path: 'src/pages/gen1/[platform]/tools/cli/graphqlapi/directives-reference/index.mdx'
                        }
                      ]
                    },
                    {
                      path: 'src/pages/gen1/[platform]/tools/cli/hosting/index.mdx'
                    },
                    {
                      path: 'src/pages/gen1/[platform]/tools/cli/custom/index.mdx',
                      children: [
                        {
                          path: 'src/pages/gen1/[platform]/tools/cli/custom/cdk/index.mdx'
                        },
                        {
                          path: 'src/pages/gen1/[platform]/tools/cli/custom/cloudformation/index.mdx'
                        }
                      ]
                    },
                    {
                      path: 'src/pages/gen1/[platform]/tools/cli/project/index.mdx',
                      children: [
                        {
                          path: 'src/pages/gen1/[platform]/tools/cli/project/tags/index.mdx'
                        },
                        {
                          path: 'src/pages/gen1/[platform]/tools/cli/project/permissions-boundary/index.mdx'
                        },
                        {
                          path: 'src/pages/gen1/[platform]/tools/cli/project/command-hooks/index.mdx'
                        },
                        {
                          path: 'src/pages/gen1/[platform]/tools/cli/project/monorepo/index.mdx'
                        },
                        {
                          path: 'src/pages/gen1/[platform]/tools/cli/project/override-iam/index.mdx'
                        },
                        {
                          path: 'src/pages/gen1/[platform]/tools/cli/project/troubleshooting/index.mdx'
                        }
                      ]
                    },
                    {
                      path: 'src/pages/gen1/[platform]/tools/cli/teams/index.mdx',
                      children: [
                        {
                          path: 'src/pages/gen1/[platform]/tools/cli/teams/shared/index.mdx'
                        },
                        {
                          path: 'src/pages/gen1/[platform]/tools/cli/teams/sandbox/index.mdx'
                        },
                        {
                          path: 'src/pages/gen1/[platform]/tools/cli/teams/multi-frontend/index.mdx'
                        },
                        {
                          path: 'src/pages/gen1/[platform]/tools/cli/teams/cicd/index.mdx'
                        },
                        {
                          path: 'src/pages/gen1/[platform]/tools/cli/teams/commands/index.mdx'
                        }
                      ]
                    },
                    {
                      path: 'src/pages/gen1/[platform]/tools/cli/usage/index.mdx',
                      children: [
                        {
                          path: 'src/pages/gen1/[platform]/tools/cli/usage/lambda-triggers/index.mdx'
                        },
                        {
                          path: 'src/pages/gen1/[platform]/tools/cli/usage/mock/index.mdx'
                        },
                        {
                          path: 'src/pages/gen1/[platform]/tools/cli/usage/containers/index.mdx'
                        },
                        {
                          path: 'src/pages/gen1/[platform]/tools/cli/usage/export-to-cdk/index.mdx'
                        },
                        {
                          path: 'src/pages/gen1/[platform]/tools/cli/usage/headless/index.mdx'
                        }
                      ]
                    },
                    {
                      path: 'src/pages/gen1/[platform]/tools/cli/plugins/index.mdx',
                      children: [
                        {
                          path: 'src/pages/gen1/[platform]/tools/cli/plugins/architecture/index.mdx'
                        },
                        {
                          path: 'src/pages/gen1/[platform]/tools/cli/plugins/authoring/index.mdx'
                        }
                      ]
                    },
                    {
                      path: 'src/pages/gen1/[platform]/tools/cli/migration/index.mdx',
                      children: [
                        {
                          path: 'src/pages/gen1/[platform]/tools/cli/migration/aws-cdk-migration/index.mdx'
                        },
                        {
                          path: 'src/pages/gen1/[platform]/tools/cli/migration/lazy-load-custom-selection-set/index.mdx'
                        },
                        {
                          path: 'src/pages/gen1/[platform]/tools/cli/migration/transformer-migration/index.mdx'
                        },
                        {
                          path: 'src/pages/gen1/[platform]/tools/cli/migration/override/index.mdx'
                        },
                        {
                          path: 'src/pages/gen1/[platform]/tools/cli/migration/lambda-layers-update/index.mdx'
                        },
                        {
                          path: 'src/pages/gen1/[platform]/tools/cli/migration/cli-auth-signup-changes/index.mdx'
                        },
                        {
                          path: 'src/pages/gen1/[platform]/tools/cli/migration/list-nullability/index.mdx'
                        },
                        {
                          path: 'src/pages/gen1/[platform]/tools/cli/migration/cli-migrate-aws-account/index.mdx'
                        },
                        {
                          path: 'src/pages/gen1/[platform]/tools/cli/migration/identity-claim-changes/index.mdx'
                        },
                        {
                          path: 'src/pages/gen1/[platform]/tools/cli/migration/iam-auth-updates-for-cdk-construct/index.mdx'
                        }
                      ]
                    },
                    {
                      path: 'src/pages/gen1/[platform]/tools/cli/reference/index.mdx',
                      children: [
                        {
                          path: 'src/pages/gen1/[platform]/tools/cli/reference/iam/index.mdx'
                        },
                        {
                          path: 'src/pages/gen1/[platform]/tools/cli/reference/iam-roles-mfa/index.mdx'
                        },
                        {
                          path: 'src/pages/gen1/[platform]/tools/cli/reference/files/index.mdx'
                        },
                        {
                          path: 'src/pages/gen1/[platform]/tools/cli/reference/usage-data/index.mdx'
                        },
                        {
                          path: 'src/pages/gen1/[platform]/tools/cli/reference/diagnose/index.mdx'
                        },
                        {
                          path: 'src/pages/gen1/[platform]/tools/cli/reference/feature-flags/index.mdx'
                        },
                        {
                          path: 'src/pages/gen1/[platform]/tools/cli/reference/ssm-parameter-store/index.mdx'
                        }
                      ]
                    }
                  ]
                },
                {
                  path: 'src/pages/gen1/[platform]/tools/console/index.mdx',
                  children: [
                    {
                      path: 'src/pages/gen1/[platform]/tools/console/adminui/index.mdx',
                      children: [
                        {
                          path: 'src/pages/gen1/[platform]/tools/console/adminui/start/index.mdx'
                        },
                        {
                          path: 'src/pages/gen1/[platform]/tools/console/adminui/extend-cli/index.mdx'
                        },
                        {
                          path: 'src/pages/gen1/[platform]/tools/console/adminui/access-management/index.mdx'
                        },
                        {
                          path: 'src/pages/gen1/[platform]/tools/console/adminui/custom-domain/index.mdx'
                        }
                      ]
                    },
                    {
                      path: 'src/pages/gen1/[platform]/tools/console/tutorial/index.mdx',
                      children: [
                        {
                          path: 'src/pages/gen1/[platform]/tools/console/tutorial/buildui/index.mdx'
                        },
                        {
                          path: 'src/pages/gen1/[platform]/tools/console/tutorial/data/index.mdx'
                        },
                        {
                          path: 'src/pages/gen1/[platform]/tools/console/tutorial/bindui/index.mdx'
                        },
                        {
                          path: 'src/pages/gen1/[platform]/tools/console/tutorial/collections/index.mdx'
                        },
                        {
                          path: 'src/pages/gen1/[platform]/tools/console/tutorial/code/index.mdx'
                        }
                      ]
                    },
                    {
                      path: 'src/pages/gen1/[platform]/tools/console/data/index.mdx',
                      children: [
                        {
                          path: 'src/pages/gen1/[platform]/tools/console/data/data-model/index.mdx'
                        },
                        {
                          path: 'src/pages/gen1/[platform]/tools/console/data/relationships/index.mdx'
                        },
                        {
                          path: 'src/pages/gen1/[platform]/tools/console/data/content-management/index.mdx'
                        }
                      ]
                    },
                    {
                      path: 'src/pages/gen1/[platform]/tools/console/auth/index.mdx',
                      children: [
                        {
                          path: 'src/pages/gen1/[platform]/tools/console/auth/user-management/index.mdx'
                        },
                        {
                          path: 'src/pages/gen1/[platform]/tools/console/auth/import/index.mdx'
                        }
                      ]
                    },
                    {
                      path: 'src/pages/gen1/[platform]/tools/console/authz/index.mdx',
                      children: [
                        {
                          path: 'src/pages/gen1/[platform]/tools/console/authz/permissions/index.mdx'
                        }
                      ]
                    },
                    {
                      path: 'src/pages/gen1/[platform]/tools/console/storage/index.mdx',
                      children: [
                        {
                          path: 'src/pages/gen1/[platform]/tools/console/storage/file-browser/index.mdx'
                        },
                        {
                          path: 'src/pages/gen1/[platform]/tools/console/storage/file-storage/index.mdx'
                        }
                      ]
                    }
                  ]
                },
                {
                  path: 'src/pages/gen1/[platform]/tools/libraries/index.mdx',
                  children: [
                    {
                      path: 'src/pages/gen1/[platform]/tools/libraries/configure-categories/index.mdx'
                    }
                  ]
                }
              ]
            },
            {
              isExternal: true,
              route: 'https://aws-amplify.github.io/amplify-js/api/',
              title: 'Reference',
              description: 'Reference',
              platforms: [
                'javascript',
                'nextjs',
                'react',
                'react-native',
                'angular',
                'vue'
              ]
            },
            {
              isExternal: true,
              route: 'https://aws-amplify.github.io/amplify-swift/docs/',
              title: 'Reference',
              description: 'Reference',
              platforms: ['swift']
            },
            {
              isExternal: true,
              route:
                'https://aws-amplify.github.io/aws-sdk-android/docs/reference/',
              title: 'Reference',
              description: 'Reference',
              platforms: ['android']
            },
            {
              path: 'src/pages/gen1/[platform]/reference/flutter-api/index.mdx',
              title: 'Reference',
              description: 'Reference',
              platforms: ['flutter']
            },
            {
              path: 'src/pages/gen1/[platform]/prev/index.mdx',
              children: [
                {
                  path: 'src/pages/gen1/[platform]/prev/start/index.mdx'
                },
                {
                  path: 'src/pages/gen1/[platform]/prev/build-a-backend/index.mdx',
                  children: [
                    {
                      path: 'src/pages/gen1/[platform]/prev/build-a-backend/auth/index.mdx',
                      children: [
                        {
                          path: 'src/pages/gen1/[platform]/prev/build-a-backend/auth/set-up-auth/index.mdx'
                        },
                        {
                          path: 'src/pages/gen1/[platform]/prev/build-a-backend/auth/accessing-credentials/index.mdx'
                        },
                        {
                          path: 'src/pages/gen1/[platform]/prev/build-a-backend/auth/managing-credentials/index.mdx'
                        },
                        {
                          path: 'src/pages/gen1/[platform]/prev/build-a-backend/auth/enable-sign-up/index.mdx'
                        },
                        {
                          path: 'src/pages/gen1/[platform]/prev/build-a-backend/auth/enable-sign-in/index.mdx'
                        },
                        {
                          path: 'src/pages/gen1/[platform]/prev/build-a-backend/auth/switch-auth/index.mdx'
                        },
                        {
                          path: 'src/pages/gen1/[platform]/prev/build-a-backend/auth/sign-in-custom-flow/index.mdx'
                        },
                        {
                          path: 'src/pages/gen1/[platform]/prev/build-a-backend/auth/sign-in-with-web-ui/index.mdx'
                        },
                        {
                          path: 'src/pages/gen1/[platform]/prev/build-a-backend/auth/enable-guest-access/index.mdx'
                        },
                        {
                          path: 'src/pages/gen1/[platform]/prev/build-a-backend/auth/multi-step-sign-in/index.mdx'
                        },
                        {
                          path: 'src/pages/gen1/[platform]/prev/build-a-backend/auth/add-social-provider/index.mdx'
                        },
                        {
                          path: 'src/pages/gen1/[platform]/prev/build-a-backend/auth/sign-out/index.mdx'
                        },
                        {
                          path: 'src/pages/gen1/[platform]/prev/build-a-backend/auth/manage-user-profile/index.mdx'
                        },
                        {
                          path: 'src/pages/gen1/[platform]/prev/build-a-backend/auth/managing-attributes/index.mdx'
                        },
                        {
                          path: 'src/pages/gen1/[platform]/prev/build-a-backend/auth/manage-passwords/index.mdx'
                        },
                        {
                          path: 'src/pages/gen1/[platform]/prev/build-a-backend/auth/manage-mfa/index.mdx'
                        },
                        {
                          path: 'src/pages/gen1/[platform]/prev/build-a-backend/auth/add-sms-flows/index.mdx'
                        },
                        {
                          path: 'src/pages/gen1/[platform]/prev/build-a-backend/auth/remember-device/index.mdx'
                        },
                        {
                          path: 'src/pages/gen1/[platform]/prev/build-a-backend/auth/advanced-workflows/index.mdx'
                        },
                        {
                          path: 'src/pages/gen1/[platform]/prev/build-a-backend/auth/delete-user-account/index.mdx'
                        },
                        {
                          path: 'src/pages/gen1/[platform]/prev/build-a-backend/auth/existing-resources/index.mdx'
                        },
                        {
                          path: 'src/pages/gen1/[platform]/prev/build-a-backend/auth/auth-events/index.mdx'
                        },
                        {
                          path: 'src/pages/gen1/[platform]/prev/build-a-backend/auth/sdk/index.mdx'
                        },
                        {
                          path: 'src/pages/gen1/[platform]/prev/build-a-backend/auth/data-usage-policy/index.mdx'
                        },
                        {
                          path: 'src/pages/gen1/[platform]/prev/build-a-backend/auth/app-uninstall/index.mdx'
                        },
                        {
                          path: 'src/pages/gen1/[platform]/prev/build-a-backend/auth/under-the-hood/index.mdx'
                        }
                      ]
                    },
                    {
                      path: 'src/pages/gen1/[platform]/prev/build-a-backend/graphqlapi/index.mdx',
                      children: [
                        {
                          path: 'src/pages/gen1/[platform]/prev/build-a-backend/graphqlapi/set-up-graphql-api/index.mdx'
                        },
                        {
                          path: 'src/pages/gen1/[platform]/prev/build-a-backend/graphqlapi/connect-to-api/index.mdx'
                        },
                        {
                          path: 'src/pages/gen1/[platform]/prev/build-a-backend/graphqlapi/api-graphql-concepts/index.mdx'
                        },
                        {
                          path: 'src/pages/gen1/[platform]/prev/build-a-backend/graphqlapi/customize-authz-modes/index.mdx'
                        },
                        {
                          path: 'src/pages/gen1/[platform]/prev/build-a-backend/graphqlapi/mutate-data/index.mdx'
                        },
                        {
                          path: 'src/pages/gen1/[platform]/prev/build-a-backend/graphqlapi/query-data/index.mdx'
                        },
                        {
                          path: 'src/pages/gen1/[platform]/prev/build-a-backend/graphqlapi/subscribe-data/index.mdx'
                        },
                        {
                          path: 'src/pages/gen1/[platform]/prev/build-a-backend/graphqlapi/working-with-files/index.mdx'
                        },
                        {
                          path: 'src/pages/gen1/[platform]/prev/build-a-backend/graphqlapi/optimistic-ui/index.mdx'
                        },
                        {
                          path: 'src/pages/gen1/[platform]/prev/build-a-backend/graphqlapi/connect-from-server-runtime/index.mdx'
                        },
                        {
                          path: 'src/pages/gen1/[platform]/prev/build-a-backend/graphqlapi/offline/index.mdx'
                        },
                        {
                          path: 'src/pages/gen1/[platform]/prev/build-a-backend/graphqlapi/advanced-workflows/index.mdx'
                        },
                        {
                          path: 'src/pages/gen1/[platform]/prev/build-a-backend/graphqlapi/existing-resources/index.mdx'
                        },
                        {
                          path: 'src/pages/gen1/[platform]/prev/build-a-backend/graphqlapi/upgrade-guide/index.mdx'
                        }
                      ]
                    },
                    {
                      path: 'src/pages/gen1/[platform]/prev/build-a-backend/restapi/index.mdx',
                      children: [
                        {
                          path: 'src/pages/gen1/[platform]/prev/build-a-backend/restapi/set-up-rest-api/index.mdx'
                        },
                        {
                          path: 'src/pages/gen1/[platform]/prev/build-a-backend/restapi/fetch-data/index.mdx'
                        },
                        {
                          path: 'src/pages/gen1/[platform]/prev/build-a-backend/restapi/update-data/index.mdx'
                        },
                        {
                          path: 'src/pages/gen1/[platform]/prev/build-a-backend/restapi/delete-data/index.mdx'
                        },
                        {
                          path: 'src/pages/gen1/[platform]/prev/build-a-backend/restapi/cancel-api-requests/index.mdx'
                        },
                        {
                          path: 'src/pages/gen1/[platform]/prev/build-a-backend/restapi/customize-authz/index.mdx'
                        },
                        {
                          path: 'src/pages/gen1/[platform]/prev/build-a-backend/restapi/existing-resources/index.mdx'
                        }
                      ]
                    },
                    {
                      path: 'src/pages/gen1/[platform]/prev/build-a-backend/storage/index.mdx',
                      children: [
                        {
                          path: 'src/pages/gen1/[platform]/prev/build-a-backend/storage/set-up-storage/index.mdx'
                        },
                        {
                          path: 'src/pages/gen1/[platform]/prev/build-a-backend/storage/upload/index.mdx'
                        },
                        {
                          path: 'src/pages/gen1/[platform]/prev/build-a-backend/storage/download/index.mdx'
                        },
                        {
                          path: 'src/pages/gen1/[platform]/prev/build-a-backend/storage/get-properties/index.mdx'
                        },
                        {
                          path: 'src/pages/gen1/[platform]/prev/build-a-backend/storage/list/index.mdx'
                        },
                        {
                          path: 'src/pages/gen1/[platform]/prev/build-a-backend/storage/copy/index.mdx'
                        },
                        {
                          path: 'src/pages/gen1/[platform]/prev/build-a-backend/storage/remove/index.mdx'
                        },
                        {
                          path: 'src/pages/gen1/[platform]/prev/build-a-backend/storage/cancel-requests/index.mdx'
                        },
                        {
                          path: 'src/pages/gen1/[platform]/prev/build-a-backend/storage/configure-access/index.mdx'
                        },
                        {
                          path: 'src/pages/gen1/[platform]/prev/build-a-backend/storage/autotrack/index.mdx'
                        },
                        {
                          path: 'src/pages/gen1/[platform]/prev/build-a-backend/storage/transfer-acceleration/index.mdx'
                        },
                        {
                          path: 'src/pages/gen1/[platform]/prev/build-a-backend/storage/lambda-triggers/index.mdx'
                        },
                        {
                          path: 'src/pages/gen1/[platform]/prev/build-a-backend/storage/custom-plugin/index.mdx'
                        },
                        {
                          path: 'src/pages/gen1/[platform]/prev/build-a-backend/storage/existing-resources/index.mdx'
                        },
                        {
                          path: 'src/pages/gen1/[platform]/prev/build-a-backend/storage/sdk/index.mdx'
                        },
                        {
                          path: 'src/pages/gen1/[platform]/prev/build-a-backend/storage/data-usage-policy/index.mdx'
                        }
                      ]
                    },
                    {
                      path: 'src/pages/gen1/[platform]/prev/build-a-backend/push-notifications/index.mdx',
                      children: [
                        {
                          path: 'src/pages/gen1/[platform]/prev/build-a-backend/push-notifications/set-up-push-notifications/index.mdx'
                        },
                        {
                          path: 'src/pages/gen1/[platform]/prev/build-a-backend/push-notifications/request-permissions/index.mdx'
                        },
                        {
                          path: 'src/pages/gen1/[platform]/prev/build-a-backend/push-notifications/receive-device-token/index.mdx'
                        },
                        {
                          path: 'src/pages/gen1/[platform]/prev/build-a-backend/push-notifications/interact-with-notifications/index.mdx'
                        },
                        {
                          path: 'src/pages/gen1/[platform]/prev/build-a-backend/push-notifications/identify-user/index.mdx'
                        },
                        {
                          path: 'src/pages/gen1/[platform]/prev/build-a-backend/push-notifications/app-badge-count/index.mdx'
                        },
                        {
                          path: 'src/pages/gen1/[platform]/prev/build-a-backend/push-notifications/enable-rich-notifications/index.mdx'
                        },
                        {
                          path: 'src/pages/gen1/[platform]/prev/build-a-backend/push-notifications/test-notifications/index.mdx'
                        },
                        {
                          path: 'src/pages/gen1/[platform]/prev/build-a-backend/push-notifications/set-up-push-service/index.mdx'
                        },
                        {
                          path: 'src/pages/gen1/[platform]/prev/build-a-backend/push-notifications/migrate-from-previous-version/index.mdx'
                        }
                      ]
                    },
                    {
                      path: 'src/pages/gen1/[platform]/prev/build-a-backend/server-side-rendering/index.mdx'
                    },
                    {
                      path: 'src/pages/gen1/[platform]/prev/build-a-backend/utilities/index.mdx',
                      children: [
                        {
                          path: 'src/pages/gen1/[platform]/prev/build-a-backend/utilities/cache/index.mdx'
                        },
                        {
                          path: 'src/pages/gen1/[platform]/prev/build-a-backend/utilities/console-logger/index.mdx'
                        },
                        {
                          path: 'src/pages/gen1/[platform]/prev/build-a-backend/utilities/hub/index.mdx'
                        },
                        {
                          path: 'src/pages/gen1/[platform]/prev/build-a-backend/utilities/i18n/index.mdx'
                        },
                        {
                          path: 'src/pages/gen1/[platform]/prev/build-a-backend/utilities/service-worker/index.mdx'
                        }
                      ]
                    },
                    {
                      path: 'src/pages/gen1/[platform]/prev/build-a-backend/more-features/index.mdx',
                      children: [
                        {
                          path: 'src/pages/gen1/[platform]/prev/build-a-backend/more-features/predictions/index.mdx',
                          children: [
                            {
                              path: 'src/pages/gen1/[platform]/prev/build-a-backend/more-features/predictions/set-up-predictions/index.mdx'
                            },
                            {
                              path: 'src/pages/gen1/[platform]/prev/build-a-backend/more-features/predictions/text-to-speech/index.mdx'
                            },
                            {
                              path: 'src/pages/gen1/[platform]/prev/build-a-backend/more-features/predictions/transcribe-audio/index.mdx'
                            },
                            {
                              path: 'src/pages/gen1/[platform]/prev/build-a-backend/more-features/predictions/translate/index.mdx'
                            },
                            {
                              path: 'src/pages/gen1/[platform]/prev/build-a-backend/more-features/predictions/identify-text/index.mdx'
                            },
                            {
                              path: 'src/pages/gen1/[platform]/prev/build-a-backend/more-features/predictions/identify-entity/index.mdx'
                            },
                            {
                              path: 'src/pages/gen1/[platform]/prev/build-a-backend/more-features/predictions/label-image/index.mdx'
                            },
                            {
                              path: 'src/pages/gen1/[platform]/prev/build-a-backend/more-features/predictions/interpret-sentiment/index.mdx'
                            },
                            {
                              path: 'src/pages/gen1/[platform]/prev/build-a-backend/more-features/predictions/example-app/index.mdx'
                            },
                            {
                              path: 'src/pages/gen1/[platform]/prev/build-a-backend/more-features/predictions/sdk/index.mdx'
                            },
                            {
                              path: 'src/pages/gen1/[platform]/prev/build-a-backend/more-features/predictions/data-usage-policy/index.mdx'
                            }
                          ]
                        },
                        {
                          path: 'src/pages/gen1/[platform]/prev/build-a-backend/more-features/analytics/index.mdx',
                          children: [
                            {
                              path: 'src/pages/gen1/[platform]/prev/build-a-backend/more-features/analytics/set-up-analytics/index.mdx'
                            },
                            {
                              path: 'src/pages/gen1/[platform]/prev/build-a-backend/more-features/analytics/record-events/index.mdx'
                            },
                            {
                              path: 'src/pages/gen1/[platform]/prev/build-a-backend/more-features/analytics/identify-user/index.mdx'
                            },
                            {
                              path: 'src/pages/gen1/[platform]/prev/build-a-backend/more-features/analytics/update-endpoint/index.mdx'
                            },
                            {
                              path: 'src/pages/gen1/[platform]/prev/build-a-backend/more-features/analytics/auto-track-sessions/index.mdx'
                            },
                            {
                              path: 'src/pages/gen1/[platform]/prev/build-a-backend/more-features/analytics/enable-disable/index.mdx'
                            },
                            {
                              path: 'src/pages/gen1/[platform]/prev/build-a-backend/more-features/analytics/streaming-data/index.mdx'
                            },
                            {
                              path: 'src/pages/gen1/[platform]/prev/build-a-backend/more-features/analytics/create-custom-plugin/index.mdx'
                            },
                            {
                              path: 'src/pages/gen1/[platform]/prev/build-a-backend/more-features/analytics/storing-data/index.mdx'
                            },
                            {
                              path: 'src/pages/gen1/[platform]/prev/build-a-backend/more-features/analytics/personalize-recommendations/index.mdx'
                            },
                            {
                              path: 'src/pages/gen1/[platform]/prev/build-a-backend/more-features/analytics/existing-resources/index.mdx'
                            },
                            {
                              path: 'src/pages/gen1/[platform]/prev/build-a-backend/more-features/analytics/sdk/index.mdx'
                            },
                            {
                              path: 'src/pages/gen1/[platform]/prev/build-a-backend/more-features/analytics/data-usage-policy/index.mdx'
                            },
                            {
                              path: 'src/pages/gen1/[platform]/prev/build-a-backend/more-features/analytics/app-uninstall/index.mdx'
                            }
                          ]
                        },
                        {
                          path: 'src/pages/gen1/[platform]/prev/build-a-backend/more-features/datastore/index.mdx',
                          children: [
                            {
                              path: 'src/pages/gen1/[platform]/prev/build-a-backend/more-features/datastore/set-up-datastore/index.mdx'
                            },
                            {
                              path: 'src/pages/gen1/[platform]/prev/build-a-backend/more-features/datastore/manipulate-data/index.mdx'
                            },
                            {
                              path: 'src/pages/gen1/[platform]/prev/build-a-backend/more-features/datastore/relational-models/index.mdx'
                            },
                            {
                              path: 'src/pages/gen1/[platform]/prev/build-a-backend/more-features/datastore/sync-to-cloud/index.mdx'
                            },
                            {
                              path: 'src/pages/gen1/[platform]/prev/build-a-backend/more-features/datastore/authz-rules-setup/index.mdx'
                            },
                            {
                              path: 'src/pages/gen1/[platform]/prev/build-a-backend/more-features/datastore/conflict-resolution/index.mdx'
                            },
                            {
                              path: 'src/pages/gen1/[platform]/prev/build-a-backend/more-features/datastore/real-time/index.mdx'
                            },
                            {
                              path: 'src/pages/gen1/[platform]/prev/build-a-backend/more-features/datastore/datastore-events/index.mdx'
                            },
                            {
                              path: 'src/pages/gen1/[platform]/prev/build-a-backend/more-features/datastore/additional-methods/index.mdx'
                            },
                            {
                              path: 'src/pages/gen1/[platform]/prev/build-a-backend/more-features/datastore/schema-updates/index.mdx'
                            },
                            {
                              path: 'src/pages/gen1/[platform]/prev/build-a-backend/more-features/datastore/how-it-works/index.mdx'
                            },
                            {
                              path: 'src/pages/gen1/[platform]/prev/build-a-backend/more-features/datastore/customize-primary-keys/index.mdx'
                            },
                            {
                              path: 'src/pages/gen1/[platform]/prev/build-a-backend/more-features/datastore/data-usage-policy/index.mdx'
                            },
                            {
                              path: 'src/pages/gen1/[platform]/prev/build-a-backend/more-features/datastore/app-uninstall/index.mdx'
                            }
                          ]
                        },
                        {
                          path: 'src/pages/gen1/[platform]/prev/build-a-backend/more-features/geo/index.mdx',
                          children: [
                            {
                              path: 'src/pages/gen1/[platform]/prev/build-a-backend/more-features/geo/set-up-geo/index.mdx'
                            },
                            {
                              path: 'src/pages/gen1/[platform]/prev/build-a-backend/more-features/geo/configure-maps/index.mdx'
                            },
                            {
                              path: 'src/pages/gen1/[platform]/prev/build-a-backend/more-features/geo/maps/index.mdx'
                            },
                            {
                              path: 'src/pages/gen1/[platform]/prev/build-a-backend/more-features/geo/location-search/index.mdx'
                            },
                            {
                              path: 'src/pages/gen1/[platform]/prev/build-a-backend/more-features/geo/geofences/index.mdx'
                            },
                            {
                              path: 'src/pages/gen1/[platform]/prev/build-a-backend/more-features/geo/configure-geofencing/index.mdx'
                            },
                            {
                              path: 'src/pages/gen1/[platform]/prev/build-a-backend/more-features/geo/existing-resources/index.mdx'
                            },
                            {
                              path: 'src/pages/gen1/[platform]/prev/build-a-backend/more-features/geo/google-migration/index.mdx'
                            },
                            {
                              path: 'src/pages/gen1/[platform]/prev/build-a-backend/more-features/geo/amazon-location-sdk/index.mdx'
                            }
                          ]
                        },
                        {
                          path: 'src/pages/gen1/[platform]/prev/build-a-backend/more-features/in-app-messaging/index.mdx',
                          children: [
                            {
                              path: 'src/pages/gen1/[platform]/prev/build-a-backend/more-features/in-app-messaging/set-up-in-app-messaging/index.mdx'
                            },
                            {
                              path: 'src/pages/gen1/[platform]/prev/build-a-backend/more-features/in-app-messaging/create-campaign/index.mdx'
                            },
                            {
                              path: 'src/pages/gen1/[platform]/prev/build-a-backend/more-features/in-app-messaging/integrate-application/index.mdx'
                            },
                            {
                              path: 'src/pages/gen1/[platform]/prev/build-a-backend/more-features/in-app-messaging/sync-messages/index.mdx'
                            },
                            {
                              path: 'src/pages/gen1/[platform]/prev/build-a-backend/more-features/in-app-messaging/display-messages/index.mdx'
                            },
                            {
                              path: 'src/pages/gen1/[platform]/prev/build-a-backend/more-features/in-app-messaging/clear-messages/index.mdx'
                            },
                            {
                              path: 'src/pages/gen1/[platform]/prev/build-a-backend/more-features/in-app-messaging/identify-user/index.mdx'
                            },
                            {
                              path: 'src/pages/gen1/[platform]/prev/build-a-backend/more-features/in-app-messaging/respond-interaction-events/index.mdx'
                            },
                            {
                              path: 'src/pages/gen1/[platform]/prev/build-a-backend/more-features/in-app-messaging/resolve-conflicts/index.mdx'
                            }
                          ]
                        },
                        {
                          path: 'src/pages/gen1/[platform]/prev/build-a-backend/more-features/interactions/index.mdx',
                          children: [
                            {
                              path: 'src/pages/gen1/[platform]/prev/build-a-backend/more-features/interactions/set-up-interactions/index.mdx'
                            },
                            {
                              path: 'src/pages/gen1/[platform]/prev/build-a-backend/more-features/interactions/chatbot/index.mdx'
                            }
                          ]
                        },
                        {
                          path: 'src/pages/gen1/[platform]/prev/build-a-backend/more-features/pubsub/index.mdx',
                          children: [
                            {
                              path: 'src/pages/gen1/[platform]/prev/build-a-backend/more-features/pubsub/set-up-pubsub/index.mdx'
                            },
                            {
                              path: 'src/pages/gen1/[platform]/prev/build-a-backend/more-features/pubsub/subscribe/index.mdx'
                            },
                            {
                              path: 'src/pages/gen1/[platform]/prev/build-a-backend/more-features/pubsub/publish/index.mdx'
                            }
                          ]
                        }
                      ]
                    },
                    {
                      path: 'src/pages/gen1/[platform]/prev/build-a-backend/debugging/index.mdx'
                    },
                    {
                      path: 'src/pages/gen1/[platform]/prev/build-a-backend/troubleshooting/index.mdx',
                      children: [
                        {
                          path: 'src/pages/gen1/[platform]/prev/build-a-backend/troubleshooting/upgrade-amplify-packages/index.mdx'
                        },
                        {
                          path: 'src/pages/gen1/[platform]/prev/build-a-backend/troubleshooting/strict-mode/index.mdx'
                        }
                      ]
                    }
                  ]
                },
                {
                  path: 'src/pages/gen1/[platform]/prev/build-ui/index.mdx'
                },
                {
                  path: 'src/pages/gen1/[platform]/prev/deploy-and-host/index.mdx'
                },
                {
                  path: 'src/pages/gen1/[platform]/prev/tools/index.mdx'
                }
              ]
            },
            {
              path: 'src/pages/gen1/[platform]/tools/cli-legacy/index.mdx',
              children: [
                {
                  path: 'src/pages/gen1/[platform]/tools/cli-legacy/overview/index.mdx'
                },
                {
                  path: 'src/pages/gen1/[platform]/tools/cli-legacy/directives/index.mdx'
                },
                {
                  path: 'src/pages/gen1/[platform]/tools/cli-legacy/model-directive/index.mdx'
                },
                {
                  path: 'src/pages/gen1/[platform]/tools/cli-legacy/key-directive/index.mdx'
                },
                {
                  path: 'src/pages/gen1/[platform]/tools/cli-legacy/auth-directive/index.mdx'
                },
                {
                  path: 'src/pages/gen1/[platform]/tools/cli-legacy/connection-directive/index.mdx'
                },
                {
                  path: 'src/pages/gen1/[platform]/tools/cli-legacy/function-directive/index.mdx'
                },
                {
                  path: 'src/pages/gen1/[platform]/tools/cli-legacy/http-directive/index.mdx'
                },
                {
                  path: 'src/pages/gen1/[platform]/tools/cli-legacy/predictions-directive/index.mdx'
                },
                {
                  path: 'src/pages/gen1/[platform]/tools/cli-legacy/searchable-directive/index.mdx'
                },
                {
                  path: 'src/pages/gen1/[platform]/tools/cli-legacy/versioned-directive/index.mdx'
                },
                {
                  path: 'src/pages/gen1/[platform]/tools/cli-legacy/data-access-patterns/index.mdx'
                },
                {
                  path: 'src/pages/gen1/[platform]/tools/cli-legacy/storage/index.mdx'
                },
                {
                  path: 'src/pages/gen1/[platform]/tools/cli-legacy/relational-databases/index.mdx'
                },
                {
                  path: 'src/pages/gen1/[platform]/tools/cli-legacy/client-codegen/index.mdx'
                },
                {
                  path: 'src/pages/gen1/[platform]/tools/cli-legacy/overwrite-customize-resolvers/index.mdx'
                },
                {
                  path: 'src/pages/gen1/[platform]/tools/cli-legacy/config-params/index.mdx'
                },
                {
                  path: 'src/pages/gen1/[platform]/tools/cli-legacy/examples/index.mdx'
                }
              ]
            },
            {
              path: 'src/pages/gen1/[platform]/sdk/index.mdx',
              children: [
                {
                  path: 'src/pages/gen1/[platform]/sdk/api/index.mdx',
                  children: [
                    {
                      path: 'src/pages/gen1/[platform]/sdk/api/graphql/index.mdx'
                    },
                    { path: 'src/pages/gen1/[platform]/sdk/api/rest/index.mdx' }
                  ]
                },
                {
                  path: 'src/pages/gen1/[platform]/sdk/analytics/index.mdx',
                  children: [
                    {
                      path: 'src/pages/gen1/[platform]/sdk/analytics/getting-started/index.mdx'
                    },
                    {
                      path: 'src/pages/gen1/[platform]/sdk/analytics/events/index.mdx'
                    },
                    {
                      path: 'src/pages/gen1/[platform]/sdk/analytics/endpoints/index.mdx'
                    },
                    {
                      path: 'src/pages/gen1/[platform]/sdk/analytics/kinesis/index.mdx'
                    }
                  ]
                },
                {
                  path: 'src/pages/gen1/[platform]/sdk/auth/index.mdx',
                  children: [
                    {
                      path: 'src/pages/gen1/[platform]/sdk/auth/getting-started/index.mdx'
                    },
                    {
                      path: 'src/pages/gen1/[platform]/sdk/auth/guest-access/index.mdx'
                    },
                    {
                      path: 'src/pages/gen1/[platform]/sdk/auth/drop-in-auth/index.mdx'
                    },
                    {
                      path: 'src/pages/gen1/[platform]/sdk/auth/working-with-api/index.mdx'
                    },
                    {
                      path: 'src/pages/gen1/[platform]/sdk/auth/federated-identities/index.mdx'
                    },
                    {
                      path: 'src/pages/gen1/[platform]/sdk/auth/hosted-ui/index.mdx'
                    },
                    {
                      path: 'src/pages/gen1/[platform]/sdk/auth/custom-auth-flow/index.mdx'
                    },
                    {
                      path: 'src/pages/gen1/[platform]/sdk/auth/device-features/index.mdx'
                    }
                  ]
                },
                {
                  path: 'src/pages/gen1/[platform]/sdk/push-notifications/index.mdx',
                  children: [
                    {
                      path: 'src/pages/gen1/[platform]/sdk/push-notifications/getting-started/index.mdx'
                    },
                    {
                      path: 'src/pages/gen1/[platform]/sdk/push-notifications/messaging-campaign/index.mdx'
                    },
                    {
                      path: 'src/pages/gen1/[platform]/sdk/push-notifications/setup-push-service/index.mdx'
                    }
                  ]
                },
                {
                  path: 'src/pages/gen1/[platform]/sdk/pubsub/index.mdx',
                  children: [
                    {
                      path: 'src/pages/gen1/[platform]/sdk/pubsub/getting-started/index.mdx'
                    },
                    {
                      path: 'src/pages/gen1/[platform]/sdk/pubsub/working-api/index.mdx'
                    },
                    {
                      path: 'src/pages/gen1/[platform]/sdk/pubsub/aws-iot-and-amplify/index.mdx'
                    }
                  ]
                },
                {
                  path: 'src/pages/gen1/[platform]/sdk/storage/index.mdx',
                  children: [
                    {
                      path: 'src/pages/gen1/[platform]/sdk/storage/getting-started/index.mdx'
                    },
                    {
                      path: 'src/pages/gen1/[platform]/sdk/storage/transfer-utility/index.mdx'
                    },
                    {
                      path: 'src/pages/gen1/[platform]/sdk/storage/graphql-api/index.mdx'
                    },
                    {
                      path: 'src/pages/gen1/[platform]/sdk/storage/configure-access/index.mdx'
                    }
                  ]
                },
                {
                  path: 'src/pages/gen1/[platform]/sdk/configuration/index.mdx',
                  children: [
                    {
                      path: 'src/pages/gen1/[platform]/sdk/configuration/setup-options/index.mdx'
                    },
                    {
                      path: 'src/pages/gen1/[platform]/sdk/configuration/amplify-compatibility/index.mdx'
                    }
                  ]
                },
                {
                  path: 'src/pages/gen1/[platform]/sdk/info/index.mdx',
                  children: [
                    {
                      path: 'src/pages/gen1/[platform]/sdk/info/overview/index.mdx'
                    },
                    {
                      path: 'src/pages/gen1/[platform]/sdk/info/app-uninstall/index.mdx'
                    }
                  ]
                }
              ]
            }
          ]
        }
      ]
    },
    {
      path: 'src/pages/contribute/index.tsx',
      children: [
        {
          path: 'src/pages/contribute/getting-started.tsx'
        }
      ]
    }
  ]
};<|MERGE_RESOLUTION|>--- conflicted
+++ resolved
@@ -386,18 +386,12 @@
                   ]
                 },
                 {
-<<<<<<< HEAD
                   path: 'src/pages/[platform]/build-a-backend/add-aws-services/deletion-backup-resources/index.mdx'
                 },
                 {
                   path: 'src/pages/[platform]/build-a-backend/add-aws-services/custom-resources/index.mdx'
                 },
                 {
-=======
-                  path: 'src/pages/[platform]/build-a-backend/add-aws-services/custom-resources/index.mdx'
-                },
-                {
->>>>>>> 3358c727
                   path: 'src/pages/[platform]/build-a-backend/add-aws-services/overriding-resources/index.mdx'
                 }
               ]
