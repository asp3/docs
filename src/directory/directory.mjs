--- conflicted
+++ resolved
@@ -399,7 +399,6 @@
           }
         ]
       },
-<<<<<<< HEAD
       auth: {
         title: 'Authentication',
         items: [
@@ -545,8 +544,6 @@
           }
         ]
       },
-=======
->>>>>>> 094cab68
       datastore: {
         title: 'DataStore',
         items: [
