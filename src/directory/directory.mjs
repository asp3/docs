--- conflicted
+++ resolved
@@ -2068,7 +2068,6 @@
                       path: 'src/pages/gen2/build-a-backend/data/customize-authz/grant-lambda-function-access-to-api/index.mdx'
                     }
                   ]
-<<<<<<< HEAD
                 },
                 {
                   path: 'src/pages/gen2/build-a-backend/data/custom-business-logic/index.mdx'
@@ -2077,16 +2076,6 @@
                   path: 'src/pages/gen2/build-a-backend/data/connect-from-server-runtime/index.mdx'
                 },
                 {
-=======
-                },
-                {
-                  path: 'src/pages/gen2/build-a-backend/data/custom-business-logic/index.mdx'
-                },
-                {
-                  path: 'src/pages/gen2/build-a-backend/data/connect-from-server-runtime/index.mdx'
-                },
-                {
->>>>>>> 006f074b
                   path: 'src/pages/gen2/build-a-backend/data/override-resources/index.mdx'
                 }
               ]
