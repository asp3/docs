/**
 * @type {import('./directory').PageNode}
 */
export const directory = {
  path: 'src/pages/index.tsx',
  children: [
    {
      path: 'src/pages/[platform]/index.tsx',
      children: [
        {
          path: 'src/pages/[platform]/how-amplify-works/index.mdx',
          children: [
            {
              path: 'src/pages/[platform]/how-amplify-works/concepts/index.mdx'
            },
            {
              path: 'src/pages/[platform]/how-amplify-works/faq/index.mdx'
            }
          ]
        },
        {
          path: 'src/pages/[platform]/start/index.mdx',
          children: [
            {
              path: 'src/pages/[platform]/start/quickstart/index.mdx',
              children: [
                {
<<<<<<< HEAD
=======
                  path: 'src/pages/[platform]/start/quickstart/vite-react-app/index.mdx'
                },
                {
>>>>>>> 4bdeb115
                  path: 'src/pages/[platform]/start/quickstart/nextjs-pages-router/index.mdx'
                },
                {
                  path: 'src/pages/[platform]/start/quickstart/nextjs-app-router-client-components/index.mdx'
                },
                {
                  path: 'src/pages/[platform]/start/quickstart/nextjs-app-router-server-components/index.mdx'
                }
              ]
            },
            {
              path: 'src/pages/[platform]/start/account-setup/index.mdx'
            },
            {
              path: 'src/pages/[platform]/start/manual-installation/index.mdx'
            }
          ]
        },
        {
          path: 'src/pages/[platform]/build-a-backend/index.mdx',
          children: [
            {
              path: 'src/pages/[platform]/build-a-backend/auth/index.mdx',
              children: [
                {
                  path: 'src/pages/[platform]/build-a-backend/auth/set-up-auth/index.mdx'
                },
                {
                  path: 'src/pages/[platform]/build-a-backend/auth/enable-sign-up/index.mdx'
                },
                {
                  path: 'src/pages/[platform]/build-a-backend/auth/enable-sign-in/index.mdx'
                },
                {
                  path: 'src/pages/[platform]/build-a-backend/auth/enable-sign-out/index.mdx'
                },
                {
                  path: 'src/pages/[platform]/build-a-backend/auth/add-social-provider/index.mdx'
                },
                {
                  path: 'src/pages/[platform]/build-a-backend/auth/manage-user-session/index.mdx'
                },
                {
                  path: 'src/pages/[platform]/build-a-backend/auth/manage-user-profile/index.mdx'
                },
                {
                  path: 'src/pages/[platform]/build-a-backend/auth/password-management/index.mdx'
                },
                {
                  path: 'src/pages/[platform]/build-a-backend/auth/manage-mfa/index.mdx'
                },
                {
                  path: 'src/pages/[platform]/build-a-backend/auth/delete-user-account/index.mdx'
                },
                {
                  path: 'src/pages/[platform]/build-a-backend/auth/auth-events/index.mdx'
                },
                {
                  path: 'src/pages/[platform]/build-a-backend/auth/admin-actions/index.mdx'
                },
                {
                  path: 'src/pages/[platform]/build-a-backend/auth/grant-access-to-auth-resources/index.mdx'
                },
                {
                  path: 'src/pages/[platform]/build-a-backend/auth/override-cognito/index.mdx'
                }
              ]
            },
            {
              path: 'src/pages/[platform]/build-a-backend/data/index.mdx',
              children: [
                {
                  path: 'src/pages/[platform]/build-a-backend/data/set-up-data/index.mdx'
                },
                {
                  path: 'src/pages/[platform]/build-a-backend/data/connect-to-API/index.mdx'
                },
                {
                  path: 'src/pages/[platform]/build-a-backend/data/mutate-data/index.mdx'
                },
                {
                  path: 'src/pages/[platform]/build-a-backend/data/query-data/index.mdx'
                },
                {
                  path: 'src/pages/[platform]/build-a-backend/data/subscribe-data/index.mdx'
                },
                {
                  path: 'src/pages/[platform]/build-a-backend/data/data-modeling/index.mdx',
                  children: [
                    {
                      path: 'src/pages/[platform]/build-a-backend/data/data-modeling/add-fields/index.mdx'
                    },
                    {
                      path: 'src/pages/[platform]/build-a-backend/data/data-modeling/relationships/index.mdx'
                    },
                    {
                      path: 'src/pages/[platform]/build-a-backend/data/data-modeling/identifiers/index.mdx'
                    },
                    {
                      path: 'src/pages/[platform]/build-a-backend/data/data-modeling/secondary-index/index.mdx'
                    }
                  ]
                },
                {
                  path: 'src/pages/[platform]/build-a-backend/data/customize-authz/index.mdx',
                  children: [
                    {
                      path: 'src/pages/[platform]/build-a-backend/data/customize-authz/public-data-access/index.mdx'
                    },
                    {
                      path: 'src/pages/[platform]/build-a-backend/data/customize-authz/per-user-per-owner-data-access/index.mdx'
                    },
                    {
                      path: 'src/pages/[platform]/build-a-backend/data/customize-authz/multi-user-data-access/index.mdx'
                    },
                    {
                      path: 'src/pages/[platform]/build-a-backend/data/customize-authz/signed-in-user-data-access/index.mdx'
                    },
                    {
                      path: 'src/pages/[platform]/build-a-backend/data/customize-authz/user-group-based-data-access/index.mdx'
                    },
                    {
                      path: 'src/pages/[platform]/build-a-backend/data/customize-authz/custom-data-access-patterns/index.mdx'
                    },
                    {
                      path: 'src/pages/[platform]/build-a-backend/data/customize-authz/using-oidc-authorization-provider/index.mdx'
                    },
                    {
                      path: 'src/pages/[platform]/build-a-backend/data/customize-authz/configure-custom-identity-and-group-claim/index.mdx'
                    },
                    {
                      path: 'src/pages/[platform]/build-a-backend/data/customize-authz/grant-lambda-function-access-to-api/index.mdx'
                    }
                  ]
                },
                {
                  path: 'src/pages/[platform]/build-a-backend/data/custom-business-logic/index.mdx',
                  children: [
                    {
                      path: 'src/pages/[platform]/build-a-backend/data/custom-business-logic/connect-external-ddb-table/index.mdx'
                    }
                  ]
                },
                {
                  path: 'src/pages/[platform]/build-a-backend/data/custom-subscription/index.mdx'
                },
                {
                  path: 'src/pages/[platform]/build-a-backend/data/connect-from-server-runtime/index.mdx',
                  children: [
                    {
                      path: 'src/pages/[platform]/build-a-backend/data/connect-from-server-runtime/nextjs-server-runtime/index.mdx'
                    },
                    {
                      path: 'src/pages/[platform]/build-a-backend/data/connect-from-server-runtime/nuxtjs-server-runtime/index.mdx'
                    }
                  ]
                },
                {
                  path: 'src/pages/[platform]/build-a-backend/data/optimistic-ui/index.mdx'
                },
                {
                  path: 'src/pages/[platform]/build-a-backend/data/override-resources/index.mdx'
                }
              ]
            },
            {
              path: 'src/pages/[platform]/build-a-backend/storage/index.mdx',
              children: [
                {
                  path: 'src/pages/[platform]/build-a-backend/storage/define-storage/index.mdx'
                },
                {
                  path: 'src/pages/[platform]/build-a-backend/storage/authorization/index.mdx'
                },
                {
                  path: 'src/pages/[platform]/build-a-backend/storage/upload-files/index.mdx'
                },
                {
                  path: 'src/pages/[platform]/build-a-backend/storage/download-files/index.mdx',
                  children: [
                    {
                      path: 'src/pages/[platform]/build-a-backend/storage/download-files/get-url/index.mdx'
                    },
                    {
                      path: 'src/pages/[platform]/build-a-backend/storage/download-files/download-data/index.mdx'
                    }
                  ]
                },
                {
                  path: 'src/pages/[platform]/build-a-backend/storage/get-files/index.mdx'
                },
                {
                  path: 'src/pages/[platform]/build-a-backend/storage/remove-files/index.mdx'
                },
                {
                  path: 'src/pages/[platform]/build-a-backend/storage/copy-files/index.mdx'
                },
                {
                  path: 'src/pages/[platform]/build-a-backend/storage/lambda-triggers/index.mdx'
                },
                {
                  path: 'src/pages/[platform]/build-a-backend/storage/extend-s3-resources/index.mdx'
                }
              ]
            },
            {
              path: 'src/pages/[platform]/build-a-backend/functions/index.mdx',
              children: [
                {
                  path: 'src/pages/[platform]/build-a-backend/functions/define-function/index.mdx'
                },
                {
                  path: 'src/pages/[platform]/build-a-backend/functions/environment-variables-and-secrets/index.mdx'
                },
                {
                  path: 'src/pages/[platform]/build-a-backend/functions/configure-functions/index.mdx'
                },
                {
                  path: 'src/pages/[platform]/build-a-backend/functions/grant-access-to-other-resources/index.mdx'
                },
                {
                  path: 'src/pages/[platform]/build-a-backend/functions/examples/index.mdx',
                  children: [
                    {
                      path: 'src/pages/[platform]/build-a-backend/functions/examples/email-domain-filtering/index.mdx'
                    },
                    {
                      path: 'src/pages/[platform]/build-a-backend/functions/examples/add-user-to-group/index.mdx'
                    },
                    {
                      path: 'src/pages/[platform]/build-a-backend/functions/examples/create_user_profile_record/index.mdx'
                    },
                    {
                      path: 'src/pages/[platform]/build-a-backend/functions/examples/user-attribute-validation/index.mdx'
                    },
                    {
                      path: 'src/pages/[platform]/build-a-backend/functions/examples/google-recaptcha-challenge/index.mdx'
                    },
                    {
                      path: 'src/pages/[platform]/build-a-backend/functions/examples/kinesis-stream/index.mdx'
                    },
                    {
                      path: 'src/pages/[platform]/build-a-backend/functions/examples/dynamo-db-stream/index.mdx'
                    },
                    {
                      path: 'src/pages/[platform]/build-a-backend/functions/examples/bedrock-response/index.mdx'
                    },
                    {
                      path: 'src/pages/[platform]/build-a-backend/functions/examples/s3-upload-confirmation/index.mdx'
                    }
                  ]
                },
                {
                  path: 'src/pages/[platform]/build-a-backend/functions/modify-resources-with-cdk/index.mdx'
                }
              ]
            },
            {
              path: 'src/pages/[platform]/build-a-backend/server-side-rendering/index.mdx'
            },
            {
              path: 'src/pages/[platform]/build-a-backend/add-aws-services/index.mdx',
              children: [
                {
                  path: 'src/pages/[platform]/build-a-backend/add-aws-services/analytics/index.mdx',
                  children: [
                    {
                      path: 'src/pages/[platform]/build-a-backend/add-aws-services/analytics/set-up-analytics/index.mdx'
                    },
                    {
                      path: 'src/pages/[platform]/build-a-backend/add-aws-services/analytics/record-events/index.mdx'
                    },
                    {
                      path: 'src/pages/[platform]/build-a-backend/add-aws-services/analytics/identify-user/index.mdx'
                    },
                    {
                      path: 'src/pages/[platform]/build-a-backend/add-aws-services/analytics/auto-track-sessions/index.mdx'
                    },
                    {
                      path: 'src/pages/[platform]/build-a-backend/add-aws-services/analytics/enable-disable/index.mdx'
                    },
                    {
                      path: 'src/pages/[platform]/build-a-backend/add-aws-services/analytics/streaming-data/index.mdx'
                    },
                    {
                      path: 'src/pages/[platform]/build-a-backend/add-aws-services/analytics/storing-data/index.mdx'
                    },
                    {
                      path: 'src/pages/[platform]/build-a-backend/add-aws-services/analytics/personalize-recommendations/index.mdx'
                    },
                    {
                      path: 'src/pages/[platform]/build-a-backend/add-aws-services/analytics/existing-resources/index.mdx'
                    },
                    {
                      path: 'src/pages/[platform]/build-a-backend/add-aws-services/analytics/sdk/index.mdx'
                    },
                    {
                      path: 'src/pages/[platform]/build-a-backend/add-aws-services/analytics/data-usage-policy/index.mdx'
                    },
                    {
                      path: 'src/pages/[platform]/build-a-backend/add-aws-services/analytics/app-uninstall/index.mdx'
                    }
                  ]
                },
                {
                  path: 'src/pages/[platform]/build-a-backend/add-aws-services/geo/index.mdx',
                  children: [
                    {
                      path: 'src/pages/[platform]/build-a-backend/add-aws-services/geo/set-up-geo/index.mdx'
                    },
                    {
                      path: 'src/pages/[platform]/build-a-backend/add-aws-services/geo/maps/index.mdx'
                    },
                    {
                      path: 'src/pages/[platform]/build-a-backend/add-aws-services/geo/configure-location-search/index.mdx'
                    },
                    {
                      path: 'src/pages/[platform]/build-a-backend/add-aws-services/geo/location-search/index.mdx'
                    },
                    {
                      path: 'src/pages/[platform]/build-a-backend/add-aws-services/geo/configure-geofencing/index.mdx'
                    },
                    {
                      path: 'src/pages/[platform]/build-a-backend/add-aws-services/geo/geofences/index.mdx'
                    },
                    {
                      path: 'src/pages/[platform]/build-a-backend/add-aws-services/geo/existing-resources/index.mdx'
                    },
                    {
                      path: 'src/pages/[platform]/build-a-backend/add-aws-services/geo/google-migration/index.mdx'
                    },
                    {
                      path: 'src/pages/[platform]/build-a-backend/add-aws-services/geo/amazon-location-sdk/index.mdx'
                    }
                  ]
                },
                {
                  path: 'src/pages/[platform]/build-a-backend/add-aws-services/in-app-messaging/index.mdx',
                  children: [
                    {
                      path: 'src/pages/[platform]/build-a-backend/add-aws-services/in-app-messaging/set-up-in-app-messaging/index.mdx'
                    },
                    {
                      path: 'src/pages/[platform]/build-a-backend/add-aws-services/in-app-messaging/integrate-application/index.mdx'
                    },
                    {
                      path: 'src/pages/[platform]/build-a-backend/add-aws-services/in-app-messaging/sync-messages/index.mdx'
                    },
                    {
                      path: 'src/pages/[platform]/build-a-backend/add-aws-services/in-app-messaging/display-messages/index.mdx'
                    },
                    {
                      path: 'src/pages/[platform]/build-a-backend/add-aws-services/in-app-messaging/clear-messages/index.mdx'
                    },
                    {
                      path: 'src/pages/[platform]/build-a-backend/add-aws-services/in-app-messaging/identify-user/index.mdx'
                    },
                    {
                      path: 'src/pages/[platform]/build-a-backend/add-aws-services/in-app-messaging/respond-interaction-events/index.mdx'
                    },
                    {
                      path: 'src/pages/[platform]/build-a-backend/add-aws-services/in-app-messaging/resolve-conflicts/index.mdx'
                    },
                    {
                      path: 'src/pages/[platform]/build-a-backend/add-aws-services/in-app-messaging/create-campaign/index.mdx'
                    }
                  ]
                },
                {
                  path: 'src/pages/[platform]/build-a-backend/add-aws-services/rest-api/index.mdx',
                  children: [
                    {
                      path: 'src/pages/[platform]/build-a-backend/add-aws-services/rest-api/set-up-rest-api/index.mdx'
                    },
                    {
                      path: 'src/pages/[platform]/build-a-backend/add-aws-services/rest-api/customize-authz/index.mdx'
                    },
                    {
                      path: 'src/pages/[platform]/build-a-backend/add-aws-services/rest-api/fetch-data/index.mdx'
                    },
                    {
                      path: 'src/pages/[platform]/build-a-backend/add-aws-services/rest-api/post-data/index.mdx'
                    },
                    {
                      path: 'src/pages/[platform]/build-a-backend/add-aws-services/rest-api/update-data/index.mdx'
                    },
                    {
                      path: 'src/pages/[platform]/build-a-backend/add-aws-services/rest-api/delete-data/index.mdx'
                    },
                    {
                      path: 'src/pages/[platform]/build-a-backend/add-aws-services/rest-api/test-api/index.mdx'
                    },
                    {
                      path: 'src/pages/[platform]/build-a-backend/add-aws-services/rest-api/existing-resources/index.mdx'
                    }
                  ]
                },
                {
                  path: 'src/pages/[platform]/build-a-backend/add-aws-services/predictions/index.mdx',
                  children: [
                    {
                      path: 'src/pages/[platform]/build-a-backend/add-aws-services/predictions/set-up-predictions/index.mdx'
                    },
                    {
                      path: 'src/pages/[platform]/build-a-backend/add-aws-services/predictions/text-to-speech/index.mdx'
                    },
                    {
                      path: 'src/pages/[platform]/build-a-backend/add-aws-services/predictions/transcribe-audio/index.mdx'
                    },
                    {
                      path: 'src/pages/[platform]/build-a-backend/add-aws-services/predictions/translate/index.mdx'
                    },
                    {
                      path: 'src/pages/[platform]/build-a-backend/add-aws-services/predictions/identify-text/index.mdx'
                    },
                    {
                      path: 'src/pages/[platform]/build-a-backend/add-aws-services/predictions/identify-entity/index.mdx'
                    },
                    {
                      path: 'src/pages/[platform]/build-a-backend/add-aws-services/predictions/label-image/index.mdx'
                    },
                    {
                      path: 'src/pages/[platform]/build-a-backend/add-aws-services/predictions/interpret-sentiment/index.mdx'
                    }
                  ]
                },
                {
                  path: 'src/pages/[platform]/build-a-backend/add-aws-services/logging/index.mdx',
                  children: [
                    {
                      path: 'src/pages/[platform]/build-a-backend/add-aws-services/logging/set-up-logging/index.mdx'
                    },
                    {
                      path: 'src/pages/[platform]/build-a-backend/add-aws-services/logging/send-logs/index.mdx'
                    },
                    {
                      path: 'src/pages/[platform]/build-a-backend/add-aws-services/logging/change-log-levels/index.mdx'
                    },
                    {
                      path: 'src/pages/[platform]/build-a-backend/add-aws-services/logging/flush-logs/index.mdx'
                    },
                    {
                      path: 'src/pages/[platform]/build-a-backend/add-aws-services/logging/enable-disable/index.mdx'
                    },
                    {
                      path: 'src/pages/[platform]/build-a-backend/add-aws-services/logging/configure-user/index.mdx'
                    },
                    {
                      path: 'src/pages/[platform]/build-a-backend/add-aws-services/logging/view-logs/index.mdx'
                    },
                    {
                      path: 'src/pages/[platform]/build-a-backend/add-aws-services/logging/remote-configuration/index.mdx'
                    },
                    {
                      path: 'src/pages/[platform]/build-a-backend/add-aws-services/logging/change-local-storage/index.mdx'
                    },
                    {
                      path: 'src/pages/[platform]/build-a-backend/add-aws-services/logging/hub-events/index.mdx'
                    },
                    {
                      path: 'src/pages/[platform]/build-a-backend/add-aws-services/logging/sdk/index.mdx'
                    }
                  ]
                },
                {
                  path: 'src/pages/[platform]/build-a-backend/add-aws-services/interactions/index.mdx',
                  children: [
                    {
                      path: 'src/pages/[platform]/build-a-backend/add-aws-services/interactions/set-up-interactions/index.mdx'
                    },
                    {
                      path: 'src/pages/[platform]/build-a-backend/add-aws-services/interactions/chatbot/index.mdx'
                    }
                  ]
                },
                {
                  path: 'src/pages/[platform]/build-a-backend/add-aws-services/deletion-backup-resources/index.mdx'
                },
                {
                  path: 'src/pages/[platform]/build-a-backend/add-aws-services/custom-resources/index.mdx'
                },
                {
                  path: 'src/pages/[platform]/build-a-backend/add-aws-services/overriding-resources/index.mdx'
                }
              ]
            },
            {
              path: 'src/pages/[platform]/build-a-backend/q-developer/index.mdx'
            }
          ]
        },
        {
          path: 'src/pages/[platform]/build-ui/index.mdx',
          children: [
            {
              path: 'src/pages/[platform]/build-ui/formbuilder/index.mdx',
              children: [
                {
                  path: 'src/pages/[platform]/build-ui/formbuilder/customize/index.mdx'
                },
                {
                  path: 'src/pages/[platform]/build-ui/formbuilder/special-inputs/index.mdx'
                },
                {
                  path: 'src/pages/[platform]/build-ui/formbuilder/validations/index.mdx'
                },
                {
                  path: 'src/pages/[platform]/build-ui/formbuilder/lifecycle/index.mdx'
                }
              ]
            },
            {
              path: 'src/pages/[platform]/build-ui/figma-to-code/index.mdx'
            },
            {
              isExternal: true,
              route:
                'https://ui.docs.amplify.aws/[platform]/connected-components/authenticator',
              title: 'Authenticator',
              description:
                'The Authenticator is a connected component that adds complete authentication flows to your application with minimal boilerplate.',
              platforms: [
                'android',
                'javascript',
                'nextjs',
                'react',
                'react-native',
                'angular',
                'flutter',
                'swift',
                'vue'
              ]
            },
            {
              isExternal: true,
              route:
                'https://ui.docs.amplify.aws/react/connected-components/storage/storageimage',
              title: 'StorageImage',
              description:
                'StorageImage is a connected component that simplifies the process of displaying images stored in an Amazon S3 bucket.',
              platforms: ['javascript', 'nextjs', 'react']
            },
            {
              isExternal: true,
              route:
                'https://ui.docs.amplify.aws/react/connected-components/storage/storagemanager',
              title: 'StorageManager',
              description:
                'StorageManager is a connected component that facilitates operations such as uploading, downloading, listing, and deleting files from an Amazon S3 bucket.',
              platforms: ['javascript', 'nextjs', 'react']
            },
            {
              isExternal: true,
              route:
                'https://ui.docs.amplify.aws/[platform]/connected-components/authenticator',
              title: 'Account Settings',
              description:
                'Account Settings components are a set of standalone components that add user management flows to your application with minimal boilerplate.                .                .',
              platforms: ['javascript', 'nextjs', 'react']
            },
            {
              isExternal: true,
              route:
                'https://ui.docs.amplify.aws/[platform]/connected-components/authenticator',
              title: 'Face Liveness',
              description:
                'FaceLivenessDetector is a connected component that helps verify that only real users, not bad actors using spoofs, can access your services.',
              platforms: ['android', 'javascript', 'nextjs', 'react', 'swift']
            }
          ]
        },
        {
          path: 'src/pages/[platform]/deploy-and-host/index.mdx',
          children: [
            {
              path: 'src/pages/[platform]/deploy-and-host/hosting/index.mdx'
            },
            {
              path: 'src/pages/[platform]/deploy-and-host/sandbox-environments/index.mdx',
              children: [
                {
                  path: 'src/pages/[platform]/deploy-and-host/sandbox-environments/setup/index.mdx'
                },
                {
                  path: 'src/pages/[platform]/deploy-and-host/sandbox-environments/features/index.mdx'
                }
              ]
            },
            {
              path: 'src/pages/[platform]/deploy-and-host/fullstack-branching/index.mdx',
              children: [
                {
                  path: 'src/pages/[platform]/deploy-and-host/fullstack-branching/branch-deployments/index.mdx'
                },
                {
                  path: 'src/pages/[platform]/deploy-and-host/fullstack-branching/secrets-and-vars/index.mdx'
                },
                {
                  path: 'src/pages/[platform]/deploy-and-host/fullstack-branching/share-resources/index.mdx'
                },
                {
                  path: 'src/pages/[platform]/deploy-and-host/fullstack-branching/mono-and-multi-repos/index.mdx'
                },
                {
                  path: 'src/pages/[platform]/deploy-and-host/fullstack-branching/monorepos/index.mdx'
                },
                {
                  path: 'src/pages/[platform]/deploy-and-host/fullstack-branching/pr-previews/index.mdx'
                },
                {
                  path: 'src/pages/[platform]/deploy-and-host/fullstack-branching/custom-pipelines/index.mdx'
                },
                {
                  path: 'src/pages/[platform]/deploy-and-host/fullstack-branching/cross-account-deployments/index.mdx'
                }
              ]
            }
          ]
        },
        {
          path: 'src/pages/[platform]/reference/index.mdx',
          children: [
            {
              path: 'src/pages/[platform]/reference/project-structure/index.mdx'
            },
            {
              path: 'src/pages/[platform]/reference/amplifyconfiguration/index.mdx'
            },
            {
              path: 'src/pages/[platform]/reference/cdk-constructs/index.mdx'
            },
            {
              path: 'src/pages/[platform]/reference/cli-commands/index.mdx'
            },
            {
              path: 'src/pages/[platform]/reference/iam-policy/index.mdx'
            },
            {
              path: 'src/pages/[platform]/reference/telemetry/index.mdx'
            }
          ]
        }
      ]
    },
    {
      path: 'src/pages/gen1/index.tsx',
      children: [
        {
          path: 'src/pages/gen1/[platform]/index.tsx',
          children: [
            { path: 'src/pages/gen1/[platform]/how-amplify-works/index.mdx' },
            {
              path: 'src/pages/gen1/[platform]/start/index.mdx',
              children: [
                {
                  path: 'src/pages/gen1/[platform]/start/getting-started/index.mdx',
                  children: [
                    {
                      path: 'src/pages/gen1/[platform]/start/getting-started/introduction/index.mdx'
                    },
                    {
                      path: 'src/pages/gen1/[platform]/start/getting-started/installation/index.mdx'
                    },
                    {
                      path: 'src/pages/gen1/[platform]/start/getting-started/setup/index.mdx'
                    },
                    {
                      path: 'src/pages/gen1/[platform]/start/getting-started/generate-model/index.mdx'
                    },
                    {
                      path: 'src/pages/gen1/[platform]/start/getting-started/data-model/index.mdx'
                    },
                    {
                      path: 'src/pages/gen1/[platform]/start/getting-started/integrate/index.mdx'
                    },
                    {
                      path: 'src/pages/gen1/[platform]/start/getting-started/add-api/index.mdx'
                    },
                    {
                      path: 'src/pages/gen1/[platform]/start/getting-started/auth/index.mdx'
                    },
                    {
                      path: 'src/pages/gen1/[platform]/start/getting-started/hosting/index.mdx'
                    },
                    {
                      path: 'src/pages/gen1/[platform]/start/getting-started/nextsteps/index.mdx'
                    }
                  ]
                },
                {
                  path: 'src/pages/gen1/[platform]/start/project-setup/index.mdx',
                  children: [
                    {
                      path: 'src/pages/gen1/[platform]/start/project-setup/prerequisites/index.mdx'
                    },
                    {
                      path: 'src/pages/gen1/[platform]/start/project-setup/create-application/index.mdx'
                    },
                    {
                      path: 'src/pages/gen1/[platform]/start/project-setup/platform-setup/index.mdx'
                    },
                    {
                      path: 'src/pages/gen1/[platform]/start/project-setup/escape-hatch/index.mdx'
                    },
                    {
                      path: 'src/pages/gen1/[platform]/start/project-setup/combine-framework/index.mdx'
                    },
                    {
                      path: 'src/pages/gen1/[platform]/start/project-setup/upgrade-guide/index.mdx'
                    },
                    {
                      path: 'src/pages/gen1/[platform]/start/project-setup/async-programming-model/index.mdx'
                    },
                    {
                      path: 'src/pages/gen1/[platform]/start/project-setup/kotlin-coroutines/index.mdx'
                    },
                    {
                      path: 'src/pages/gen1/[platform]/start/project-setup/rxjava/index.mdx'
                    },
                    {
                      path: 'src/pages/gen1/[platform]/start/project-setup/use-existing-resources/index.mdx'
                    }
                  ]
                },
                {
                  path: 'src/pages/gen1/[platform]/start/sample-apps/index.mdx',
                  children: [
                    {
                      path: 'src/pages/gen1/[platform]/start/sample-apps/to-do-app/index.mdx'
                    }
                  ]
                }
              ]
            },
            {
              path: 'src/pages/gen1/[platform]/build-a-backend/index.mdx',
              children: [
                {
                  path: 'src/pages/gen1/[platform]/build-a-backend/auth/index.mdx',
                  children: [
                    {
                      path: 'src/pages/gen1/[platform]/build-a-backend/auth/set-up-auth/index.mdx'
                    },
                    {
                      path: 'src/pages/gen1/[platform]/build-a-backend/auth/manage-user-session/index.mdx'
                    },
                    {
                      path: 'src/pages/gen1/[platform]/build-a-backend/auth/accessing-credentials/index.mdx'
                    },
                    {
                      path: 'src/pages/gen1/[platform]/build-a-backend/auth/managing-credentials/index.mdx'
                    },
                    {
                      path: 'src/pages/gen1/[platform]/build-a-backend/auth/enable-sign-up/index.mdx'
                    },
                    {
                      path: 'src/pages/gen1/[platform]/build-a-backend/auth/enable-sign-in/index.mdx'
                    },
                    {
                      path: 'src/pages/gen1/[platform]/build-a-backend/auth/switch-auth/index.mdx'
                    },
                    {
                      path: 'src/pages/gen1/[platform]/build-a-backend/auth/sign-in-custom-flow/index.mdx'
                    },
                    {
                      path: 'src/pages/gen1/[platform]/build-a-backend/auth/sign-in-with-web-ui/index.mdx'
                    },
                    {
                      path: 'src/pages/gen1/[platform]/build-a-backend/auth/multi-step-sign-in/index.mdx'
                    },
                    {
                      path: 'src/pages/gen1/[platform]/build-a-backend/auth/enable-guest-access/index.mdx'
                    },
                    {
                      path: 'src/pages/gen1/[platform]/build-a-backend/auth/add-social-provider/index.mdx'
                    },
                    {
                      path: 'src/pages/gen1/[platform]/build-a-backend/auth/sign-out/index.mdx'
                    },
                    {
                      path: 'src/pages/gen1/[platform]/build-a-backend/auth/manage-user-profile/index.mdx'
                    },
                    {
                      path: 'src/pages/gen1/[platform]/build-a-backend/auth/managing-attributes/index.mdx'
                    },
                    {
                      path: 'src/pages/gen1/[platform]/build-a-backend/auth/manage-passwords/index.mdx'
                    },
                    {
                      path: 'src/pages/gen1/[platform]/build-a-backend/auth/manage-mfa/index.mdx'
                    },
                    {
                      path: 'src/pages/gen1/[platform]/build-a-backend/auth/add-sms-flows/index.mdx'
                    },
                    {
                      path: 'src/pages/gen1/[platform]/build-a-backend/auth/remember-device/index.mdx'
                    },
                    {
                      path: 'src/pages/gen1/[platform]/build-a-backend/auth/advanced-workflows/index.mdx'
                    },
                    {
                      path: 'src/pages/gen1/[platform]/build-a-backend/auth/delete-user-account/index.mdx'
                    },
                    {
                      path: 'src/pages/gen1/[platform]/build-a-backend/auth/admin-actions/index.mdx'
                    },
                    {
                      path: 'src/pages/gen1/[platform]/build-a-backend/auth/user-group-management/index.mdx'
                    },
                    {
                      path: 'src/pages/gen1/[platform]/build-a-backend/auth/import-existing-resources/index.mdx'
                    },
                    {
                      path: 'src/pages/gen1/[platform]/build-a-backend/auth/existing-resources/index.mdx'
                    },
                    {
                      path: 'src/pages/gen1/[platform]/build-a-backend/auth/override-cognito/index.mdx'
                    },
                    {
                      path: 'src/pages/gen1/[platform]/build-a-backend/auth/auth-events/index.mdx'
                    },
                    {
                      path: 'src/pages/gen1/[platform]/build-a-backend/auth/sdk/index.mdx'
                    },
                    {
                      path: 'src/pages/gen1/[platform]/build-a-backend/auth/data-usage-policy/index.mdx'
                    },
                    {
                      path: 'src/pages/gen1/[platform]/build-a-backend/auth/app-uninstall/index.mdx'
                    },
                    {
                      path: 'src/pages/gen1/[platform]/build-a-backend/auth/under-the-hood/index.mdx'
                    },
                    {
                      path: 'src/pages/gen1/[platform]/build-a-backend/auth/auth-migration-guide/index.mdx'
                    }
                  ]
                },
                {
                  path: 'src/pages/gen1/[platform]/build-a-backend/graphqlapi/index.mdx',
                  children: [
                    {
                      path: 'src/pages/gen1/[platform]/build-a-backend/graphqlapi/set-up-graphql-api/index.mdx'
                    },
                    {
                      path: 'src/pages/gen1/[platform]/build-a-backend/graphqlapi/connect-api-to-existing-database/index.mdx'
                    },
                    {
                      path: 'src/pages/gen1/[platform]/build-a-backend/graphqlapi/connect-to-api/index.mdx'
                    },
                    {
                      path: 'src/pages/gen1/[platform]/build-a-backend/graphqlapi/data-modeling/index.mdx'
                    },
                    {
                      path: 'src/pages/gen1/[platform]/build-a-backend/graphqlapi/customize-authorization-rules/index.mdx'
                    },
                    {
                      path: 'src/pages/gen1/[platform]/build-a-backend/graphqlapi/api-graphql-concepts/index.mdx'
                    },
                    {
                      path: 'src/pages/gen1/[platform]/build-a-backend/graphqlapi/customize-authz-modes/index.mdx'
                    },
                    {
                      path: 'src/pages/gen1/[platform]/build-a-backend/graphqlapi/mutate-data/index.mdx'
                    },
                    {
                      path: 'src/pages/gen1/[platform]/build-a-backend/graphqlapi/query-data/index.mdx'
                    },
                    {
                      path: 'src/pages/gen1/[platform]/build-a-backend/graphqlapi/subscribe-data/index.mdx'
                    },
                    {
                      path: 'src/pages/gen1/[platform]/build-a-backend/graphqlapi/relational-models/index.mdx'
                    },
                    {
                      path: 'src/pages/gen1/[platform]/build-a-backend/graphqlapi/custom-business-logic/index.mdx'
                    },
                    {
                      path: 'src/pages/gen1/[platform]/build-a-backend/graphqlapi/search-and-result-aggregations/index.mdx'
                    },
                    {
                      path: 'src/pages/gen1/[platform]/build-a-backend/graphqlapi/working-with-files/index.mdx'
                    },
                    {
                      path: 'src/pages/gen1/[platform]/build-a-backend/graphqlapi/optimistic-ui/index.mdx'
                    },
                    {
                      path: 'src/pages/gen1/[platform]/build-a-backend/graphqlapi/offline/index.mdx'
                    },
                    {
                      path: 'src/pages/gen1/[platform]/build-a-backend/graphqlapi/connect-from-server-runtime/index.mdx'
                    },
                    {
                      path: 'src/pages/gen1/[platform]/build-a-backend/graphqlapi/client-code-generation/index.mdx'
                    },
                    {
                      path: 'src/pages/gen1/[platform]/build-a-backend/graphqlapi/advanced-workflows/index.mdx'
                    },
                    {
                      path: 'src/pages/gen1/[platform]/build-a-backend/graphqlapi/existing-resources/index.mdx'
                    },
                    {
                      path: 'src/pages/gen1/[platform]/build-a-backend/graphqlapi/connect-machine-learning-services/index.mdx'
                    },
                    {
                      path: 'src/pages/gen1/[platform]/build-a-backend/graphqlapi/schema-evolution/index.mdx'
                    },
                    {
                      path: 'src/pages/gen1/[platform]/build-a-backend/graphqlapi/modify-amplify-generated-resources/index.mdx'
                    },
                    {
                      path: 'src/pages/gen1/[platform]/build-a-backend/graphqlapi/upgrade-guide/index.mdx'
                    },
                    {
                      path: 'src/pages/gen1/[platform]/build-a-backend/graphqlapi/troubleshooting/index.mdx'
                    },

                    {
                      path: 'src/pages/gen1/[platform]/build-a-backend/graphqlapi/best-practice/index.mdx',
                      children: [
                        {
                          path: 'src/pages/gen1/[platform]/build-a-backend/graphqlapi/best-practice/batch-put-custom-resolver/index.mdx'
                        },
                        {
                          path: 'src/pages/gen1/[platform]/build-a-backend/graphqlapi/best-practice/query-with-sorting/index.mdx'
                        },
                        {
                          path: 'src/pages/gen1/[platform]/build-a-backend/graphqlapi/best-practice/warehouse-management/index.mdx'
                        }
                      ]
                    }
                  ]
                },
                {
                  path: 'src/pages/gen1/[platform]/build-a-backend/restapi/index.mdx',
                  children: [
                    {
                      path: 'src/pages/gen1/[platform]/build-a-backend/restapi/configure-rest-api/index.mdx'
                    },
                    {
                      path: 'src/pages/gen1/[platform]/build-a-backend/restapi/set-up-rest-api/index.mdx'
                    },
                    {
                      path: 'src/pages/gen1/[platform]/build-a-backend/restapi/fetch-data/index.mdx'
                    },
                    {
                      path: 'src/pages/gen1/[platform]/build-a-backend/restapi/update-data/index.mdx'
                    },
                    {
                      path: 'src/pages/gen1/[platform]/build-a-backend/restapi/delete-data/index.mdx'
                    },
                    {
                      path: 'src/pages/gen1/[platform]/build-a-backend/restapi/customize-authz/index.mdx'
                    },
                    {
                      path: 'src/pages/gen1/[platform]/build-a-backend/restapi/test-api/index.mdx'
                    },
                    {
                      path: 'src/pages/gen1/[platform]/build-a-backend/restapi/gen-ai/index.mdx'
                    },
                    {
                      path: 'src/pages/gen1/[platform]/build-a-backend/restapi/existing-resources/index.mdx'
                    },
                    {
                      path: 'src/pages/gen1/[platform]/build-a-backend/restapi/override-api-gateway/index.mdx'
                    },
                    {
                      path: 'src/pages/gen1/[platform]/build-a-backend/restapi/restapi-v5-to-v6-migration-guide/index.mdx'
                    }
                  ]
                },
                {
                  path: 'src/pages/gen1/[platform]/build-a-backend/storage/index.mdx',
                  children: [
                    {
                      path: 'src/pages/gen1/[platform]/build-a-backend/storage/configure-storage/index.mdx'
                    },
                    {
                      path: 'src/pages/gen1/[platform]/build-a-backend/storage/set-up-storage/index.mdx'
                    },
                    {
                      path: 'src/pages/gen1/[platform]/build-a-backend/storage/upload/index.mdx'
                    },
                    {
                      path: 'src/pages/gen1/[platform]/build-a-backend/storage/download/index.mdx'
                    },
                    {
                      path: 'src/pages/gen1/[platform]/build-a-backend/storage/query-transfers/index.mdx'
                    },
                    {
                      path: 'src/pages/gen1/[platform]/build-a-backend/storage/get-properties/index.mdx'
                    },
                    {
                      path: 'src/pages/gen1/[platform]/build-a-backend/storage/list/index.mdx'
                    },
                    {
                      path: 'src/pages/gen1/[platform]/build-a-backend/storage/copy/index.mdx'
                    },
                    {
                      path: 'src/pages/gen1/[platform]/build-a-backend/storage/move/index.mdx'
                    },
                    {
                      path: 'src/pages/gen1/[platform]/build-a-backend/storage/remove/index.mdx'
                    },
                    {
                      path: 'src/pages/gen1/[platform]/build-a-backend/storage/configure-access/index.mdx'
                    },
                    {
                      path: 'src/pages/gen1/[platform]/build-a-backend/storage/transfer-acceleration/index.mdx'
                    },
                    {
                      path: 'src/pages/gen1/[platform]/build-a-backend/storage/lambda-triggers/index.mdx'
                    },
                    {
                      path: 'src/pages/gen1/[platform]/build-a-backend/storage/import/index.mdx'
                    },
                    {
                      path: 'src/pages/gen1/[platform]/build-a-backend/storage/existing-resources/index.mdx'
                    },
                    {
                      path: 'src/pages/gen1/[platform]/build-a-backend/storage/modify-amplify-generated-resources/index.mdx'
                    },
                    {
                      path: 'src/pages/gen1/[platform]/build-a-backend/storage/sdk/index.mdx'
                    },
                    {
                      path: 'src/pages/gen1/[platform]/build-a-backend/storage/data-usage-policy/index.mdx'
                    },
                    {
                      path: 'src/pages/gen1/[platform]/build-a-backend/storage/storage-v5-to-v6-migration-guide/index.mdx'
                    }
                  ]
                },
                {
                  path: 'src/pages/gen1/[platform]/build-a-backend/functions/index.mdx',
                  children: [
                    {
                      path: 'src/pages/gen1/[platform]/build-a-backend/functions/set-up-function/index.mdx'
                    },
                    {
                      path: 'src/pages/gen1/[platform]/build-a-backend/functions/layers/index.mdx'
                    },
                    {
                      path: 'src/pages/gen1/[platform]/build-a-backend/functions/environment-variables/index.mdx'
                    },
                    {
                      path: 'src/pages/gen1/[platform]/build-a-backend/functions/secrets/index.mdx'
                    },
                    {
                      path: 'src/pages/gen1/[platform]/build-a-backend/functions/build-options/index.mdx'
                    },
                    {
                      path: 'src/pages/gen1/[platform]/build-a-backend/functions/configure-options/index.mdx'
                    },
                    {
                      path: 'src/pages/gen1/[platform]/build-a-backend/functions/graphql-from-lambda/index.mdx'
                    }
                  ]
                },
                {
                  path: 'src/pages/gen1/[platform]/build-a-backend/push-notifications/index.mdx',
                  children: [
                    {
                      path: 'src/pages/gen1/[platform]/build-a-backend/push-notifications/set-up-push-notifications/index.mdx'
                    },
                    {
                      path: 'src/pages/gen1/[platform]/build-a-backend/push-notifications/register-device/index.mdx'
                    },
                    {
                      path: 'src/pages/gen1/[platform]/build-a-backend/push-notifications/record-notifications/index.mdx'
                    },
                    {
                      path: 'src/pages/gen1/[platform]/build-a-backend/push-notifications/request-permissions/index.mdx'
                    },
                    {
                      path: 'src/pages/gen1/[platform]/build-a-backend/push-notifications/receive-device-token/index.mdx'
                    },
                    {
                      path: 'src/pages/gen1/[platform]/build-a-backend/push-notifications/interact-with-notifications/index.mdx'
                    },
                    {
                      path: 'src/pages/gen1/[platform]/build-a-backend/push-notifications/identify-user/index.mdx'
                    },
                    {
                      path: 'src/pages/gen1/[platform]/build-a-backend/push-notifications/app-badge-count/index.mdx'
                    },
                    {
                      path: 'src/pages/gen1/[platform]/build-a-backend/push-notifications/enable-rich-notifications/index.mdx'
                    },
                    {
                      path: 'src/pages/gen1/[platform]/build-a-backend/push-notifications/remote-media/index.mdx'
                    },
                    {
                      path: 'src/pages/gen1/[platform]/build-a-backend/push-notifications/test-notifications/index.mdx'
                    },
                    {
                      path: 'src/pages/gen1/[platform]/build-a-backend/push-notifications/set-up-push-service/index.mdx'
                    },
                    {
                      path: 'src/pages/gen1/[platform]/build-a-backend/push-notifications/push-notifications-migration-guide/index.mdx'
                    }
                  ]
                },
                {
                  path: 'src/pages/gen1/[platform]/build-a-backend/server-side-rendering/index.mdx',
                  children: [
                    {
                      path: 'src/pages/gen1/[platform]/build-a-backend/server-side-rendering/nextjs/index.mdx'
                    },
                    {
                      path: 'src/pages/gen1/[platform]/build-a-backend/server-side-rendering/nuxt/index.mdx'
                    },
                    {
                      path: 'src/pages/gen1/[platform]/build-a-backend/server-side-rendering/nextjs-v5-to-v6-migration-guide/index.mdx'
                    }
                  ]
                },
                {
                  path: 'src/pages/gen1/[platform]/build-a-backend/existing-resources/index.mdx',
                  children: [
                    {
                      path: 'src/pages/gen1/[platform]/build-a-backend/existing-resources/cli/index.mdx'
                    },
                    {
                      path: 'src/pages/gen1/[platform]/build-a-backend/existing-resources/cdk/index.mdx'
                    }
                  ]
                },
                {
                  path: 'src/pages/gen1/[platform]/build-a-backend/utilities/index.mdx',
                  children: [
                    {
                      path: 'src/pages/gen1/[platform]/build-a-backend/utilities/cache/index.mdx'
                    },
                    {
                      path: 'src/pages/gen1/[platform]/build-a-backend/utilities/console-logger/index.mdx'
                    },
                    {
                      path: 'src/pages/gen1/[platform]/build-a-backend/utilities/hub/index.mdx'
                    },
                    {
                      path: 'src/pages/gen1/[platform]/build-a-backend/utilities/i18n/index.mdx'
                    },
                    {
                      path: 'src/pages/gen1/[platform]/build-a-backend/utilities/service-worker/index.mdx'
                    }
                  ]
                },
                {
                  path: 'src/pages/gen1/[platform]/build-a-backend/more-features/index.mdx',
                  children: [
                    {
                      path: 'src/pages/gen1/[platform]/build-a-backend/more-features/predictions/index.mdx',
                      children: [
                        {
                          path: 'src/pages/gen1/[platform]/build-a-backend/more-features/predictions/set-up-predictions/index.mdx'
                        },
                        {
                          path: 'src/pages/gen1/[platform]/build-a-backend/more-features/predictions/text-to-speech/index.mdx'
                        },
                        {
                          path: 'src/pages/gen1/[platform]/build-a-backend/more-features/predictions/transcribe-audio/index.mdx'
                        },
                        {
                          path: 'src/pages/gen1/[platform]/build-a-backend/more-features/predictions/translate/index.mdx'
                        },
                        {
                          path: 'src/pages/gen1/[platform]/build-a-backend/more-features/predictions/identify-text/index.mdx'
                        },
                        {
                          path: 'src/pages/gen1/[platform]/build-a-backend/more-features/predictions/identify-entity/index.mdx'
                        },
                        {
                          path: 'src/pages/gen1/[platform]/build-a-backend/more-features/predictions/label-image/index.mdx'
                        },
                        {
                          path: 'src/pages/gen1/[platform]/build-a-backend/more-features/predictions/interpret-sentiment/index.mdx'
                        },
                        {
                          path: 'src/pages/gen1/[platform]/build-a-backend/more-features/predictions/example-app/index.mdx'
                        },
                        {
                          path: 'src/pages/gen1/[platform]/build-a-backend/more-features/predictions/sdk/index.mdx'
                        },
                        {
                          path: 'src/pages/gen1/[platform]/build-a-backend/more-features/predictions/data-usage-policy/index.mdx'
                        }
                      ]
                    },
                    {
                      path: 'src/pages/gen1/[platform]/build-a-backend/more-features/analytics/index.mdx',
                      children: [
                        {
                          path: 'src/pages/gen1/[platform]/build-a-backend/more-features/analytics/set-up-analytics/index.mdx'
                        },
                        {
                          path: 'src/pages/gen1/[platform]/build-a-backend/more-features/analytics/record-events/index.mdx'
                        },
                        {
                          path: 'src/pages/gen1/[platform]/build-a-backend/more-features/analytics/identify-user/index.mdx'
                        },
                        {
                          path: 'src/pages/gen1/[platform]/build-a-backend/more-features/analytics/auto-track-sessions/index.mdx'
                        },
                        {
                          path: 'src/pages/gen1/[platform]/build-a-backend/more-features/analytics/enable-disable/index.mdx'
                        },
                        {
                          path: 'src/pages/gen1/[platform]/build-a-backend/more-features/analytics/streaming-data/index.mdx'
                        },
                        {
                          path: 'src/pages/gen1/[platform]/build-a-backend/more-features/analytics/storing-data/index.mdx'
                        },
                        {
                          path: 'src/pages/gen1/[platform]/build-a-backend/more-features/analytics/personalize-recommendations/index.mdx'
                        },
                        {
                          path: 'src/pages/gen1/[platform]/build-a-backend/more-features/analytics/existing-resources/index.mdx'
                        },
                        {
                          path: 'src/pages/gen1/[platform]/build-a-backend/more-features/analytics/sdk/index.mdx'
                        },
                        {
                          path: 'src/pages/gen1/[platform]/build-a-backend/more-features/analytics/analytics-migration-guide/index.mdx'
                        },
                        {
                          path: 'src/pages/gen1/[platform]/build-a-backend/more-features/analytics/data-usage-policy/index.mdx'
                        },
                        {
                          path: 'src/pages/gen1/[platform]/build-a-backend/more-features/analytics/app-uninstall/index.mdx'
                        }
                      ]
                    },
                    {
                      path: 'src/pages/gen1/[platform]/build-a-backend/more-features/datastore/index.mdx',
                      children: [
                        {
                          path: 'src/pages/gen1/[platform]/build-a-backend/more-features/datastore/set-up-datastore/index.mdx'
                        },
                        {
                          path: 'src/pages/gen1/[platform]/build-a-backend/more-features/datastore/manipulate-data/index.mdx'
                        },
                        {
                          path: 'src/pages/gen1/[platform]/build-a-backend/more-features/datastore/relational-models/index.mdx'
                        },
                        {
                          path: 'src/pages/gen1/[platform]/build-a-backend/more-features/datastore/sync-to-cloud/index.mdx'
                        },
                        {
                          path: 'src/pages/gen1/[platform]/build-a-backend/more-features/datastore/authz-rules-setup/index.mdx'
                        },
                        {
                          path: 'src/pages/gen1/[platform]/build-a-backend/more-features/datastore/conflict-resolution/index.mdx'
                        },
                        {
                          path: 'src/pages/gen1/[platform]/build-a-backend/more-features/datastore/real-time/index.mdx'
                        },
                        {
                          path: 'src/pages/gen1/[platform]/build-a-backend/more-features/datastore/datastore-events/index.mdx'
                        },
                        {
                          path: 'src/pages/gen1/[platform]/build-a-backend/more-features/datastore/additional-methods/index.mdx'
                        },
                        {
                          path: 'src/pages/gen1/[platform]/build-a-backend/more-features/datastore/schema-updates/index.mdx'
                        },
                        {
                          path: 'src/pages/gen1/[platform]/build-a-backend/more-features/datastore/how-it-works/index.mdx'
                        },
                        {
                          path: 'src/pages/gen1/[platform]/build-a-backend/more-features/datastore/example-application/index.mdx'
                        },
                        {
                          path: 'src/pages/gen1/[platform]/build-a-backend/more-features/datastore/customize-primary-keys/index.mdx'
                        },
                        {
                          path: 'src/pages/gen1/[platform]/build-a-backend/more-features/datastore/data-usage-policy/index.mdx'
                        },
                        {
                          path: 'src/pages/gen1/[platform]/build-a-backend/more-features/datastore/app-uninstall/index.mdx'
                        }
                      ]
                    },
                    {
                      path: 'src/pages/gen1/[platform]/build-a-backend/more-features/geo/index.mdx',
                      children: [
                        {
                          path: 'src/pages/gen1/[platform]/build-a-backend/more-features/geo/set-up-geo/index.mdx'
                        },
                        {
                          path: 'src/pages/gen1/[platform]/build-a-backend/more-features/geo/configure-maps/index.mdx'
                        },
                        {
                          path: 'src/pages/gen1/[platform]/build-a-backend/more-features/geo/maps/index.mdx'
                        },
                        {
                          path: 'src/pages/gen1/[platform]/build-a-backend/more-features/geo/configure-location-search/index.mdx'
                        },
                        {
                          path: 'src/pages/gen1/[platform]/build-a-backend/more-features/geo/location-search/index.mdx'
                        },
                        {
                          path: 'src/pages/gen1/[platform]/build-a-backend/more-features/geo/configure-geofencing/index.mdx'
                        },
                        {
                          path: 'src/pages/gen1/[platform]/build-a-backend/more-features/geo/geofences/index.mdx'
                        },
                        {
                          path: 'src/pages/gen1/[platform]/build-a-backend/more-features/geo/existing-resources/index.mdx'
                        },
                        {
                          path: 'src/pages/gen1/[platform]/build-a-backend/more-features/geo/google-migration/index.mdx'
                        },
                        {
                          path: 'src/pages/gen1/[platform]/build-a-backend/more-features/geo/amazon-location-sdk/index.mdx'
                        }
                      ]
                    },
                    {
                      path: 'src/pages/gen1/[platform]/build-a-backend/more-features/in-app-messaging/index.mdx',
                      children: [
                        {
                          path: 'src/pages/gen1/[platform]/build-a-backend/more-features/in-app-messaging/set-up-in-app-messaging/index.mdx'
                        },
                        {
                          path: 'src/pages/gen1/[platform]/build-a-backend/more-features/in-app-messaging/create-campaign/index.mdx'
                        },
                        {
                          path: 'src/pages/gen1/[platform]/build-a-backend/more-features/in-app-messaging/integrate-application/index.mdx'
                        },
                        {
                          path: 'src/pages/gen1/[platform]/build-a-backend/more-features/in-app-messaging/sync-messages/index.mdx'
                        },
                        {
                          path: 'src/pages/gen1/[platform]/build-a-backend/more-features/in-app-messaging/display-messages/index.mdx'
                        },
                        {
                          path: 'src/pages/gen1/[platform]/build-a-backend/more-features/in-app-messaging/clear-messages/index.mdx'
                        },
                        {
                          path: 'src/pages/gen1/[platform]/build-a-backend/more-features/in-app-messaging/identify-user/index.mdx'
                        },
                        {
                          path: 'src/pages/gen1/[platform]/build-a-backend/more-features/in-app-messaging/respond-interaction-events/index.mdx'
                        },
                        {
                          path: 'src/pages/gen1/[platform]/build-a-backend/more-features/in-app-messaging/resolve-conflicts/index.mdx'
                        },
                        {
                          path: 'src/pages/gen1/[platform]/build-a-backend/more-features/in-app-messaging/in-app-messaging-migration-guide/index.mdx'
                        }
                      ]
                    },
                    {
                      path: 'src/pages/gen1/[platform]/build-a-backend/more-features/interactions/index.mdx',
                      children: [
                        {
                          path: 'src/pages/gen1/[platform]/build-a-backend/more-features/interactions/set-up-interactions/index.mdx'
                        },
                        {
                          path: 'src/pages/gen1/[platform]/build-a-backend/more-features/interactions/chatbot/index.mdx'
                        }
                      ]
                    },
                    {
                      path: 'src/pages/gen1/[platform]/build-a-backend/more-features/logging/index.mdx',
                      children: [
                        {
                          path: 'src/pages/gen1/[platform]/build-a-backend/more-features/logging/set-up-logging/index.mdx'
                        },
                        {
                          path: 'src/pages/gen1/[platform]/build-a-backend/more-features/logging/send-logs/index.mdx'
                        },
                        {
                          path: 'src/pages/gen1/[platform]/build-a-backend/more-features/logging/change-log-levels/index.mdx'
                        },
                        {
                          path: 'src/pages/gen1/[platform]/build-a-backend/more-features/logging/flush-logs/index.mdx'
                        },
                        {
                          path: 'src/pages/gen1/[platform]/build-a-backend/more-features/logging/enable-disable/index.mdx'
                        },
                        {
                          path: 'src/pages/gen1/[platform]/build-a-backend/more-features/logging/configure-user/index.mdx'
                        },
                        {
                          path: 'src/pages/gen1/[platform]/build-a-backend/more-features/logging/view-logs/index.mdx'
                        },
                        {
                          path: 'src/pages/gen1/[platform]/build-a-backend/more-features/logging/remote-configuration/index.mdx'
                        },
                        {
                          path: 'src/pages/gen1/[platform]/build-a-backend/more-features/logging/change-local-storage/index.mdx'
                        },
                        {
                          path: 'src/pages/gen1/[platform]/build-a-backend/more-features/logging/hub-events/index.mdx'
                        },
                        {
                          path: 'src/pages/gen1/[platform]/build-a-backend/more-features/logging/sdk/index.mdx'
                        }
                      ]
                    },
                    {
                      path: 'src/pages/gen1/[platform]/build-a-backend/more-features/pubsub/index.mdx',
                      children: [
                        {
                          path: 'src/pages/gen1/[platform]/build-a-backend/more-features/pubsub/set-up-pubsub/index.mdx'
                        },
                        {
                          path: 'src/pages/gen1/[platform]/build-a-backend/more-features/pubsub/subscribe/index.mdx'
                        },
                        {
                          path: 'src/pages/gen1/[platform]/build-a-backend/more-features/pubsub/publish/index.mdx'
                        }
                      ]
                    }
                  ]
                },
                {
                  path: 'src/pages/gen1/[platform]/build-a-backend/debugging/index.mdx'
                },
                {
                  path: 'src/pages/gen1/[platform]/build-a-backend/troubleshooting/index.mdx',
                  children: [
                    {
                      path: 'src/pages/gen1/[platform]/build-a-backend/troubleshooting/upgrade-amplify-packages/index.mdx'
                    },
                    {
                      path: 'src/pages/gen1/[platform]/build-a-backend/troubleshooting/migrate-from-javascript-v5-to-v6/index.mdx'
                    },
                    {
                      path: 'src/pages/gen1/[platform]/build-a-backend/troubleshooting/library-not-configured/index.mdx'
                    }
                  ]
                }
              ]
            },
            {
              path: 'src/pages/gen1/[platform]/build-ui/index.mdx',
              children: [
                {
                  isExternal: true,
                  route: 'https://ui.docs.amplify.aws/',
                  title: 'Amplify UI',
                  description:
                    'Amplify UI simplifies building accessible, performant, and beautiful applications with cloud-connected capabilities, building blocks, theming, and utilities.',
                  platforms: [
                    'android',
                    'javascript',
                    'nextjs',
                    'react',
                    'react-native',
                    'angular',
                    'flutter',
                    'swift',
                    'vue'
                  ]
                },
                {
                  path: 'src/pages/gen1/[platform]/build-ui/formbuilder/index.mdx',
                  children: [
                    {
                      path: 'src/pages/gen1/[platform]/build-ui/formbuilder/customize/index.mdx'
                    },
                    {
                      path: 'src/pages/gen1/[platform]/build-ui/formbuilder/data-binding/index.mdx'
                    },
                    {
                      path: 'src/pages/gen1/[platform]/build-ui/formbuilder/special-inputs/index.mdx'
                    },
                    {
                      path: 'src/pages/gen1/[platform]/build-ui/formbuilder/validations/index.mdx'
                    },
                    {
                      path: 'src/pages/gen1/[platform]/build-ui/formbuilder/lifecycle/index.mdx'
                    },
                    {
                      path: 'src/pages/gen1/[platform]/build-ui/formbuilder/call-to-action/index.mdx'
                    },
                    {
                      path: 'src/pages/gen1/[platform]/build-ui/formbuilder/overrides/index.mdx'
                    }
                  ]
                },
                {
                  path: 'src/pages/gen1/[platform]/build-ui/uibuilder/index.mdx',
                  children: [
                    {
                      path: 'src/pages/gen1/[platform]/build-ui/uibuilder/databinding/index.mdx'
                    },
                    {
                      path: 'src/pages/gen1/[platform]/build-ui/uibuilder/eventhandling/index.mdx'
                    },
                    {
                      path: 'src/pages/gen1/[platform]/build-ui/uibuilder/collections/index.mdx'
                    },
                    {
                      path: 'src/pages/gen1/[platform]/build-ui/uibuilder/slots/index.mdx'
                    },
                    {
                      path: 'src/pages/gen1/[platform]/build-ui/uibuilder/theming/index.mdx'
                    },
                    {
                      path: 'src/pages/gen1/[platform]/build-ui/uibuilder/responsive/index.mdx'
                    },
                    {
                      path: 'src/pages/gen1/[platform]/build-ui/uibuilder/override/index.mdx'
                    },
                    {
                      path: 'src/pages/gen1/[platform]/build-ui/uibuilder/bestpractices/index.mdx'
                    }
                  ]
                }
              ]
            },
            {
              path: 'src/pages/gen1/[platform]/deploy-and-host/index.mdx',
              children: [
                {
                  isExternal: true,
                  route:
                    'https://docs.aws.amazon.com/amplify/latest/userguide/getting-started.html',
                  title: 'Amplify Hosting',
                  description:
                    'Amplify Hosting provides a git-based workflow for hosting fullstack serverless web apps with continuous deployment.',
                  platforms: [
                    'android',
                    'javascript',
                    'nextjs',
                    'react',
                    'react-native',
                    'angular',
                    'flutter',
                    'swift',
                    'vue'
                  ]
                },
                {
                  path: 'src/pages/gen1/[platform]/deploy-and-host/deployment/index.mdx',
                  children: [
                    {
                      path: 'src/pages/gen1/[platform]/deploy-and-host/deployment/deploy-static-site-github/index.mdx'
                    },
                    {
                      path: 'src/pages/gen1/[platform]/deploy-and-host/deployment/deploy-static-site-locally/index.mdx'
                    },
                    {
                      path: 'src/pages/gen1/[platform]/deploy-and-host/deployment/password-protected-deployments/index.mdx'
                    },
                    {
                      path: 'src/pages/gen1/[platform]/deploy-and-host/deployment/pull-request-previews/index.mdx'
                    }
                  ]
                },
                {
                  path: 'src/pages/gen1/[platform]/deploy-and-host/custom-configuration/index.mdx',
                  children: [
                    {
                      path: 'src/pages/gen1/[platform]/deploy-and-host/custom-configuration/configure-custom-domain/index.mdx'
                    }
                  ]
                }
              ]
            },
            {
              path: 'src/pages/gen1/[platform]/tools/index.mdx',
              children: [
                {
                  path: 'src/pages/gen1/[platform]/tools/cli/index.mdx',
                  children: [
                    {
                      path: 'src/pages/gen1/[platform]/tools/cli/start/index.mdx',
                      children: [
                        {
                          path: 'src/pages/gen1/[platform]/tools/cli/start/set-up-cli/index.mdx'
                        },
                        {
                          path: 'src/pages/gen1/[platform]/tools/cli/start/key-workflows/index.mdx'
                        }
                      ]
                    },
                    {
                      path: 'src/pages/gen1/[platform]/tools/cli/commands.tsx'
                    },
                    {
                      path: 'src/pages/gen1/[platform]/tools/cli/graphqlapi/index.mdx',
                      children: [
                        {
                          path: 'src/pages/gen1/[platform]/tools/cli/graphqlapi/directives-reference/index.mdx'
                        }
                      ]
                    },
                    {
                      path: 'src/pages/gen1/[platform]/tools/cli/hosting/index.mdx'
                    },
                    {
                      path: 'src/pages/gen1/[platform]/tools/cli/custom/index.mdx',
                      children: [
                        {
                          path: 'src/pages/gen1/[platform]/tools/cli/custom/cdk/index.mdx'
                        },
                        {
                          path: 'src/pages/gen1/[platform]/tools/cli/custom/cloudformation/index.mdx'
                        }
                      ]
                    },
                    {
                      path: 'src/pages/gen1/[platform]/tools/cli/project/index.mdx',
                      children: [
                        {
                          path: 'src/pages/gen1/[platform]/tools/cli/project/tags/index.mdx'
                        },
                        {
                          path: 'src/pages/gen1/[platform]/tools/cli/project/permissions-boundary/index.mdx'
                        },
                        {
                          path: 'src/pages/gen1/[platform]/tools/cli/project/command-hooks/index.mdx'
                        },
                        {
                          path: 'src/pages/gen1/[platform]/tools/cli/project/monorepo/index.mdx'
                        },
                        {
                          path: 'src/pages/gen1/[platform]/tools/cli/project/override-iam/index.mdx'
                        },
                        {
                          path: 'src/pages/gen1/[platform]/tools/cli/project/troubleshooting/index.mdx'
                        }
                      ]
                    },
                    {
                      path: 'src/pages/gen1/[platform]/tools/cli/teams/index.mdx',
                      children: [
                        {
                          path: 'src/pages/gen1/[platform]/tools/cli/teams/shared/index.mdx'
                        },
                        {
                          path: 'src/pages/gen1/[platform]/tools/cli/teams/sandbox/index.mdx'
                        },
                        {
                          path: 'src/pages/gen1/[platform]/tools/cli/teams/multi-frontend/index.mdx'
                        },
                        {
                          path: 'src/pages/gen1/[platform]/tools/cli/teams/cicd/index.mdx'
                        },
                        {
                          path: 'src/pages/gen1/[platform]/tools/cli/teams/commands/index.mdx'
                        }
                      ]
                    },
                    {
                      path: 'src/pages/gen1/[platform]/tools/cli/usage/index.mdx',
                      children: [
                        {
                          path: 'src/pages/gen1/[platform]/tools/cli/usage/lambda-triggers/index.mdx'
                        },
                        {
                          path: 'src/pages/gen1/[platform]/tools/cli/usage/mock/index.mdx'
                        },
                        {
                          path: 'src/pages/gen1/[platform]/tools/cli/usage/containers/index.mdx'
                        },
                        {
                          path: 'src/pages/gen1/[platform]/tools/cli/usage/export-to-cdk/index.mdx'
                        },
                        {
                          path: 'src/pages/gen1/[platform]/tools/cli/usage/headless/index.mdx'
                        }
                      ]
                    },
                    {
                      path: 'src/pages/gen1/[platform]/tools/cli/plugins/index.mdx',
                      children: [
                        {
                          path: 'src/pages/gen1/[platform]/tools/cli/plugins/architecture/index.mdx'
                        },
                        {
                          path: 'src/pages/gen1/[platform]/tools/cli/plugins/authoring/index.mdx'
                        }
                      ]
                    },
                    {
                      path: 'src/pages/gen1/[platform]/tools/cli/migration/index.mdx',
                      children: [
                        {
                          path: 'src/pages/gen1/[platform]/tools/cli/migration/aws-cdk-migration/index.mdx'
                        },
                        {
                          path: 'src/pages/gen1/[platform]/tools/cli/migration/lazy-load-custom-selection-set/index.mdx'
                        },
                        {
                          path: 'src/pages/gen1/[platform]/tools/cli/migration/transformer-migration/index.mdx'
                        },
                        {
                          path: 'src/pages/gen1/[platform]/tools/cli/migration/override/index.mdx'
                        },
                        {
                          path: 'src/pages/gen1/[platform]/tools/cli/migration/lambda-layers-update/index.mdx'
                        },
                        {
                          path: 'src/pages/gen1/[platform]/tools/cli/migration/cli-auth-signup-changes/index.mdx'
                        },
                        {
                          path: 'src/pages/gen1/[platform]/tools/cli/migration/list-nullability/index.mdx'
                        },
                        {
                          path: 'src/pages/gen1/[platform]/tools/cli/migration/cli-migrate-aws-account/index.mdx'
                        },
                        {
                          path: 'src/pages/gen1/[platform]/tools/cli/migration/identity-claim-changes/index.mdx'
                        },
                        {
                          path: 'src/pages/gen1/[platform]/tools/cli/migration/iam-auth-updates-for-cdk-construct/index.mdx'
                        }
                      ]
                    },
                    {
                      path: 'src/pages/gen1/[platform]/tools/cli/reference/index.mdx',
                      children: [
                        {
                          path: 'src/pages/gen1/[platform]/tools/cli/reference/iam/index.mdx'
                        },
                        {
                          path: 'src/pages/gen1/[platform]/tools/cli/reference/iam-roles-mfa/index.mdx'
                        },
                        {
                          path: 'src/pages/gen1/[platform]/tools/cli/reference/files/index.mdx'
                        },
                        {
                          path: 'src/pages/gen1/[platform]/tools/cli/reference/usage-data/index.mdx'
                        },
                        {
                          path: 'src/pages/gen1/[platform]/tools/cli/reference/diagnose/index.mdx'
                        },
                        {
                          path: 'src/pages/gen1/[platform]/tools/cli/reference/feature-flags/index.mdx'
                        },
                        {
                          path: 'src/pages/gen1/[platform]/tools/cli/reference/ssm-parameter-store/index.mdx'
                        }
                      ]
                    }
                  ]
                },
                {
                  path: 'src/pages/gen1/[platform]/tools/console/index.mdx',
                  children: [
                    {
                      path: 'src/pages/gen1/[platform]/tools/console/adminui/index.mdx',
                      children: [
                        {
                          path: 'src/pages/gen1/[platform]/tools/console/adminui/start/index.mdx'
                        },
                        {
                          path: 'src/pages/gen1/[platform]/tools/console/adminui/extend-cli/index.mdx'
                        },
                        {
                          path: 'src/pages/gen1/[platform]/tools/console/adminui/access-management/index.mdx'
                        },
                        {
                          path: 'src/pages/gen1/[platform]/tools/console/adminui/custom-domain/index.mdx'
                        }
                      ]
                    },
                    {
                      path: 'src/pages/gen1/[platform]/tools/console/tutorial/index.mdx',
                      children: [
                        {
                          path: 'src/pages/gen1/[platform]/tools/console/tutorial/buildui/index.mdx'
                        },
                        {
                          path: 'src/pages/gen1/[platform]/tools/console/tutorial/data/index.mdx'
                        },
                        {
                          path: 'src/pages/gen1/[platform]/tools/console/tutorial/bindui/index.mdx'
                        },
                        {
                          path: 'src/pages/gen1/[platform]/tools/console/tutorial/collections/index.mdx'
                        },
                        {
                          path: 'src/pages/gen1/[platform]/tools/console/tutorial/code/index.mdx'
                        }
                      ]
                    },
                    {
                      path: 'src/pages/gen1/[platform]/tools/console/data/index.mdx',
                      children: [
                        {
                          path: 'src/pages/gen1/[platform]/tools/console/data/data-model/index.mdx'
                        },
                        {
                          path: 'src/pages/gen1/[platform]/tools/console/data/relationships/index.mdx'
                        },
                        {
                          path: 'src/pages/gen1/[platform]/tools/console/data/content-management/index.mdx'
                        }
                      ]
                    },
                    {
                      path: 'src/pages/gen1/[platform]/tools/console/auth/index.mdx',
                      children: [
                        {
                          path: 'src/pages/gen1/[platform]/tools/console/auth/user-management/index.mdx'
                        },
                        {
                          path: 'src/pages/gen1/[platform]/tools/console/auth/import/index.mdx'
                        }
                      ]
                    },
                    {
                      path: 'src/pages/gen1/[platform]/tools/console/authz/index.mdx',
                      children: [
                        {
                          path: 'src/pages/gen1/[platform]/tools/console/authz/permissions/index.mdx'
                        }
                      ]
                    },
                    {
                      path: 'src/pages/gen1/[platform]/tools/console/storage/index.mdx',
                      children: [
                        {
                          path: 'src/pages/gen1/[platform]/tools/console/storage/file-browser/index.mdx'
                        },
                        {
                          path: 'src/pages/gen1/[platform]/tools/console/storage/file-storage/index.mdx'
                        }
                      ]
                    }
                  ]
                },
                {
                  path: 'src/pages/gen1/[platform]/tools/libraries/index.mdx',
                  children: [
                    {
                      path: 'src/pages/gen1/[platform]/tools/libraries/configure-categories/index.mdx'
                    }
                  ]
                }
              ]
            },
            {
              isExternal: true,
              route: 'https://aws-amplify.github.io/amplify-js/api/',
              title: 'Reference',
              description: 'Reference',
              platforms: [
                'javascript',
                'nextjs',
                'react',
                'react-native',
                'angular',
                'vue'
              ]
            },
            {
              isExternal: true,
              route: 'https://aws-amplify.github.io/amplify-swift/docs/',
              title: 'Reference',
              description: 'Reference',
              platforms: ['swift']
            },
            {
              isExternal: true,
              route:
                'https://aws-amplify.github.io/aws-sdk-android/docs/reference/',
              title: 'Reference',
              description: 'Reference',
              platforms: ['android']
            },
            {
              path: 'src/pages/gen1/[platform]/reference/flutter-api/index.mdx',
              title: 'Reference',
              description: 'Reference',
              platforms: ['flutter']
            },
            {
              path: 'src/pages/gen1/[platform]/prev/index.mdx',
              children: [
                {
                  path: 'src/pages/gen1/[platform]/prev/start/index.mdx'
                },
                {
                  path: 'src/pages/gen1/[platform]/prev/build-a-backend/index.mdx',
                  children: [
                    {
                      path: 'src/pages/gen1/[platform]/prev/build-a-backend/auth/index.mdx',
                      children: [
                        {
                          path: 'src/pages/gen1/[platform]/prev/build-a-backend/auth/set-up-auth/index.mdx'
                        },
                        {
                          path: 'src/pages/gen1/[platform]/prev/build-a-backend/auth/accessing-credentials/index.mdx'
                        },
                        {
                          path: 'src/pages/gen1/[platform]/prev/build-a-backend/auth/managing-credentials/index.mdx'
                        },
                        {
                          path: 'src/pages/gen1/[platform]/prev/build-a-backend/auth/enable-sign-up/index.mdx'
                        },
                        {
                          path: 'src/pages/gen1/[platform]/prev/build-a-backend/auth/enable-sign-in/index.mdx'
                        },
                        {
                          path: 'src/pages/gen1/[platform]/prev/build-a-backend/auth/switch-auth/index.mdx'
                        },
                        {
                          path: 'src/pages/gen1/[platform]/prev/build-a-backend/auth/sign-in-custom-flow/index.mdx'
                        },
                        {
                          path: 'src/pages/gen1/[platform]/prev/build-a-backend/auth/sign-in-with-web-ui/index.mdx'
                        },
                        {
                          path: 'src/pages/gen1/[platform]/prev/build-a-backend/auth/enable-guest-access/index.mdx'
                        },
                        {
                          path: 'src/pages/gen1/[platform]/prev/build-a-backend/auth/multi-step-sign-in/index.mdx'
                        },
                        {
                          path: 'src/pages/gen1/[platform]/prev/build-a-backend/auth/add-social-provider/index.mdx'
                        },
                        {
                          path: 'src/pages/gen1/[platform]/prev/build-a-backend/auth/sign-out/index.mdx'
                        },
                        {
                          path: 'src/pages/gen1/[platform]/prev/build-a-backend/auth/manage-user-profile/index.mdx'
                        },
                        {
                          path: 'src/pages/gen1/[platform]/prev/build-a-backend/auth/managing-attributes/index.mdx'
                        },
                        {
                          path: 'src/pages/gen1/[platform]/prev/build-a-backend/auth/manage-passwords/index.mdx'
                        },
                        {
                          path: 'src/pages/gen1/[platform]/prev/build-a-backend/auth/manage-mfa/index.mdx'
                        },
                        {
                          path: 'src/pages/gen1/[platform]/prev/build-a-backend/auth/add-sms-flows/index.mdx'
                        },
                        {
                          path: 'src/pages/gen1/[platform]/prev/build-a-backend/auth/remember-device/index.mdx'
                        },
                        {
                          path: 'src/pages/gen1/[platform]/prev/build-a-backend/auth/advanced-workflows/index.mdx'
                        },
                        {
                          path: 'src/pages/gen1/[platform]/prev/build-a-backend/auth/delete-user-account/index.mdx'
                        },
                        {
                          path: 'src/pages/gen1/[platform]/prev/build-a-backend/auth/existing-resources/index.mdx'
                        },
                        {
                          path: 'src/pages/gen1/[platform]/prev/build-a-backend/auth/auth-events/index.mdx'
                        },
                        {
                          path: 'src/pages/gen1/[platform]/prev/build-a-backend/auth/sdk/index.mdx'
                        },
                        {
                          path: 'src/pages/gen1/[platform]/prev/build-a-backend/auth/data-usage-policy/index.mdx'
                        },
                        {
                          path: 'src/pages/gen1/[platform]/prev/build-a-backend/auth/app-uninstall/index.mdx'
                        },
                        {
                          path: 'src/pages/gen1/[platform]/prev/build-a-backend/auth/under-the-hood/index.mdx'
                        }
                      ]
                    },
                    {
                      path: 'src/pages/gen1/[platform]/prev/build-a-backend/graphqlapi/index.mdx',
                      children: [
                        {
                          path: 'src/pages/gen1/[platform]/prev/build-a-backend/graphqlapi/set-up-graphql-api/index.mdx'
                        },
                        {
                          path: 'src/pages/gen1/[platform]/prev/build-a-backend/graphqlapi/connect-to-api/index.mdx'
                        },
                        {
                          path: 'src/pages/gen1/[platform]/prev/build-a-backend/graphqlapi/api-graphql-concepts/index.mdx'
                        },
                        {
                          path: 'src/pages/gen1/[platform]/prev/build-a-backend/graphqlapi/customize-authz-modes/index.mdx'
                        },
                        {
                          path: 'src/pages/gen1/[platform]/prev/build-a-backend/graphqlapi/mutate-data/index.mdx'
                        },
                        {
                          path: 'src/pages/gen1/[platform]/prev/build-a-backend/graphqlapi/query-data/index.mdx'
                        },
                        {
                          path: 'src/pages/gen1/[platform]/prev/build-a-backend/graphqlapi/subscribe-data/index.mdx'
                        },
                        {
                          path: 'src/pages/gen1/[platform]/prev/build-a-backend/graphqlapi/working-with-files/index.mdx'
                        },
                        {
                          path: 'src/pages/gen1/[platform]/prev/build-a-backend/graphqlapi/optimistic-ui/index.mdx'
                        },
                        {
                          path: 'src/pages/gen1/[platform]/prev/build-a-backend/graphqlapi/connect-from-server-runtime/index.mdx'
                        },
                        {
                          path: 'src/pages/gen1/[platform]/prev/build-a-backend/graphqlapi/offline/index.mdx'
                        },
                        {
                          path: 'src/pages/gen1/[platform]/prev/build-a-backend/graphqlapi/advanced-workflows/index.mdx'
                        },
                        {
                          path: 'src/pages/gen1/[platform]/prev/build-a-backend/graphqlapi/existing-resources/index.mdx'
                        },
                        {
                          path: 'src/pages/gen1/[platform]/prev/build-a-backend/graphqlapi/upgrade-guide/index.mdx'
                        }
                      ]
                    },
                    {
                      path: 'src/pages/gen1/[platform]/prev/build-a-backend/restapi/index.mdx',
                      children: [
                        {
                          path: 'src/pages/gen1/[platform]/prev/build-a-backend/restapi/set-up-rest-api/index.mdx'
                        },
                        {
                          path: 'src/pages/gen1/[platform]/prev/build-a-backend/restapi/fetch-data/index.mdx'
                        },
                        {
                          path: 'src/pages/gen1/[platform]/prev/build-a-backend/restapi/update-data/index.mdx'
                        },
                        {
                          path: 'src/pages/gen1/[platform]/prev/build-a-backend/restapi/delete-data/index.mdx'
                        },
                        {
                          path: 'src/pages/gen1/[platform]/prev/build-a-backend/restapi/cancel-api-requests/index.mdx'
                        },
                        {
                          path: 'src/pages/gen1/[platform]/prev/build-a-backend/restapi/customize-authz/index.mdx'
                        },
                        {
                          path: 'src/pages/gen1/[platform]/prev/build-a-backend/restapi/existing-resources/index.mdx'
                        }
                      ]
                    },
                    {
                      path: 'src/pages/gen1/[platform]/prev/build-a-backend/storage/index.mdx',
                      children: [
                        {
                          path: 'src/pages/gen1/[platform]/prev/build-a-backend/storage/set-up-storage/index.mdx'
                        },
                        {
                          path: 'src/pages/gen1/[platform]/prev/build-a-backend/storage/upload/index.mdx'
                        },
                        {
                          path: 'src/pages/gen1/[platform]/prev/build-a-backend/storage/download/index.mdx'
                        },
                        {
                          path: 'src/pages/gen1/[platform]/prev/build-a-backend/storage/get-properties/index.mdx'
                        },
                        {
                          path: 'src/pages/gen1/[platform]/prev/build-a-backend/storage/list/index.mdx'
                        },
                        {
                          path: 'src/pages/gen1/[platform]/prev/build-a-backend/storage/copy/index.mdx'
                        },
                        {
                          path: 'src/pages/gen1/[platform]/prev/build-a-backend/storage/remove/index.mdx'
                        },
                        {
                          path: 'src/pages/gen1/[platform]/prev/build-a-backend/storage/cancel-requests/index.mdx'
                        },
                        {
                          path: 'src/pages/gen1/[platform]/prev/build-a-backend/storage/configure-access/index.mdx'
                        },
                        {
                          path: 'src/pages/gen1/[platform]/prev/build-a-backend/storage/autotrack/index.mdx'
                        },
                        {
                          path: 'src/pages/gen1/[platform]/prev/build-a-backend/storage/transfer-acceleration/index.mdx'
                        },
                        {
                          path: 'src/pages/gen1/[platform]/prev/build-a-backend/storage/lambda-triggers/index.mdx'
                        },
                        {
                          path: 'src/pages/gen1/[platform]/prev/build-a-backend/storage/custom-plugin/index.mdx'
                        },
                        {
                          path: 'src/pages/gen1/[platform]/prev/build-a-backend/storage/existing-resources/index.mdx'
                        },
                        {
                          path: 'src/pages/gen1/[platform]/prev/build-a-backend/storage/sdk/index.mdx'
                        },
                        {
                          path: 'src/pages/gen1/[platform]/prev/build-a-backend/storage/data-usage-policy/index.mdx'
                        }
                      ]
                    },
                    {
                      path: 'src/pages/gen1/[platform]/prev/build-a-backend/push-notifications/index.mdx',
                      children: [
                        {
                          path: 'src/pages/gen1/[platform]/prev/build-a-backend/push-notifications/set-up-push-notifications/index.mdx'
                        },
                        {
                          path: 'src/pages/gen1/[platform]/prev/build-a-backend/push-notifications/request-permissions/index.mdx'
                        },
                        {
                          path: 'src/pages/gen1/[platform]/prev/build-a-backend/push-notifications/receive-device-token/index.mdx'
                        },
                        {
                          path: 'src/pages/gen1/[platform]/prev/build-a-backend/push-notifications/interact-with-notifications/index.mdx'
                        },
                        {
                          path: 'src/pages/gen1/[platform]/prev/build-a-backend/push-notifications/identify-user/index.mdx'
                        },
                        {
                          path: 'src/pages/gen1/[platform]/prev/build-a-backend/push-notifications/app-badge-count/index.mdx'
                        },
                        {
                          path: 'src/pages/gen1/[platform]/prev/build-a-backend/push-notifications/enable-rich-notifications/index.mdx'
                        },
                        {
                          path: 'src/pages/gen1/[platform]/prev/build-a-backend/push-notifications/test-notifications/index.mdx'
                        },
                        {
                          path: 'src/pages/gen1/[platform]/prev/build-a-backend/push-notifications/set-up-push-service/index.mdx'
                        },
                        {
                          path: 'src/pages/gen1/[platform]/prev/build-a-backend/push-notifications/migrate-from-previous-version/index.mdx'
                        }
                      ]
                    },
                    {
                      path: 'src/pages/gen1/[platform]/prev/build-a-backend/server-side-rendering/index.mdx'
                    },
                    {
                      path: 'src/pages/gen1/[platform]/prev/build-a-backend/utilities/index.mdx',
                      children: [
                        {
                          path: 'src/pages/gen1/[platform]/prev/build-a-backend/utilities/cache/index.mdx'
                        },
                        {
                          path: 'src/pages/gen1/[platform]/prev/build-a-backend/utilities/console-logger/index.mdx'
                        },
                        {
                          path: 'src/pages/gen1/[platform]/prev/build-a-backend/utilities/hub/index.mdx'
                        },
                        {
                          path: 'src/pages/gen1/[platform]/prev/build-a-backend/utilities/i18n/index.mdx'
                        },
                        {
                          path: 'src/pages/gen1/[platform]/prev/build-a-backend/utilities/service-worker/index.mdx'
                        }
                      ]
                    },
                    {
                      path: 'src/pages/gen1/[platform]/prev/build-a-backend/more-features/index.mdx',
                      children: [
                        {
                          path: 'src/pages/gen1/[platform]/prev/build-a-backend/more-features/predictions/index.mdx',
                          children: [
                            {
                              path: 'src/pages/gen1/[platform]/prev/build-a-backend/more-features/predictions/set-up-predictions/index.mdx'
                            },
                            {
                              path: 'src/pages/gen1/[platform]/prev/build-a-backend/more-features/predictions/text-to-speech/index.mdx'
                            },
                            {
                              path: 'src/pages/gen1/[platform]/prev/build-a-backend/more-features/predictions/transcribe-audio/index.mdx'
                            },
                            {
                              path: 'src/pages/gen1/[platform]/prev/build-a-backend/more-features/predictions/translate/index.mdx'
                            },
                            {
                              path: 'src/pages/gen1/[platform]/prev/build-a-backend/more-features/predictions/identify-text/index.mdx'
                            },
                            {
                              path: 'src/pages/gen1/[platform]/prev/build-a-backend/more-features/predictions/identify-entity/index.mdx'
                            },
                            {
                              path: 'src/pages/gen1/[platform]/prev/build-a-backend/more-features/predictions/label-image/index.mdx'
                            },
                            {
                              path: 'src/pages/gen1/[platform]/prev/build-a-backend/more-features/predictions/interpret-sentiment/index.mdx'
                            },
                            {
                              path: 'src/pages/gen1/[platform]/prev/build-a-backend/more-features/predictions/example-app/index.mdx'
                            },
                            {
                              path: 'src/pages/gen1/[platform]/prev/build-a-backend/more-features/predictions/sdk/index.mdx'
                            },
                            {
                              path: 'src/pages/gen1/[platform]/prev/build-a-backend/more-features/predictions/data-usage-policy/index.mdx'
                            }
                          ]
                        },
                        {
                          path: 'src/pages/gen1/[platform]/prev/build-a-backend/more-features/analytics/index.mdx',
                          children: [
                            {
                              path: 'src/pages/gen1/[platform]/prev/build-a-backend/more-features/analytics/set-up-analytics/index.mdx'
                            },
                            {
                              path: 'src/pages/gen1/[platform]/prev/build-a-backend/more-features/analytics/record-events/index.mdx'
                            },
                            {
                              path: 'src/pages/gen1/[platform]/prev/build-a-backend/more-features/analytics/identify-user/index.mdx'
                            },
                            {
                              path: 'src/pages/gen1/[platform]/prev/build-a-backend/more-features/analytics/update-endpoint/index.mdx'
                            },
                            {
                              path: 'src/pages/gen1/[platform]/prev/build-a-backend/more-features/analytics/auto-track-sessions/index.mdx'
                            },
                            {
                              path: 'src/pages/gen1/[platform]/prev/build-a-backend/more-features/analytics/enable-disable/index.mdx'
                            },
                            {
                              path: 'src/pages/gen1/[platform]/prev/build-a-backend/more-features/analytics/streaming-data/index.mdx'
                            },
                            {
                              path: 'src/pages/gen1/[platform]/prev/build-a-backend/more-features/analytics/create-custom-plugin/index.mdx'
                            },
                            {
                              path: 'src/pages/gen1/[platform]/prev/build-a-backend/more-features/analytics/storing-data/index.mdx'
                            },
                            {
                              path: 'src/pages/gen1/[platform]/prev/build-a-backend/more-features/analytics/personalize-recommendations/index.mdx'
                            },
                            {
                              path: 'src/pages/gen1/[platform]/prev/build-a-backend/more-features/analytics/existing-resources/index.mdx'
                            },
                            {
                              path: 'src/pages/gen1/[platform]/prev/build-a-backend/more-features/analytics/sdk/index.mdx'
                            },
                            {
                              path: 'src/pages/gen1/[platform]/prev/build-a-backend/more-features/analytics/data-usage-policy/index.mdx'
                            },
                            {
                              path: 'src/pages/gen1/[platform]/prev/build-a-backend/more-features/analytics/app-uninstall/index.mdx'
                            }
                          ]
                        },
                        {
                          path: 'src/pages/gen1/[platform]/prev/build-a-backend/more-features/datastore/index.mdx',
                          children: [
                            {
                              path: 'src/pages/gen1/[platform]/prev/build-a-backend/more-features/datastore/set-up-datastore/index.mdx'
                            },
                            {
                              path: 'src/pages/gen1/[platform]/prev/build-a-backend/more-features/datastore/manipulate-data/index.mdx'
                            },
                            {
                              path: 'src/pages/gen1/[platform]/prev/build-a-backend/more-features/datastore/relational-models/index.mdx'
                            },
                            {
                              path: 'src/pages/gen1/[platform]/prev/build-a-backend/more-features/datastore/sync-to-cloud/index.mdx'
                            },
                            {
                              path: 'src/pages/gen1/[platform]/prev/build-a-backend/more-features/datastore/authz-rules-setup/index.mdx'
                            },
                            {
                              path: 'src/pages/gen1/[platform]/prev/build-a-backend/more-features/datastore/conflict-resolution/index.mdx'
                            },
                            {
                              path: 'src/pages/gen1/[platform]/prev/build-a-backend/more-features/datastore/real-time/index.mdx'
                            },
                            {
                              path: 'src/pages/gen1/[platform]/prev/build-a-backend/more-features/datastore/datastore-events/index.mdx'
                            },
                            {
                              path: 'src/pages/gen1/[platform]/prev/build-a-backend/more-features/datastore/additional-methods/index.mdx'
                            },
                            {
                              path: 'src/pages/gen1/[platform]/prev/build-a-backend/more-features/datastore/schema-updates/index.mdx'
                            },
                            {
                              path: 'src/pages/gen1/[platform]/prev/build-a-backend/more-features/datastore/how-it-works/index.mdx'
                            },
                            {
                              path: 'src/pages/gen1/[platform]/prev/build-a-backend/more-features/datastore/customize-primary-keys/index.mdx'
                            },
                            {
                              path: 'src/pages/gen1/[platform]/prev/build-a-backend/more-features/datastore/data-usage-policy/index.mdx'
                            },
                            {
                              path: 'src/pages/gen1/[platform]/prev/build-a-backend/more-features/datastore/app-uninstall/index.mdx'
                            }
                          ]
                        },
                        {
                          path: 'src/pages/gen1/[platform]/prev/build-a-backend/more-features/geo/index.mdx',
                          children: [
                            {
                              path: 'src/pages/gen1/[platform]/prev/build-a-backend/more-features/geo/set-up-geo/index.mdx'
                            },
                            {
                              path: 'src/pages/gen1/[platform]/prev/build-a-backend/more-features/geo/configure-maps/index.mdx'
                            },
                            {
                              path: 'src/pages/gen1/[platform]/prev/build-a-backend/more-features/geo/maps/index.mdx'
                            },
                            {
                              path: 'src/pages/gen1/[platform]/prev/build-a-backend/more-features/geo/location-search/index.mdx'
                            },
                            {
                              path: 'src/pages/gen1/[platform]/prev/build-a-backend/more-features/geo/geofences/index.mdx'
                            },
                            {
                              path: 'src/pages/gen1/[platform]/prev/build-a-backend/more-features/geo/configure-geofencing/index.mdx'
                            },
                            {
                              path: 'src/pages/gen1/[platform]/prev/build-a-backend/more-features/geo/existing-resources/index.mdx'
                            },
                            {
                              path: 'src/pages/gen1/[platform]/prev/build-a-backend/more-features/geo/google-migration/index.mdx'
                            },
                            {
                              path: 'src/pages/gen1/[platform]/prev/build-a-backend/more-features/geo/amazon-location-sdk/index.mdx'
                            }
                          ]
                        },
                        {
                          path: 'src/pages/gen1/[platform]/prev/build-a-backend/more-features/in-app-messaging/index.mdx',
                          children: [
                            {
                              path: 'src/pages/gen1/[platform]/prev/build-a-backend/more-features/in-app-messaging/set-up-in-app-messaging/index.mdx'
                            },
                            {
                              path: 'src/pages/gen1/[platform]/prev/build-a-backend/more-features/in-app-messaging/create-campaign/index.mdx'
                            },
                            {
                              path: 'src/pages/gen1/[platform]/prev/build-a-backend/more-features/in-app-messaging/integrate-application/index.mdx'
                            },
                            {
                              path: 'src/pages/gen1/[platform]/prev/build-a-backend/more-features/in-app-messaging/sync-messages/index.mdx'
                            },
                            {
                              path: 'src/pages/gen1/[platform]/prev/build-a-backend/more-features/in-app-messaging/display-messages/index.mdx'
                            },
                            {
                              path: 'src/pages/gen1/[platform]/prev/build-a-backend/more-features/in-app-messaging/clear-messages/index.mdx'
                            },
                            {
                              path: 'src/pages/gen1/[platform]/prev/build-a-backend/more-features/in-app-messaging/identify-user/index.mdx'
                            },
                            {
                              path: 'src/pages/gen1/[platform]/prev/build-a-backend/more-features/in-app-messaging/respond-interaction-events/index.mdx'
                            },
                            {
                              path: 'src/pages/gen1/[platform]/prev/build-a-backend/more-features/in-app-messaging/resolve-conflicts/index.mdx'
                            }
                          ]
                        },
                        {
                          path: 'src/pages/gen1/[platform]/prev/build-a-backend/more-features/interactions/index.mdx',
                          children: [
                            {
                              path: 'src/pages/gen1/[platform]/prev/build-a-backend/more-features/interactions/set-up-interactions/index.mdx'
                            },
                            {
                              path: 'src/pages/gen1/[platform]/prev/build-a-backend/more-features/interactions/chatbot/index.mdx'
                            }
                          ]
                        },
                        {
                          path: 'src/pages/gen1/[platform]/prev/build-a-backend/more-features/pubsub/index.mdx',
                          children: [
                            {
                              path: 'src/pages/gen1/[platform]/prev/build-a-backend/more-features/pubsub/set-up-pubsub/index.mdx'
                            },
                            {
                              path: 'src/pages/gen1/[platform]/prev/build-a-backend/more-features/pubsub/subscribe/index.mdx'
                            },
                            {
                              path: 'src/pages/gen1/[platform]/prev/build-a-backend/more-features/pubsub/publish/index.mdx'
                            }
                          ]
                        }
                      ]
                    },
                    {
                      path: 'src/pages/gen1/[platform]/prev/build-a-backend/debugging/index.mdx'
                    },
                    {
                      path: 'src/pages/gen1/[platform]/prev/build-a-backend/troubleshooting/index.mdx',
                      children: [
                        {
                          path: 'src/pages/gen1/[platform]/prev/build-a-backend/troubleshooting/upgrade-amplify-packages/index.mdx'
                        },
                        {
                          path: 'src/pages/gen1/[platform]/prev/build-a-backend/troubleshooting/strict-mode/index.mdx'
                        }
                      ]
                    }
                  ]
                },
                {
                  path: 'src/pages/gen1/[platform]/prev/build-ui/index.mdx'
                },
                {
                  path: 'src/pages/gen1/[platform]/prev/deploy-and-host/index.mdx'
                },
                {
                  path: 'src/pages/gen1/[platform]/prev/tools/index.mdx'
                }
              ]
            },
            {
              path: 'src/pages/gen1/[platform]/tools/cli-legacy/index.mdx',
              children: [
                {
                  path: 'src/pages/gen1/[platform]/tools/cli-legacy/overview/index.mdx'
                },
                {
                  path: 'src/pages/gen1/[platform]/tools/cli-legacy/directives/index.mdx'
                },
                {
                  path: 'src/pages/gen1/[platform]/tools/cli-legacy/model-directive/index.mdx'
                },
                {
                  path: 'src/pages/gen1/[platform]/tools/cli-legacy/key-directive/index.mdx'
                },
                {
                  path: 'src/pages/gen1/[platform]/tools/cli-legacy/auth-directive/index.mdx'
                },
                {
                  path: 'src/pages/gen1/[platform]/tools/cli-legacy/connection-directive/index.mdx'
                },
                {
                  path: 'src/pages/gen1/[platform]/tools/cli-legacy/function-directive/index.mdx'
                },
                {
                  path: 'src/pages/gen1/[platform]/tools/cli-legacy/http-directive/index.mdx'
                },
                {
                  path: 'src/pages/gen1/[platform]/tools/cli-legacy/predictions-directive/index.mdx'
                },
                {
                  path: 'src/pages/gen1/[platform]/tools/cli-legacy/searchable-directive/index.mdx'
                },
                {
                  path: 'src/pages/gen1/[platform]/tools/cli-legacy/versioned-directive/index.mdx'
                },
                {
                  path: 'src/pages/gen1/[platform]/tools/cli-legacy/data-access-patterns/index.mdx'
                },
                {
                  path: 'src/pages/gen1/[platform]/tools/cli-legacy/storage/index.mdx'
                },
                {
                  path: 'src/pages/gen1/[platform]/tools/cli-legacy/relational-databases/index.mdx'
                },
                {
                  path: 'src/pages/gen1/[platform]/tools/cli-legacy/client-codegen/index.mdx'
                },
                {
                  path: 'src/pages/gen1/[platform]/tools/cli-legacy/overwrite-customize-resolvers/index.mdx'
                },
                {
                  path: 'src/pages/gen1/[platform]/tools/cli-legacy/config-params/index.mdx'
                },
                {
                  path: 'src/pages/gen1/[platform]/tools/cli-legacy/examples/index.mdx'
                }
              ]
            },
            {
              path: 'src/pages/gen1/[platform]/sdk/index.mdx',
              children: [
                {
                  path: 'src/pages/gen1/[platform]/sdk/api/index.mdx',
                  children: [
                    {
                      path: 'src/pages/gen1/[platform]/sdk/api/graphql/index.mdx'
                    },
                    { path: 'src/pages/gen1/[platform]/sdk/api/rest/index.mdx' }
                  ]
                },
                {
                  path: 'src/pages/gen1/[platform]/sdk/analytics/index.mdx',
                  children: [
                    {
                      path: 'src/pages/gen1/[platform]/sdk/analytics/getting-started/index.mdx'
                    },
                    {
                      path: 'src/pages/gen1/[platform]/sdk/analytics/events/index.mdx'
                    },
                    {
                      path: 'src/pages/gen1/[platform]/sdk/analytics/endpoints/index.mdx'
                    },
                    {
                      path: 'src/pages/gen1/[platform]/sdk/analytics/kinesis/index.mdx'
                    }
                  ]
                },
                {
                  path: 'src/pages/gen1/[platform]/sdk/auth/index.mdx',
                  children: [
                    {
                      path: 'src/pages/gen1/[platform]/sdk/auth/getting-started/index.mdx'
                    },
                    {
                      path: 'src/pages/gen1/[platform]/sdk/auth/guest-access/index.mdx'
                    },
                    {
                      path: 'src/pages/gen1/[platform]/sdk/auth/drop-in-auth/index.mdx'
                    },
                    {
                      path: 'src/pages/gen1/[platform]/sdk/auth/working-with-api/index.mdx'
                    },
                    {
                      path: 'src/pages/gen1/[platform]/sdk/auth/federated-identities/index.mdx'
                    },
                    {
                      path: 'src/pages/gen1/[platform]/sdk/auth/hosted-ui/index.mdx'
                    },
                    {
                      path: 'src/pages/gen1/[platform]/sdk/auth/custom-auth-flow/index.mdx'
                    },
                    {
                      path: 'src/pages/gen1/[platform]/sdk/auth/device-features/index.mdx'
                    }
                  ]
                },
                {
                  path: 'src/pages/gen1/[platform]/sdk/push-notifications/index.mdx',
                  children: [
                    {
                      path: 'src/pages/gen1/[platform]/sdk/push-notifications/getting-started/index.mdx'
                    },
                    {
                      path: 'src/pages/gen1/[platform]/sdk/push-notifications/messaging-campaign/index.mdx'
                    },
                    {
                      path: 'src/pages/gen1/[platform]/sdk/push-notifications/setup-push-service/index.mdx'
                    }
                  ]
                },
                {
                  path: 'src/pages/gen1/[platform]/sdk/pubsub/index.mdx',
                  children: [
                    {
                      path: 'src/pages/gen1/[platform]/sdk/pubsub/getting-started/index.mdx'
                    },
                    {
                      path: 'src/pages/gen1/[platform]/sdk/pubsub/working-api/index.mdx'
                    },
                    {
                      path: 'src/pages/gen1/[platform]/sdk/pubsub/aws-iot-and-amplify/index.mdx'
                    }
                  ]
                },
                {
                  path: 'src/pages/gen1/[platform]/sdk/storage/index.mdx',
                  children: [
                    {
                      path: 'src/pages/gen1/[platform]/sdk/storage/getting-started/index.mdx'
                    },
                    {
                      path: 'src/pages/gen1/[platform]/sdk/storage/transfer-utility/index.mdx'
                    },
                    {
                      path: 'src/pages/gen1/[platform]/sdk/storage/graphql-api/index.mdx'
                    },
                    {
                      path: 'src/pages/gen1/[platform]/sdk/storage/configure-access/index.mdx'
                    }
                  ]
                },
                {
                  path: 'src/pages/gen1/[platform]/sdk/configuration/index.mdx',
                  children: [
                    {
                      path: 'src/pages/gen1/[platform]/sdk/configuration/setup-options/index.mdx'
                    },
                    {
                      path: 'src/pages/gen1/[platform]/sdk/configuration/amplify-compatibility/index.mdx'
                    }
                  ]
                },
                {
                  path: 'src/pages/gen1/[platform]/sdk/info/index.mdx',
                  children: [
                    {
                      path: 'src/pages/gen1/[platform]/sdk/info/overview/index.mdx'
                    },
                    {
                      path: 'src/pages/gen1/[platform]/sdk/info/app-uninstall/index.mdx'
                    }
                  ]
                }
              ]
            }
          ]
        }
      ]
    },
    {
      path: 'src/pages/contribute/index.tsx',
      children: [
        {
          path: 'src/pages/contribute/getting-started.tsx'
        }
      ]
    }
  ]
};<|MERGE_RESOLUTION|>--- conflicted
+++ resolved
@@ -25,12 +25,6 @@
               path: 'src/pages/[platform]/start/quickstart/index.mdx',
               children: [
                 {
-<<<<<<< HEAD
-=======
-                  path: 'src/pages/[platform]/start/quickstart/vite-react-app/index.mdx'
-                },
-                {
->>>>>>> 4bdeb115
                   path: 'src/pages/[platform]/start/quickstart/nextjs-pages-router/index.mdx'
                 },
                 {
