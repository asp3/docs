--- conflicted
+++ resolved
@@ -987,95 +987,6 @@
                     },
                     {
                       path: 'src/pages/[platform]/prev/build-a-backend/graphqlapi/subscribe-data/index.mdx'
-<<<<<<< HEAD
-                    }
-                  ]
-                },
-                {
-                  path: 'src/pages/[platform]/prev/build-a-backend/more-features/index.mdx',
-                  children: [
-                    {
-                      path: 'src/pages/[platform]/prev/build-a-backend/more-features/analytics/index.mdx',
-                      children: [
-                        {
-                          path: 'src/pages/[platform]/prev/build-a-backend/more-features/analytics/auto-track-sessions/index.mdx'
-                        },
-                        {
-                          path: 'src/pages/[platform]/prev/build-a-backend/more-features/analytics/enable-disable/index.mdx'
-                        },
-                        {
-                          path: 'src/pages/[platform]/prev/build-a-backend/more-features/analytics/existing-resources/index.mdx'
-                        },
-                        {
-                          path: 'src/pages/[platform]/prev/build-a-backend/more-features/analytics/identify-user/index.mdx'
-                        },
-                        {
-                          path: 'src/pages/[platform]/prev/build-a-backend/more-features/analytics/record-events/index.mdx'
-                        },
-                        {
-                          path: 'src/pages/[platform]/prev/build-a-backend/more-features/analytics/sdk/index.mdx'
-                        },
-                        {
-                          path: 'src/pages/[platform]/prev/build-a-backend/more-features/analytics/set-up-analytics/index.mdx'
-                        }
-                      ]
-                    },
-                    {
-                      path: 'src/pages/[platform]/prev/build-a-backend/more-features/geo/index.mdx',
-                      children: [
-                        {
-                          path: 'src/pages/[platform]/prev/build-a-backend/more-features/geo/set-up-geo/index.mdx'
-                        },
-                        {
-                          path: 'src/pages/[platform]/prev/build-a-backend/more-features/geo/maps/index.mdx'
-                        },
-                        {
-                          path: 'src/pages/[platform]/prev/build-a-backend/more-features/geo/location-search/index.mdx'
-                        },
-                        {
-                          path: 'src/pages/[platform]/prev/build-a-backend/more-features/geo/manage-geofences/index.mdx'
-                        },
-                        {
-                          path: 'src/pages/[platform]/prev/build-a-backend/more-features/geo/existing-resources/index.mdx'
-                        },
-                        {
-                          path: 'src/pages/[platform]/prev/build-a-backend/more-features/geo/google-migration/index.mdx'
-                        },
-                        {
-                          path: 'src/pages/[platform]/prev/build-a-backend/more-features/geo/amazon-location-sdk/index.mdx'
-                        }
-                      ]
-                    },
-                    {
-                      path: 'src/pages/[platform]/prev/build-a-backend/more-features/predictions/index.mdx',
-                      children: [
-                        {
-                          path: 'src/pages/[platform]/prev/build-a-backend/more-features/predictions/identify-entity/index.mdx'
-                        },
-                        {
-                          path: 'src/pages/[platform]/prev/build-a-backend/more-features/predictions/identify-text/index.mdx'
-                        },
-                        {
-                          path: 'src/pages/[platform]/prev/build-a-backend/more-features/predictions/interpret-sentiment/index.mdx'
-                        },
-                        {
-                          path: 'src/pages/[platform]/prev/build-a-backend/more-features/predictions/label-image/index.mdx'
-                        },
-                        {
-                          path: 'src/pages/[platform]/prev/build-a-backend/more-features/predictions/set-up-predictions/index.mdx'
-                        },
-                        {
-                          path: 'src/pages/[platform]/prev/build-a-backend/more-features/predictions/text-to-speech/index.mdx'
-                        },
-                        {
-                          path: 'src/pages/[platform]/prev/build-a-backend/more-features/predictions/transcribe/index.mdx'
-                        },
-                        {
-                          path: 'src/pages/[platform]/prev/build-a-backend/more-features/predictions/translate/index.mdx'
-                        }
-                      ]
-=======
->>>>>>> 5300c37a
                     }
                   ]
                 },
@@ -1268,19 +1179,25 @@
                       path: 'src/pages/[platform]/prev/build-a-backend/more-features/geo/index.mdx',
                       children: [
                         {
+                          path: 'src/pages/[platform]/prev/build-a-backend/more-features/geo/set-up-geo/index.mdx'
+                        },
+                        {
+                          path: 'src/pages/[platform]/prev/build-a-backend/more-features/geo/maps/index.mdx'
+                        },
+                        {
+                          path: 'src/pages/[platform]/prev/build-a-backend/more-features/geo/location-search/index.mdx'
+                        },
+                        {
+                          path: 'src/pages/[platform]/prev/build-a-backend/more-features/geo/manage-geofences/index.mdx'
+                        },
+                        {
+                          path: 'src/pages/[platform]/prev/build-a-backend/more-features/geo/existing-resources/index.mdx'
+                        },
+                        {
+                          path: 'src/pages/[platform]/prev/build-a-backend/more-features/geo/google-migration/index.mdx'
+                        },
+                        {
                           path: 'src/pages/[platform]/prev/build-a-backend/more-features/geo/amazon-location-sdk/index.mdx'
-                        },
-                        {
-                          path: 'src/pages/[platform]/prev/build-a-backend/more-features/geo/existing-resources/index.mdx'
-                        },
-                        {
-                          path: 'src/pages/[platform]/prev/build-a-backend/more-features/geo/location-search/index.mdx'
-                        },
-                        {
-                          path: 'src/pages/[platform]/prev/build-a-backend/more-features/geo/maps/index.mdx'
-                        },
-                        {
-                          path: 'src/pages/[platform]/prev/build-a-backend/more-features/geo/set-up-geo/index.mdx'
                         }
                       ]
                     },
