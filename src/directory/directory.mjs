import { commands } from '../data/cli-commands.mjs';

/**
 * @type {Record<string, import('./directory').Directory>}
 */
export const directory = {
  contribute: {
    productRoot: {
      title: 'Contribute',
      route: '/contribute'
    },
    items: {}
  },
  'flutter-references': {
    productRoot: {
      title: 'Amplify Libraries for Flutter API References',
      route: '/flutter-references'
    },
    items: {}
  },
  lib: {
    productRoot: {
      title: 'Amplify Libraries',
      route: '/lib'
    },
    items: {
      'project-setup': {
        title: 'Project Setup',
        items: [
          {
            title: 'Prerequisites',
            route: '/lib/project-setup/prereq',
            filters: ['android', 'ios', 'flutter', 'js', 'react-native']
          },
          {
            title: 'Create your application',
            route: '/lib/project-setup/create-application',
            filters: ['android', 'ios', 'flutter', 'js', 'react-native']
          },
          {
            title: 'Platform Setup',
            route: '/lib/project-setup/platform-setup',
            filters: ['flutter']
          },
          {
            title: 'Escape hatch',
            route: '/lib/project-setup/escape-hatch',
            filters: ['flutter']
          },
          {
            title: 'Using Combine with Amplify',
            route: '/lib/project-setup/combine',
            filters: ['ios']
          },
          {
            title: 'Upgrade guide',
            route: '/lib/project-setup/upgrade-guide',
            filters: ['android', 'ios', 'flutter']
          },
          {
            title: 'Async Programming Model',
            route: '/lib/project-setup/async',
            filters: ['android']
          },
          {
            title: 'Kotlin Coroutines Support',
            route: '/lib/project-setup/coroutines',
            filters: ['android']
          },
          {
            title: 'Using RxJava with Amplify',
            route: '/lib/project-setup/rxjava',
            filters: ['android']
          },
          {
            title: 'Use existing AWS resources',
            route: '/lib/project-setup/use-existing-resources',
            filters: ['android', 'ios']
          }
        ]
      },
      auth: {
        title: 'Authentication',
        items: [
          {
            title: 'Set up Amplify Auth',
            route: '/lib/auth/getting-started',
            filters: ['android', 'flutter', 'ios', 'js', 'react-native']
          },
          {
            title: 'Manage user session and credentials',
            route: '/lib/auth/manage-session',
            filters: ['js', 'react-native']
          },
          {
            title: 'Enable sign-up, sign-in, and sign-out',
            route: '/lib/auth/emailpassword',
            filters: ['js', 'react-native']
          },
          {
            title: 'Add social provider sign-in',
            route: '/lib/auth/social',
            filters: ['js', 'react-native']
          },
          {
            title: 'Manage MFA and device settings',
            route: '/lib/auth/mfa',
            filters: ['js', 'react-native']
          },
          {
            title: 'Manage user profiles',
            route: '/lib/auth/manageusers',
            filters: ['js', 'react-native']
          },
          {
            title: 'Set up user password change and recovery',
            route: '/lib/auth/password_management',
            filters: ['js', 'react-native', 'android', 'flutter', 'ios']
          },
          {
            title: 'Switching authentication flows',
            route: '/lib/auth/switch-auth',
            filters: ['js', 'react-native']
          },
          {
            title: 'Advanced workflows',
            route: '/lib/auth/advanced',
            filters: ['js', 'react-native']
          },
          {
            title: 'Sign in',
            route: '/lib/auth/signin',
            filters: ['android', 'flutter', 'ios']
          },
          {
            title: 'Switching authentication flows',
            route: '/lib/auth/switch-auth',
            filters: ['ios', 'android']
          },
          {
            title: 'Sign in with custom flow',
            route: '/lib/auth/signin_with_custom_flow',
            filters: ['ios', 'android', 'flutter']
          },
          {
            title: 'Sign in with web UI',
            route: '/lib/auth/signin_web_ui',
            filters: ['android', 'flutter', 'ios']
          },
          {
            title: 'Add social provider sign-in',
            route: '/lib/auth/social',
            filters: ['android', 'flutter', 'ios']
          },
          {
            title: 'Multi-factor authentication',
            route: '/lib/auth/mfa',
            filters: ['ios', 'flutter', 'android']
          },
          {
            title: 'SMS flows',
            route: '/lib/auth/sms_flows',
            filters: ['flutter', 'ios', 'android']
          },
          {
            title: 'Sign in next steps',
            route: '/lib/auth/signin_next_steps',
            filters: ['ios', 'android', 'flutter']
          },
          {
            title: 'Guest access',
            route: '/lib/auth/guest_access',
            filters: ['android', 'flutter', 'ios']
          },
          {
            title: 'Listen to auth events',
            route: '/lib/auth/auth-events',
            filters: ['android', 'flutter', 'ios', 'js', 'react-native']
          },
          {
            title: 'User attributes',
            route: '/lib/auth/user-attributes',
            filters: ['android', 'flutter', 'ios']
          },
          {
            title: 'Remember a device',
            route: '/lib/auth/device_features',
            filters: ['android', 'ios', 'js', 'flutter', 'react-native']
          },
          {
            title: 'Sign out',
            route: '/lib/auth/signOut',
            filters: ['android', 'flutter', 'ios']
          },
          {
            title: 'Accessing credentials',
            route: '/lib/auth/access_credentials',
            filters: ['android', 'flutter', 'ios']
          },
          {
            title: 'Managing credentials',
            route: '/lib/auth/managing_credentials',
            filters: ['flutter']
          },
          {
            title: 'Delete user account',
            route: '/lib/auth/delete_user',
            filters: ['android', 'flutter', 'ios', 'js', 'react-native']
          },
          {
            title: 'Escape hatch',
            route: '/lib/auth/escapehatch',
            filters: ['android', 'ios']
          },
          {
            title: 'Advanced workflows',
            route: '/lib/auth/advanced',
            filters: ['android', 'ios', 'flutter']
          },
          {
            title: 'Use existing Amazon Cognito resources',
            route: '/lib/auth/existing-resources',
            filters: ['ios', 'flutter']
          },
          {
            title: 'Under the hood',
            route: '/lib/auth/overview',
            filters: ['android', 'ios', 'js', 'react-native']
          }
        ]
      },
      analytics: {
        title: 'Analytics',
        items: [
          {
            title: 'Getting started',
            route: '/lib/analytics/getting-started',
            filters: ['android', 'ios', 'flutter', 'js', 'react-native']
          },
          {
            title: 'Record events',
            route: '/lib/analytics/record',
            filters: ['android', 'ios', 'flutter', 'js', 'react-native']
          },
          {
            title: 'Identify user',
            route: '/lib/analytics/identifyuser',
            filters: ['android', 'ios', 'flutter', 'js', 'react-native']
          },
          {
            title: 'Automatically track sessions',
            route: '/lib/analytics/autotrack',
            filters: ['android', 'ios', 'flutter']
          },
          {
            title: 'Enable/Disable Analytics',
            route: '/lib/analytics/enable-disable',
            filters: ['android', 'ios', 'flutter']
          },
          {
            title: 'Escape hatch',
            route: '/lib/analytics/escapehatch',
            filters: ['android', 'ios']
          },
          {
            title: 'Use existing AWS resources',
            route: '/lib/analytics/existing-resources',
            filters: ['android', 'ios', 'flutter']
          }
        ]
      },
      graphqlapi: {
        title: 'API (GraphQL)',
        items: [
          {
            title: 'Getting started',
            route: '/lib/graphqlapi/getting-started',
            filters: ['android', 'flutter', 'ios', 'js', 'react-native']
          },
          {
            title: 'Connect your app code to the API',
            route: '/lib/graphqlapi/connect',
            filters: ['js', 'react-native']
          },
          {
            title: 'Concepts',
            route: '/lib/graphqlapi/concepts',
            filters: ['android', 'flutter', 'ios', 'js', 'react-native']
          },
          {
            title: 'Configure authorization modes',
            route: '/lib/graphqlapi/authz',
            filters: ['android', 'flutter', 'ios', 'js', 'react-native']
          },
          {
            title: 'Create, update, and delete application data',
            route: '/lib/graphqlapi/mutate-data',
            filters: ['android', 'flutter', 'ios', 'js', 'react-native']
          },
          {
            title: 'Read application data',
            route: '/lib/graphqlapi/query-data',
            filters: ['android', 'flutter', 'ios', 'js', 'react-native']
          },
          {
            title: 'Subscribe to real-time events',
            route: '/lib/graphqlapi/subscribe-data',
            filters: ['android', 'flutter', 'ios', 'js', 'react-native']
          },
          {
            title: 'Relational models',
            route: '/lib/graphqlapi/relational',
            filters: ['android']
          },
          {
            title: 'Working with files and attachments',
            route: '/lib/graphqlapi/working-with-files',
            filters: ['js', 'ios']
          },
          {
            title: 'Optimistic UI',
            route: '/lib/graphqlapi/optimistic-ui',
            filters: ['js', 'ios']
          },
          {
            title: 'Cancel API requests',
            route: '/lib/graphqlapi/cancel-request',
            filters: ['js', 'react-native']
          },
          {
            title: 'Offline scenarios',
            route: '/lib/graphqlapi/offline',
            filters: ['js', 'react-native', 'flutter', 'android', 'ios']
          },
          {
            title: 'GraphQL from NodeJS',
            route: '/lib/graphqlapi/graphql-from-nodejs',
            filters: ['js', 'react-native']
          },
          {
            title: 'Advanced Workflows',
            route: '/lib/graphqlapi/advanced-workflows',
            filters: ['android', 'flutter', 'ios', 'js', 'react-native']
          },
          {
            title: 'Use existing AWS resources',
            route: '/lib/graphqlapi/existing-resources',
            filters: ['android', 'flutter', 'ios', 'js', 'react-native']
          },
          {
            title: 'Upgrade guide from AppSync SDK',
            route: '/lib/graphqlapi/upgrade-guide',
            filters: ['js', 'ios']
          }
        ]
      },
      restapi: {
        title: 'API (REST)',
        items: [
          {
            title: 'Getting started',
            route: '/lib/restapi/getting-started',
            filters: ['android', 'ios', 'flutter', 'js', 'react-native']
          },
          {
            title: 'Fetching data',
            route: '/lib/restapi/fetch',
            filters: ['android', 'ios', 'flutter', 'js', 'react-native']
          },
          {
            title: 'Updating data',
            route: '/lib/restapi/update',
            filters: ['android', 'ios', 'flutter', 'js', 'react-native']
          },
          {
            title: 'Deleting data',
            route: '/lib/restapi/delete',
            filters: ['android', 'ios', 'flutter', 'js', 'react-native']
          },
          {
            title: 'Define authorization rules',
            route: '/lib/restapi/authz',
            filters: ['android', 'ios', 'flutter', 'js', 'react-native']
          },
          {
            title: 'Use existing AWS resources',
            route: '/lib/restapi/existing-resources',
            filters: ['android', 'ios', 'flutter', 'js', 'react-native']
          }
        ]
      },
      datastore: {
        title: 'DataStore',
        items: [
          {
            title: 'Getting started',
            route: '/lib/datastore/getting-started',
            filters: ['android', 'flutter', 'ios', 'js', 'react-native']
          },
          {
            title: 'Manipulating data',
            route: '/lib/datastore/data-access',
            filters: ['android', 'flutter', 'ios', 'js', 'react-native']
          },
          {
            title: 'Relational models',
            route: '/lib/datastore/relational',
            filters: ['android', 'flutter', 'ios', 'js', 'react-native']
          },
          {
            title: 'Syncing data to cloud',
            route: '/lib/datastore/sync',
            filters: ['android', 'flutter', 'ios', 'js', 'react-native']
          },
          {
            title: 'Setup authorization rules',
            route: '/lib/datastore/setup-auth-rules',
            filters: ['android', 'flutter', 'ios', 'js', 'react-native']
          },
          {
            title: 'Conflict resolution',
            route: '/lib/datastore/conflict',
            filters: ['android', 'flutter', 'ios', 'js', 'react-native']
          },
          {
            title: 'Real time',
            route: '/lib/datastore/real-time',
            filters: ['android', 'flutter', 'ios', 'js', 'react-native']
          },
          {
            title: 'DataStore Events',
            route: '/lib/datastore/datastore-events',
            filters: ['android', 'flutter', 'ios', 'js', 'react-native']
          },
          {
            title: 'Other methods',
            route: '/lib/datastore/other-methods',
            filters: ['android', 'flutter', 'ios', 'js', 'react-native']
          },
          {
            title: 'Schema updates',
            route: '/lib/datastore/schema-updates',
            filters: ['android', 'flutter', 'ios', 'js', 'react-native']
          },
          {
            title: 'How it works',
            route: '/lib/datastore/how-it-works',
            filters: ['android', 'flutter', 'ios', 'js', 'react-native']
          },
          {
            title: 'Examples',
            route: '/lib/datastore/examples',
            filters: ['js', 'react-native']
          },
          {
            title: 'Advanced workflows',
            route: '/lib/datastore/advanced-workflows',
            filters: ['android', 'flutter', 'ios', 'js', 'react-native']
          }
        ]
      },
      geo: {
        title: 'Geo',
        items: [
          {
            title: 'Getting started',
            route: '/lib/geo/getting-started',
            filters: ['ios', 'android']
          },
          {
            title: 'Maps',
            route: '/lib/geo/maps',
            filters: ['ios', 'android']
          },
          {
            title: 'Location Search',
            route: '/lib/geo/search',
            filters: ['ios', 'android']
          },
          {
            title: 'Use existing Amazon Location resources',
            route: '/lib/geo/existing-resources',
            filters: ['ios', 'android']
          },
          {
            title: 'Escape Hatch',
            route: '/lib/geo/escapehatch',
            filters: ['ios', 'android']
          }
        ]
      },
      'in-app-messaging': {
        title: 'In-App Messaging',
        items: [
          {
            title: 'Overview',
            route: '/lib/in-app-messaging/overview',
            filters: ['react-native', 'js']
          },
          {
            title: 'Getting started',
            route: '/lib/in-app-messaging/getting-started',
            filters: ['react-native', 'js']
          },
          {
            title: 'Create an In-App Messaging campaign',
            route: '/lib/in-app-messaging/create-campaign',
            filters: ['react-native', 'js']
          },
          {
            title: 'Integrate your application',
            route: '/lib/in-app-messaging/integrate-your-application',
            filters: ['react-native', 'js']
          },
          {
            title: 'Sync messages',
            route: '/lib/in-app-messaging/sync-messages',
            filters: ['react-native', 'js']
          },
          {
            title: 'Display message',
            route: '/lib/in-app-messaging/display-message',
            filters: ['react-native', 'js']
          },
          {
            title: 'Clear messages',
            route: '/lib/in-app-messaging/clear-messages',
            filters: ['react-native', 'js']
          },
          {
            title: 'Identify a user',
            route: '/lib/in-app-messaging/identify-user',
            filters: ['react-native', 'js']
          },
          {
            title: 'Respond to interaction events',
            route: '/lib/in-app-messaging/respond-interaction-events',
            filters: ['react-native', 'js']
          },
          {
            title: 'Resolving conflicts',
            route: '/lib/in-app-messaging/resolve-conflicts',
            filters: ['react-native', 'js']
          }
        ]
      },
      interactions: {
        title: 'Interactions',
        items: [
          {
            title: 'Getting started',
            route: '/lib/interactions/getting-started',
            filters: ['js', 'react-native']
          },
          {
            title: 'Interact with bots',
            route: '/lib/interactions/chatbot',
            filters: ['js', 'react-native']
          }
        ]
      },
      predictions: {
        title: 'Predictions',
        items: [
          // TODO Rewrite why do we have an intro for RN and JS and not iOS/Android?
          {
            title: 'Overview',
            route: '/lib/predictions/intro',
            filters: ['js']
          },
          {
            title: 'Getting started',
            route: '/lib/predictions/getting-started',
            filters: ['android', 'ios', 'js']
          },
          {
            title: 'Text to speech',
            route: '/lib/predictions/text-speech',
            filters: ['android', 'ios', 'js']
          },
          {
            title: 'Transcribe audio to text',
            route: '/lib/predictions/transcribe',
            filters: ['ios', 'js']
          },
          {
            title: 'Translate language',
            route: '/lib/predictions/translate',
            filters: ['android', 'ios', 'js']
          },
          {
            title: 'Identify text',
            route: '/lib/predictions/identify-text',
            filters: ['android', 'ios', 'js']
          },
          {
            title: 'Identify entities from images',
            route: '/lib/predictions/identify-entity',
            filters: ['android', 'ios', 'js']
          },
          {
            title: 'Label objects in image',
            route: '/lib/predictions/label-image',
            filters: ['android', 'ios', 'js']
          },
          {
            title: 'Interpret sentiment',
            route: '/lib/predictions/interpret',
            filters: ['android', 'ios', 'js']
          },
          {
            title: 'Escape hatch',
            route: '/lib/predictions/escapehatch',
            filters: ['android', 'ios']
          },
          {
            title: 'Example',
            route: '/lib/predictions/sample',
            filters: ['js']
          }
        ]
      },
      pubsub: {
        title: 'PubSub',
        items: [
          {
            title: 'Getting started',
            route: '/lib/pubsub/getting-started',
            filters: ['js', 'react-native']
          },
          {
            title: 'Subscribe & Unsubscribe',
            route: '/lib/pubsub/subunsub',
            filters: ['js', 'react-native']
          },
          {
            title: 'Publish',
            route: '/lib/pubsub/publish',
            filters: ['js', 'react-native']
          }
        ]
      },
      'push-notifications': {
        title: 'Push Notifications',
        items: [
          {
            title: 'Getting started',
            route: '/lib/push-notifications/getting-started',
            filters: ['android', 'flutter', 'ios', 'react-native']
          },
          {
            title: 'Register device',
            route: '/lib/push-notifications/register-device',
            filters: ['ios']
          },
          {
            title: 'Record notification events',
            route: '/lib/push-notifications/record-notifications',
            filters: ['ios']
          },
          {
            title: 'Request permissions',
            route: '/lib/push-notifications/request-permissions',
            filters: ['flutter', 'react-native']
          },
          {
            title: 'Receive device token',
            route: '/lib/push-notifications/receive-device-token',
            filters: ['flutter', 'react-native']
          },
          {
            title: 'Interact with notifications',
            route: '/lib/push-notifications/interact-with-notifications',
            filters: ['flutter', 'react-native']
          },
          {
            title: 'Identify user',
            route: '/lib/push-notifications/identify-user',
            filters: ['android', 'flutter', 'ios', 'react-native']
          },
          {
            title: 'App badge count',
            route: '/lib/push-notifications/app-badge-count',
            filters: ['flutter', 'react-native']
          },
          {
            title: 'Enable rich notifications',
            route: '/lib/push-notifications/enable-rich-notifications',
            filters: ['flutter', 'react-native']
          },
          {
            title: 'Remote media',
            route: '/lib/push-notifications/remote-media',
            filters: ['ios']
          },
          {
            title: 'Testing',
            route: '/lib/push-notifications/testing',
            filters: ['android', 'flutter', 'ios', 'react-native']
          },
          {
            title: 'Set up push notification services',
            route: '/lib/push-notifications/setup-push-service',
            filters: ['android', 'flutter', 'ios', 'react-native']
          }
        ]
      },
      storage: {
        title: 'Storage',
        items: [
          {
            title: 'Getting started',
            route: '/lib/storage/getting-started',
            filters: ['android', 'ios', 'flutter', 'js', 'react-native']
          },
          {
            title: 'Concepts',
            route: '/lib/storage/overview',
            filters: ['android', 'ios', 'flutter', 'js', 'react-native']
          },
          {
            title: 'Download files',
            route: '/lib/storage/download',
            filters: ['android', 'ios', 'flutter', 'js', 'react-native']
          },
          {
            title: 'Get file properties',
            route: '/lib/storage/get-properties',
            filters: ['flutter', 'js', 'react-native']
          },
          {
            title: 'List files',
            route: '/lib/storage/list',
            filters: ['android', 'ios', 'flutter', 'js', 'react-native']
          },
          {
            title: 'Copy files',
            route: '/lib/storage/copy',
            filters: ['flutter', 'js', 'react-native']
          },
          {
            title: 'Move files',
            route: '/lib/storage/move',
            filters: ['flutter']
          },
          {
            title: 'Upload files',
            route: '/lib/storage/upload',
            filters: ['android', 'ios', 'flutter', 'js', 'react-native']
          },
          {
            title: 'Remove files',
            route: '/lib/storage/remove',
            filters: ['android', 'ios', 'flutter', 'js', 'react-native']
          },
          {
            title: 'File access levels',
            route: '/lib/storage/configureaccess',
            filters: ['android', 'ios', 'flutter', 'js', 'react-native']
          },
          {
            title: 'Use Transfer Acceleration',
            route: '/lib/storage/transfer-acceleration',
            filters: ['android', 'js', 'react-native', 'flutter']
          },
          {
            title: 'Lambda triggers',
            route: '/lib/storage/triggers',
            filters: ['android', 'ios', 'flutter', 'js', 'react-native']
          },
          {
            title: 'Escape hatch',
            route: '/lib/storage/escapehatch',
            filters: ['android', 'ios']
          },
          {
            title: 'Use existing AWS resources',
            route: '/lib/storage/existing-resources',
            filters: ['android', 'ios', 'flutter', 'js', 'react-native']
          }
        ]
      },
      logging: {
        title: 'Logging',
        items: [
          {
            title: 'Set up Logging',
            route: '/lib/logging/setup-logging',
            filters: ['ios', 'android']
          },
          {
            title: 'Send Logs',
            route: '/lib/logging/sending-logs',
            filters: ['ios', 'android']
          },
          {
            title: 'Change Log Levels',
            route: '/lib/logging/change-log-levels',
            filters: ['ios', 'android']
          },
          {
            title: 'Flush Logs',
            route: '/lib/logging/flush-logs',
            filters: ['ios', 'android']
          },
          {
            title: 'Enable/Disable Logging',
            route: '/lib/logging/enable-disable',
            filters: ['ios', 'android']
          },
          {
            title: 'Configure User Allow List',
            route: '/lib/logging/configure-user',
            filters: ['ios', 'android']
          },
          {
            title: 'View Logs',
            route: '/lib/logging/access-logs',
            filters: ['ios', 'android']
          },
          {
            title: 'Remotely Change Log Levels',
            route: '/lib/logging/remote-configuration',
            filters: ['ios', 'android']
          },
          {
            title: 'Change Local Storage',
            route: '/lib/logging/change-local-storage',
            filters: ['ios', 'android']
          },
          {
            title: 'Listen to Log Events',
            route: '/lib/logging/hub-events',
            filters: ['ios', 'android']
          },
          {
            title: 'Escape Hatch',
            route: '/lib/logging/escapehatch',
            filters: ['ios', 'android']
          }
        ]
      },
      utilities: {
        title: 'Utilities',
        items: [
          {
            title: 'Hub',
            route: '/lib/utilities/hub',
            filters: ['android', 'ios', 'js', 'react-native']
          }
        ]
      },
      debugging: {
        title: 'Debugging',
        items: [
          {
            title: 'Developer Menu',
            route: '/lib/debugging/dev-menu',
            filters: ['android', 'ios']
          }
        ]
      },
      info: {
        title: 'Info',
        items: [
          {
            title: 'Data Information',
            route: '/lib/info/overview',
            filters: ['ios']
          },
          {
            title: 'Uninstalling the app',
            route: '/lib/info/app-uninstall',
            filters: ['android', 'ios']
          }
        ]
      },
      ssr: {
        title: 'Server-Side Rendering',
        items: [
          {
            title: 'Use Amplify with Next.js',
            route: '/lib/ssr/nextjs',
            filters: ['js']
          }
        ]
      },
      troubleshooting: {
        title: 'Troubleshooting',
        items: [
          {
            title: 'Upgrading Amplify packages',
            route: '/lib/troubleshooting/upgrading',
            filters: ['flutter', 'js', 'react-native']
          }
        ]
      }
    }
  },
  'lib-v1': {
    productRoot: {
      title: 'Amplify Libraries',
      route: '/lib-v1'
    },
    items: {
      'project-setup': {
        title: 'Project Setup',
        items: [
          {
            title: 'Prerequisites',
            route: '/lib-v1/project-setup/prereq',
            filters: ['android', 'ios', 'flutter', 'js', 'react-native']
          },
          {
            title: 'Create your application',
            route: '/lib-v1/project-setup/create-application',
            filters: ['android', 'ios', 'flutter', 'js', 'react-native']
          },
          {
            title: 'Using Combine with Amplify',
            route: '/lib-v1/project-setup/combine',
            filters: ['ios']
          },
          {
            title: 'Async Programming Model',
            route: '/lib-v1/project-setup/async',
            filters: ['android']
          },
          {
            title: 'Kotlin Coroutines Support',
            route: '/lib-v1/project-setup/coroutines',
            filters: ['android']
          },
          {
            title: 'Using RxJava with Amplify',
            route: '/lib-v1/project-setup/rxjava',
            filters: ['android']
          },
          {
            title: 'Use existing AWS resources',
            route: '/lib-v1/project-setup/use-existing-resources',
            filters: ['android', 'ios']
          },
          {
            title: 'Platform Setup',
            route: '/lib-v1/project-setup/platform-setup',
            filters: ['flutter']
          },
          {
            title: 'Escape hatch',
            route: '/lib-v1/project-setup/escape-hatch',
            filters: ['flutter']
          }
        ]
      },
      analytics: {
        title: 'Analytics',
        items: [
          {
            title: 'Getting started',
            route: '/lib-v1/analytics/getting-started',
            filters: ['android', 'flutter', 'ios', 'js', 'react-native']
          },
          {
            title: 'Record events',
            route: '/lib-v1/analytics/record',
            filters: ['android', 'flutter', 'ios', 'js', 'react-native']
          },
          {
            title: 'Update Endpoint',
            route: '/lib-v1/analytics/update-endpoint',
            filters: ['js', 'react-native']
          },
          {
            title: 'Automatically track sessions',
            route: '/lib-v1/analytics/autotrack',
            filters: ['android', 'flutter', 'ios', 'js', 'react-native']
          },
          {
            title: 'Enable/Disable Analytics',
            route: '/lib-v1/analytics/enable-disable',
            filters: ['android', 'flutter', 'ios', 'js', 'react-native']
          },
          {
            title: 'Identify user',
            route: '/lib-v1/analytics/identifyuser',
            filters: ['android', 'flutter', 'ios']
          },
          {
            title: 'Streaming analytics data',
            route: '/lib-v1/analytics/streaming',
            filters: ['js', 'react-native']
          },
          {
            title: 'Create a custom analytics plugin',
            route: '/lib-v1/analytics/create-custom-plugin',
            filters: ['js', 'react-native']
          },
          {
            title: 'Storing analytics data',
            route: '/lib-v1/analytics/storing',
            filters: ['js']
          },
          {
            title: 'Personalized recommendations',
            route: '/lib-v1/analytics/personalize',
            filters: ['js']
          },
          {
            title: 'Escape hatch',
            route: '/lib-v1/analytics/escapehatch',
            filters: ['android', 'ios']
          },
          {
            title: 'Use existing AWS resources',
            route: '/lib-v1/analytics/existing-resources',
            filters: ['android', 'flutter', 'ios', 'js', 'react-native']
          }
        ]
      },
      'in-app-messaging': {
        title: 'In-App Messaging',
        items: [
          {
            title: 'Overview',
            route: '/lib-v1/in-app-messaging/overview',
            filters: ['react-native', 'js']
          },
          {
            title: 'Getting started',
            route: '/lib-v1/in-app-messaging/getting-started',
            filters: ['react-native', 'js']
          },
          {
            title: 'Create an In-App Messaging campaign',
            route: '/lib-v1/in-app-messaging/create-campaign',
            filters: ['react-native', 'js']
          },
          {
            title: 'Integrate your application',
            route: '/lib-v1/in-app-messaging/integrate-your-application',
            filters: ['react-native', 'js']
          },
          {
            title: 'Sync messages',
            route: '/lib-v1/in-app-messaging/sync-messages',
            filters: ['react-native', 'js']
          },
          {
            title: 'Display message',
            route: '/lib-v1/in-app-messaging/display-message',
            filters: ['react-native', 'js']
          },
          {
            title: 'Clear messages',
            route: '/lib-v1/in-app-messaging/clear-messages',
            filters: ['react-native', 'js']
          },
          {
            title: 'Identify a user',
            route: '/lib-v1/in-app-messaging/identify-user',
            filters: ['react-native', 'js']
          },
          {
            title: 'Respond to interaction events',
            route: '/lib-v1/in-app-messaging/respond-interaction-events',
            filters: ['react-native', 'js']
          },
          {
            title: 'Resolving conflicts',
            route: '/lib-v1/in-app-messaging/resolve-conflicts',
            filters: ['react-native', 'js']
          }
        ]
      },
      graphqlapi: {
        title: 'API (GraphQL)',
        items: [
          {
            title: 'Getting started',
            route: '/lib-v1/graphqlapi/getting-started',
            filters: ['android', 'ios', 'flutter', 'js', 'react-native']
          },
          {
            title: 'Connect your app code to the API',
            route: '/lib/graphqlapi/connect',
            filters: ['js', 'react-native']
          },
          {
            title: 'Concepts',
            route: '/lib-v1/graphqlapi/concepts',
            filters: ['android', 'ios', 'flutter', 'js', 'react-native']
          },
          {
            title: 'Configure authorization modes',
            route: '/lib-v1/graphqlapi/authz',
            filters: ['android', 'ios', 'flutter', 'js', 'react-native']
          },
          {
            title: 'Create, update, and delete application data',
            route: '/lib-v1/graphqlapi/mutate-data',
            filters: ['android', 'ios', 'flutter', 'js', 'react-native']
          },
          {
            title: 'Read application data',
            route: '/lib-v1/graphqlapi/query-data',
            filters: ['android', 'ios', 'flutter', 'js', 'react-native']
          },
          {
            title: 'Subscribe to real-time events',
            route: '/lib-v1/graphqlapi/subscribe-data',
            filters: ['android', 'ios', 'flutter', 'js', 'react-native']
          },
          {
            title: 'Working with files and attachments',
            route: '/lib-v1/graphqlapi/working-with-files',
            filters: ['js', 'react-native']
          },
          {
            title: 'Optimistic UI',
            route: '/lib-v1/graphqlapi/optimistic-ui',
            filters: ['js']
          },
          {
            title: 'Cancel API requests',
            route: '/lib-v1/graphqlapi/cancel-request',
            filters: ['js', 'react-native']
          },
          {
            title: 'Offline scenarios',
            route: '/lib-v1/graphqlapi/offline',
            filters: ['android', 'ios', 'flutter', 'js', 'react-native']
          },
          {
            title: 'GraphQL from NodeJS',
            route: '/lib-v1/graphqlapi/graphql-from-nodejs',
            filters: ['js', 'react-native']
          },
          {
            title: 'Advanced Workflows',
            route: '/lib-v1/graphqlapi/advanced-workflows',
            filters: ['android', 'ios', 'flutter', 'js', 'react-native']
          },
          {
            title: 'Use existing AWS resources',
            route: '/lib-v1/graphqlapi/existing-resources',
            filters: ['android', 'ios', 'flutter', 'js', 'react-native']
          },
          {
            title: 'Upgrade guide from AppSync SDK',
            route: '/lib-v1/graphqlapi/upgrade-guide',
            filters: ['js', 'react-native', 'react-native']
          }
        ]
      },
      restapi: {
        title: 'API (REST)',
        items: [
          {
            title: 'Getting started',
            route: '/lib-v1/restapi/getting-started',
            filters: ['android', 'ios', 'flutter', 'js', 'react-native']
          },
          {
            title: 'Fetching data',
            route: '/lib-v1/restapi/fetch',
            filters: ['android', 'ios', 'flutter', 'js', 'react-native']
          },
          {
            title: 'Updating data',
            route: '/lib-v1/restapi/update',
            filters: ['android', 'ios', 'flutter', 'js', 'react-native']
          },
          {
            title: 'Deleting data',
            route: '/lib-v1/restapi/delete',
            filters: ['android', 'ios', 'flutter', 'js', 'react-native']
          },
          {
            title: 'Cancel API requests',
            route: '/lib-v1/restapi/cancel',
            filters: ['js', 'react-native']
          },
          {
            title: 'Define authorization rules',
            route: '/lib-v1/restapi/authz',
            filters: ['android', 'ios', 'flutter', 'js', 'react-native']
          },
          {
            title: 'Use existing AWS resources',
            route: '/lib-v1/restapi/existing-resources',
            filters: ['android', 'ios', 'flutter']
          }
        ]
      },
      auth: {
        title: 'Authentication',
        items: [
          {
            title: 'Set up Amplify Auth',
            route: '/lib-v1/auth/getting-started',
            filters: ['android', 'ios', 'flutter', 'js', 'react-native']
          },
          {
            title: 'Manage user session and credentials',
            route: '/lib-v1/auth/manage-session',
            filters: ['js', 'react-native']
          },
          {
            title: 'Enable sign-up, sign-in, and sign-out',
            route: '/lib-v1/auth/emailpassword',
            filters: ['js', 'react-native']
          },
          {
            title: 'Sign in',
            route: '/lib-v1/auth/signin',
            filters: ['android', 'ios', 'flutter']
          },
          {
            title: 'Sign in with custom flow',
            route: '/lib-v1/auth/signin_with_custom_flow',
            filters: ['ios', 'flutter']
          },
          {
            title: 'Sign in with web UI',
            route: '/lib-v1/auth/signin_web_ui',
            filters: ['android', 'ios', 'flutter']
          },
          {
            title: 'Social sign-in (OAuth)',
            route: '/lib-v1/auth/social',
            filters: ['android', 'ios', 'flutter']
<<<<<<< HEAD
          },
          {
            title: 'Add social provider sign-in',
            route: '/lib-v1/auth/social',
            filters: ['js', 'react-native']
          },
          {
=======
          },
          {
            title: 'Add social provider sign-in',
            route: '/lib-v1/auth/social',
            filters: ['js', 'react-native']
          },
          {
>>>>>>> 5fe481f2
            title: 'Manage MFA and device settings',
            route: '/lib-v1/auth/mfa',
            filters: ['js', 'react-native']
          },
          {
            title: 'Manage user profiles',
            route: '/lib-v1/auth/manageusers',
            filters: ['js', 'react-native']
          },
          {
            title: 'Set up user password change and recovery',
            route: '/lib-v1/auth/password_management',
            filters: ['js', 'react-native']
          },
          {
            title: 'Switching authentication flows',
            route: '/lib-v1/auth/switch-auth',
            filters: ['js', 'react-native']
          },
          {
            title: 'Advanced workflows',
            route: '/lib-v1/auth/advanced',
            filters: ['js', 'react-native']
          },
          {
            title: 'Sign in next steps',
            route: '/lib-v1/auth/signin_next_steps',
            filters: ['ios']
          },
          {
            title: 'SMS flows',
            route: '/lib-v1/auth/sms_flows',
            filters: ['flutter']
          },
          {
            title: 'Guest access',
            route: '/lib-v1/auth/guest_access',
            filters: ['android', 'ios', 'flutter']
          },
          {
            title: 'Auth events',
            route: '/lib-v1/auth/auth-events',
            filters: ['android', 'ios', 'flutter']
          },
          {
            title: 'Listen to auth events',
            route: '/lib-v1/auth/auth-events',
            filters: ['js', 'react-native']
          },
          {
            title: 'User attributes',
            route: '/lib-v1/auth/user-attributes',
            filters: ['android', 'ios', 'flutter']
          },
          {
            title: 'Remember a device',
            route: '/lib-v1/auth/device_features',
            filters: ['android', 'ios', 'flutter', 'js', 'react-native']
          },
          {
            title: 'Password management',
            route: '/lib-v1/auth/password_management',
            filters: ['android', 'ios', 'flutter']
          },
          {
            title: 'Sign out',
            route: '/lib-v1/auth/signOut',
            filters: ['android', 'ios', 'flutter']
          },
          {
            title: 'Accessing credentials',
            route: '/lib-v1/auth/access_credentials',
            filters: ['android', 'ios', 'flutter']
          },
          {
            title: 'Managing credentials',
            route: '/lib-v1/auth/managing_credentials',
            filters: ['flutter']
          },
          {
            title: 'Delete user',
            route: '/lib-v1/auth/delete_user',
            filters: ['android', 'ios', 'flutter']
          },
          {
            title: 'Delete user account',
            route: '/lib-v1/auth/delete_user',
            filters: ['js', 'react-native']
          },
          {
            title: 'Escape hatch',
            route: '/lib-v1/auth/escapehatch',
            filters: ['android', 'ios']
          },
          {
            title: 'Use existing Amazon Cognito resources',
            route: '/lib-v1/auth/existing-resources',
            filters: ['ios', 'flutter']
          },
          {
            title: 'Under the hood',
            route: '/lib-v1/auth/overview',
            filters: ['android', 'ios', 'js', 'react-native']
          }
        ]
      },
      datastore: {
        title: 'DataStore',
        items: [
          {
            title: 'Getting started',
            route: '/lib-v1/datastore/getting-started',
            filters: ['android', 'ios', 'flutter', 'js', 'react-native']
          },
          {
            title: 'Manipulating data',
            route: '/lib-v1/datastore/data-access',
            filters: ['android', 'ios', 'flutter', 'js', 'react-native']
          },
          {
            title: 'Relational models',
            route: '/lib-v1/datastore/relational',
            filters: ['android', 'ios', 'flutter', 'js', 'react-native']
          },
          {
            title: 'Syncing data to cloud',
            route: '/lib-v1/datastore/sync',
            filters: ['android', 'ios', 'flutter', 'js', 'react-native']
          },
          {
            title: 'Setup authorization rules',
            route: '/lib-v1/datastore/setup-auth-rules',
            filters: ['android', 'ios', 'flutter', 'js', 'react-native']
          },
          {
            title: 'Conflict resolution',
            route: '/lib-v1/datastore/conflict',
            filters: ['android', 'ios', 'flutter', 'js', 'react-native']
          },
          {
            title: 'Real time',
            route: '/lib-v1/datastore/real-time',
            filters: ['android', 'ios', 'flutter', 'js', 'react-native']
          },
          {
            title: 'DataStore Events',
            route: '/lib-v1/datastore/datastore-events',
            filters: ['android', 'ios', 'flutter', 'js', 'react-native']
          },
          {
            title: 'Other methods',
            route: '/lib-v1/datastore/other-methods',
            filters: ['android', 'ios', 'flutter', 'js', 'react-native']
          },
          {
            title: 'Schema updates',
            route: '/lib-v1/datastore/schema-updates',
            filters: ['android', 'ios', 'flutter', 'js', 'react-native']
          },
          {
            title: 'How it works',
            route: '/lib-v1/datastore/how-it-works',
            filters: ['android', 'ios', 'flutter', 'js', 'react-native']
          },
          {
            title: 'Examples',
            route: '/lib-v1/datastore/examples',
            filters: ['js', 'react-native']
          },
          {
            title: 'Advanced workflows',
            route: '/lib-v1/datastore/advanced-workflows',
            filters: ['flutter', 'js', 'react-native']
          }
        ]
      },
      geo: {
        title: 'Geo',
        items: [
          {
            title: 'Getting started',
            route: '/lib-v1/geo/getting-started',
            filters: ['android', 'ios', 'js']
          },
          {
            title: 'Maps',
            route: '/lib-v1/geo/maps',
            filters: ['android', 'ios', 'js']
          },
          {
            title: 'Location Search',
            route: '/lib-v1/geo/search',
            filters: ['android', 'ios', 'js']
          },
          {
            title: 'Geofences',
            route: '/lib-v1/geo/geofences',
            filters: ['js']
          },
          {
            title: 'Use existing Amazon Location resources',
            route: '/lib-v1/geo/existing-resources',
            filters: ['android', 'ios', 'js']
          },
          {
            title: 'Migrating from Google Maps',
            route: '/lib-v1/geo/google-migration',
            filters: ['js']
          },
          {
            title: 'Escape Hatch',
            route: '/lib-v1/geo/escapehatch',
            filters: ['android', 'ios', 'js']
          }
        ]
      },
      interactions: {
        title: 'Interactions',
        items: [
          {
            title: 'Getting started',
            route: '/lib-v1/interactions/getting-started',
            filters: ['js', 'react-native']
          },
          {
            title: 'Interact with bots',
            route: '/lib-v1/interactions/chatbot',
            filters: ['js', 'react-native']
          }
        ]
      },
      predictions: {
        title: 'Predictions',
        items: [
          // TODO Rewrite why do we have an intro for RN and JS and not iOS/Android?
          {
            title: 'Overview',
            route: '/lib-v1/predictions/intro',
            filters: ['js', 'react-native']
          },
          {
            title: 'Getting started',
            route: '/lib-v1/predictions/getting-started',
            filters: ['android', 'ios', 'js', 'react-native']
          },
          {
            title: 'Text to speech',
            route: '/lib-v1/predictions/text-speech',
            filters: ['android', 'ios', 'js', 'react-native']
          },
          {
            title: 'Transcribe audio to text',
            route: '/lib-v1/predictions/transcribe',
            filters: ['ios', 'js']
          },
          {
            title: 'Translate language',
            route: '/lib-v1/predictions/translate',
            filters: ['android', 'ios', 'js', 'react-native']
          },
          {
            title: 'Identify text',
            route: '/lib-v1/predictions/identify-text',
            filters: ['android', 'ios', 'js', 'react-native']
          },
          {
            title: 'Identify entities from images',
            route: '/lib/predictions/identify-entity',
            filters: ['android', 'ios', 'js', 'react-native']
          },
          {
            title: 'Label objects in image',
            route: '/lib-v1/predictions/label-image',
            filters: ['android', 'ios', 'js', 'react-native']
          },
          {
            title: 'Interpret sentiment',
            route: '/lib-v1/predictions/interpret',
            filters: ['android', 'ios', 'js', 'react-native']
          },
          {
            title: 'Escape hatch',
            route: '/lib-v1/predictions/escapehatch',
            filters: ['android', 'ios']
          },
          {
            title: 'Example',
            route: '/lib-v1/predictions/sample',
            filters: ['js', 'react-native']
          }
        ]
      },
      'push-notifications': {
        title: 'Push Notifications',
        items: [
          {
            title: 'Getting started',
            route: '/lib-v1/push-notifications/getting-started',
            filters: ['react-native']
          },
          {
            title: 'Request permissions',
            route: '/lib-v1/push-notifications/request-permissions',
            filters: ['react-native']
          },
          {
            title: 'Receive device token',
            route: '/lib-v1/push-notifications/receive-device-token',
            filters: ['react-native']
          },
          {
            title: 'Interact with notifications',
            route: '/lib-v1/push-notifications/interact-with-notifications',
            filters: ['react-native']
          },
          {
            title: 'Identify user',
            route: '/lib-v1/push-notifications/identify-user',
            filters: ['react-native']
          },
          {
            title: 'App badge count',
            route: '/lib-v1/push-notifications/app-badge-count',
            filters: ['react-native']
          },
          {
            title: 'Enable rich notifications',
            route: '/lib-v1/push-notifications/enable-rich-notifications',
            filters: ['react-native']
          },
          {
            title: 'Testing',
            route: '/lib-v1/push-notifications/testing',
            filters: ['react-native']
          },
          {
            title: 'Set up push notification services',
            route: '/lib-v1/push-notifications/setup-push-service',
            filters: ['react-native']
          },
          {
            title: 'Migrate from previous version',
            route: '/lib-v1/push-notifications/migrate-from-previous-version',
            filters: ['react-native']
          }
        ]
      },
      storage: {
        title: 'Storage',
        items: [
          {
            title: 'Set up Amplify Storage',
            route: '/lib-v1/storage/getting-started',
            filters: ['android', 'ios', 'flutter', 'js', 'react-native']
          },
          {
            title: 'Concepts',
            route: '/lib-v1/storage/overview',
            filters: ['android', 'ios', 'flutter', 'js', 'react-native']
          },
          {
            title: 'Upload files',
            route: '/lib-v1/storage/upload',
            filters: ['android', 'ios', 'js', 'react-native', 'flutter']
          },
          {
            title: 'Download files',
            route: '/lib-v1/storage/download',
            filters: ['android', 'ios', 'flutter', 'js', 'react-native']
          },
          {
            title: 'Query Transfers',
            route: '/lib-v1/storage/querytransfers',
            filters: ['android']
          },
          {
            title: 'Get file properties',
            route: '/lib-v1/storage/get-properties',
            filters: ['js']
          },
          {
            title: 'List files',
            route: '/lib-v1/storage/list',
            filters: ['android', 'ios', 'flutter', 'js', 'react-native']
          },
          {
            title: 'Copy files',
            route: '/lib-v1/storage/copy',
            filters: ['js', 'react-native']
          },
          {
            title: 'Remove files',
            route: '/lib-v1/storage/remove',
            filters: ['android', 'ios', 'flutter', 'js', 'react-native']
          },
          {
            title: 'Cancel requests',
            route: '/lib-v1/storage/cancel-requests',
            filters: ['js', 'react-native']
          },
          {
            title: 'File access levels',
            route: '/lib-v1/storage/configureaccess',
            filters: ['android', 'ios', 'flutter', 'js', 'react-native']
          },
          {
            title: 'Automatically track Storage events',
            route: '/lib-v1/storage/autotrack',
            filters: ['js']
          },
          {
            title: 'Use Transfer Acceleration',
            route: '/lib-v1/storage/transfer-acceleration',
            filters: ['js', 'react-native']
          },
          {
            title: 'Lambda triggers',
            route: '/lib-v1/storage/triggers',
            filters: ['android', 'ios', 'flutter', 'js', 'react-native']
          },
          {
            title: 'Custom Plugin',
            route: '/lib-v1/storage/custom-plugin',
            filters: ['js', 'react-native']
          },
          {
            title: 'Escape hatch',
            route: '/lib-v1/storage/escapehatch',
            filters: ['android', 'ios']
          },
          {
            title: 'Use existing AWS resources',
            route: '/lib-v1/storage/existing-resources',
            filters: ['android', 'ios', 'flutter', 'js', 'react-native']
          }
        ]
      },
      pubsub: {
        title: 'PubSub',
        items: [
          {
            title: 'Getting started',
            route: '/lib-v1/pubsub/getting-started',
            filters: ['js', 'react-native']
          },
          {
            title: 'Subscribe & Unsubscribe',
            route: '/lib-v1/pubsub/subunsub',
            filters: ['js', 'react-native']
          },
          {
            title: 'Publish',
            route: '/lib-v1/pubsub/publish',
            filters: ['js', 'react-native']
          }
        ]
      },
      ssr: {
        title: 'Server-Side Rendering',
        items: [
          {
            title: 'Getting Started with Server-Side Rendering (SSR)',
            route: '/lib-v1/ssr',
            filters: ['js']
          }
        ]
      },
      utilities: {
        title: 'Utilities',
        items: [
          {
            title: 'Service Worker',
            route: '/lib-v1/utilities/serviceworker',
            filters: ['js']
          },
          {
            title: 'Cache',
            route: '/lib-v1/utilities/cache',
            filters: ['js', 'react-native']
          },
          {
            title: 'Hub',
            route: '/lib-v1/utilities/hub',
            filters: ['android', 'ios', 'js', 'react-native']
          },
          {
            title: 'Internationalization',
            route: '/lib-v1/utilities/i18n',
            filters: ['js', 'react-native']
          },
          {
            title: 'Logger',
            route: '/lib-v1/utilities/logger',
            filters: ['js', 'react-native']
          }
        ]
      },
      'client-configuration': {
        title: 'Client configuration',
        items: [
          {
            title: 'Configuring Amplify Categories',
            route:
              '/lib-v1/client-configuration/configuring-amplify-categories',
            filters: ['js', 'react-native']
          }
        ]
      },
      troubleshooting: {
        title: 'Troubleshooting',
        items: [
          {
            title: 'Upgrading Amplify packages',
            route: '/lib-v1/troubleshooting/upgrading',
            filters: ['flutter', 'js', 'react-native']
          },
          {
            title: 'TypeScript strict mode',
            route: '/lib-v1/troubleshooting/strict-mode',
            filters: ['js', 'react-native']
          }
        ]
      },
      debugging: {
        title: 'Debugging',
        items: [
          {
            title: 'Developer Menu',
            route: '/lib-v1/debugging/dev-menu',
            filters: ['android', 'ios']
          }
        ]
      },
      info: {
        title: 'Info',
        items: [
          {
            title: 'Data Information',
            route: '/lib-v1/info/overview',
            filters: ['ios']
          },
          {
            title: 'Uninstalling the app',
            route: '/lib-v1/info/app-uninstall',
            filters: ['ios']
          }
        ]
      }
    }
  },
  sdk: {
    productRoot: {
      title: 'AWS Mobile SDK',
      route: '/sdk'
    },
    items: {
      api: {
        title: 'API',
        items: [
          {
            title: 'GraphQL - Realtime and Offline',
            route: '/sdk/api/graphql',
            filters: ['android', 'ios']
          },
          {
            title: 'REST API',
            route: '/sdk/api/rest',
            filters: ['android', 'ios']
          }
        ]
      },
      analytics: {
        title: 'Analytics',
        items: [
          {
            title: 'Getting Started',
            route: '/sdk/analytics/getting-started',
            filters: ['android', 'ios']
          },
          {
            title: 'Events',
            route: '/sdk/analytics/events',
            filters: ['android', 'ios']
          },
          {
            title: 'Endpoints',
            route: '/sdk/analytics/endpoints',
            filters: ['android', 'ios']
          },
          {
            title: 'Using Amazon Kinesis',
            route: '/sdk/analytics/kinesis',
            filters: ['android', 'ios']
          }
        ]
      },
      auth: {
        title: 'Authentication',
        items: [
          {
            title: 'Getting started',
            route: '/sdk/auth/getting-started',
            filters: ['android', 'ios']
          },
          {
            title: 'Overview',
            route: '/sdk/auth/how-it-works',
            filters: ['android', 'ios']
          },
          {
            title: 'Guest access',
            route: '/sdk/auth/guest-access',
            filters: ['android', 'ios']
          },
          {
            title: 'Drop-in auth',
            route: '/sdk/auth/drop-in-auth',
            filters: ['android', 'ios']
          },
          {
            title: 'Working with the API',
            route: '/sdk/auth/working-with-api',
            filters: ['android', 'ios']
          },
          {
            title: 'Federated identities',
            route: '/sdk/auth/federated-identities',
            filters: ['android', 'ios']
          },
          {
            title: 'Hosted UI',
            route: '/sdk/auth/hosted-ui',
            filters: ['android', 'ios']
          },
          {
            title: 'Custom auth flow',
            route: '/sdk/auth/custom-auth-flow',
            filters: ['android', 'ios']
          },
          {
            title: 'Device features',
            route: '/sdk/auth/device-features',
            filters: ['android', 'ios']
          }
        ]
      },
      'push-notifications': {
        title: 'Push notifications',
        items: [
          {
            title: 'Getting started',
            route: '/sdk/push-notifications/getting-started',
            filters: ['android', 'ios']
          },
          {
            title: 'Messaging campaigns',
            route: '/sdk/push-notifications/messaging-campaign',
            filters: ['android', 'ios']
          },
          {
            title: 'Setting up push notification services',
            route: '/sdk/push-notifications/setup-push-service',
            filters: ['android', 'ios']
          }
        ]
      },
      pubsub: {
        title: 'PubSub',
        items: [
          {
            title: 'Getting started',
            route: '/sdk/pubsub/getting-started',
            filters: ['android', 'ios']
          },
          {
            title: 'Using with Amplify',
            route: '/sdk/pubsub/aws-iot-and-amplify',
            filters: ['ios']
          },
          {
            title: 'Working with the API',
            route: '/sdk/pubsub/working-api',
            filters: ['android', 'ios']
          }
        ]
      },
      storage: {
        title: 'Storage',
        items: [
          {
            title: 'Getting started',
            route: '/sdk/storage/getting-started',
            filters: ['android', 'ios']
          },
          {
            title: 'Using TransferUtility',
            route: '/sdk/storage/transfer-utility',
            filters: ['android', 'ios']
          },
          {
            title: 'Using GraphQL API',
            route: '/sdk/storage/graphql-api',
            filters: ['android', 'ios']
          },
          {
            title: 'Configure Access',
            route: '/sdk/storage/configure-access',
            filters: ['android', 'ios']
          }
        ]
      },
      configuration: {
        title: 'Configuration',
        items: [
          {
            title: 'SDK Setup Options',
            route: '/sdk/configuration/setup-options',
            filters: ['android', 'ios']
          }
        ]
      },
      info: {
        title: 'Info',
        items: [
          {
            title: 'Data Information',
            route: '/sdk/info/overview',
            filters: ['ios']
          },
          {
            title: 'Uninstalling the app',
            route: '/sdk/info/app-uninstall',
            filters: ['ios']
          }
        ]
      }
    }
  },
  cli: {
    productRoot: {
      title: 'Amplify CLI',
      route: '/cli'
    },
    items: {
      start: {
        title: 'Get started',
        items: [
          {
            title: 'Installation',
            route: '/cli/start/install',
            filters: []
          },
          {
            title: 'Typical workflows',
            route: '/cli/start/workflows',
            filters: []
          }
        ]
      },
      commands: {
        title: 'Commands',
        items: commands
          .sort((a, b) => ((a.name > b.name ? 1 : -1)))
          .map(({ name }) => ({
            isCodeTitle: true,
            title: name,
            route: `/cli/commands/${name}`
          }))
      },
      graphql: {
        title: 'API (GraphQL)',
        items: [
          {
            title: 'Set up Amplify GraphQL API',
            route: '/cli/graphql/overview',
            filters: []
          },
          {
            title: 'Data modeling',
            route: '/cli/graphql/data-modeling',
            filters: []
          },
          {
            title: 'Authorization rules',
            route: '/cli/graphql/authorization-rules',
            filters: []
          },
          {
            title:
              'Custom business logic (Lambda function, HTTP, VTL resolvers)',
            route: '/cli/graphql/custom-business-logic',
            filters: []
          },
          {
            title: 'Search and result aggregations',
            route: '/cli/graphql/search-and-result-aggregations',
            filters: []
          },
          // {
          //   title: "Offline data and conflict resolution (DataStore)",
          //   route: "/cli/graphql/offline-data-access-and-conflict-resolution",
          //   filters: []
          // },
          {
            title: 'Connect to machine learning services',
            route: '/cli/graphql/connect-to-machine-learning-services',
            filters: []
          },
          {
            title: 'Evolving GraphQL schemas',
            route: '/cli/graphql/schema-evolution',
            filters: []
          },
          {
            title: 'Directives reference',
            route: '/cli/graphql/directives-reference',
            filters: []
          },
          {
            title:
              'JavaScript, Android, Swift, and Flutter client code generation',
            route: '/cli/graphql/client-code-generation',
            filters: []
          },
          {
            title: 'Override Amplify-generated AppSync resources',
            route: '/cli/graphql/override',
            filters: []
          },
          {
            title: 'Troubleshooting',
            route: '/cli/graphql/troubleshooting',
            filters: []
          },
          {
            title: 'Examples and solutions',
            route: '/cli/graphql/examples-and-solutions',
            filters: []
          }
        ]
      },
      restapi: {
        title: 'API (REST)',
        items: [
          {
            title: 'Overview',
            route: '/cli/restapi/restapi',
            filters: []
          },
          { title: 'Test', route: '/cli/restapi/testing', filters: [] },
          {
            title: 'Override Amplify-generated API Gateway resources',
            route: '/cli/restapi/override',
            filters: []
          }
        ]
      },
      auth: {
        title: 'Authentication',
        items: [
          {
            title: 'Overview',
            route: '/cli/auth/overview',
            filters: []
          },
          {
            title: 'User groups',
            route: '/cli/auth/groups',
            filters: []
          },
          {
            title: 'Admin actions',
            route: '/cli/auth/admin',
            filters: []
          },
          {
            title: 'Use an existing Cognito User Pool and Identity Pool',
            route: '/cli/auth/import',
            filters: []
          },
          {
            title: 'Override Amplify-generated Cognito resources',
            route: '/cli/auth/override',
            filters: []
          }
        ]
      },
      storage: {
        title: 'Storage',
        items: [
          {
            title: 'Overview',
            route: '/cli/storage/overview',
            filters: []
          },
          {
            title: 'Use an existing S3 bucket or DynamoDB table',
            route: '/cli/storage/import',
            filters: []
          },
          {
            title: 'Override Amplify-generated S3 and DynamoDB resources',
            route: '/cli/storage/override',
            filters: []
          }
        ]
      },
      function: {
        title: 'Functions',
        items: [
          { title: 'Overview', route: '/cli/function', filters: [] },
          {
            title: 'Reuse code & assets using layers',
            route: '/cli/function/layers',
            filters: []
          },
          {
            title: 'Environment variables',
            route: '/cli/function/env-vars',
            filters: []
          },
          {
            title: 'Access secret values',
            route: '/cli/function/secrets',
            filters: []
          },
          {
            title: 'Build options',
            route: '/cli/function/build-options',
            filters: []
          },
          {
            title: 'Configuring Lambda function settings',
            route: '/cli/function/configure-options',
            filters: []
          }
        ]
      },
      geo: {
        title: 'Geo',
        items: [
          {
            title: 'Maps',
            route: '/cli/geo/maps',
            filters: []
          },
          {
            title: 'Location Search',
            route: '/cli/geo/search',
            filters: []
          },
          {
            title: 'Geofencing',
            route: '/cli/geo/geofencing',
            filters: []
          }
        ]
      },
      hosting: {
        title: 'Hosting',
        items: [
          {
            title: 'Overview',
            route: '/cli/hosting/hosting',
            filters: []
          }
        ]
      },
      custom: {
        title: 'Custom AWS resources',
        items: [
          {
            title: 'Use CDK to add custom AWS resources',
            route: '/cli/custom/cdk',
            filters: []
          },
          {
            title: 'Use CloudFormation to add custom AWS resources',
            route: '/cli/custom/cloudformation',
            filters: []
          }
        ]
      },
      project: {
        title: 'Project-level configurations',
        items: [
          {
            title: 'Apply tags to generated resources',
            route: '/cli/project/tags',
            filters: []
          },
          {
            title: 'IAM Permissions Boundary for Amplify-generated roles',
            route: '/cli/project/permissions-boundary',
            filters: []
          },
          {
            title: 'Command Hooks',
            route: '/cli/project/command-hooks',
            filters: []
          },
          {
            title: 'Monorepo project structure',
            route: '/cli/project/monorepo',
            filters: []
          },
          {
            title: 'Override Amplify-generated project-level IAM resources',
            route: '/cli/project/override',
            filters: []
          },
          {
            title: 'Troubleshooting',
            route: '/cli/project/troubleshooting',
            filters: []
          }
        ]
      },
      teams: {
        title: 'Team environments',
        items: [
          {
            title: 'Overview',
            route: '/cli/teams/overview',
            filters: []
          },
          {
            title: 'Share single environment',
            route: '/cli/teams/shared',
            filters: []
          },
          {
            title: 'Sandbox environments',
            route: '/cli/teams/sandbox',
            filters: []
          },
          {
            title: 'Multiple frontends',
            route: '/cli/teams/multi-frontend',
            filters: []
          },
          {
            title: 'Continuous deployment',
            route: '/cli/teams/cicd',
            filters: []
          },
          {
            title: 'Commands',
            route: '/cli/teams/commands',
            filters: []
          }
        ]
      },
      usage: {
        title: 'Advanced workflows',
        items: [
          {
            title: 'Lambda Triggers',
            route: '/cli/usage/lambda-triggers',
            filters: []
          },
          {
            title: 'Mocking and testing',
            route: '/cli/usage/mock',
            filters: []
          },
          {
            title: 'Serverless containers',
            route: '/cli/usage/containers',
            filters: []
          },
          {
            title: 'Export Amplify project to CDK',
            route: '/cli/usage/export-to-cdk'
          },
          {
            title: 'Headless mode for CI/CD',
            route: '/cli/usage/headless',
            filters: []
          }
        ]
      },
      plugins: {
        title: 'Plugins',
        items: [
          {
            title: 'Overview',
            route: '/cli/plugins/plugins',
            filters: []
          },
          {
            title: 'Architecture',
            route: '/cli/plugins/architecture',
            filters: []
          },
          {
            title: 'Authoring a new plugin',
            route: '/cli/plugins/authoring',
            filters: []
          }
        ]
      },
      migration: {
        title: 'Migration & Backwards Compatibility',
        items: [
          {
            title: 'AWS CDK v1 to v2 migration',
            route: '/cli/migration/aws-cdk-migration',
            filters: []
          },
          {
            title: 'Lazy Loading and Custom Selection Set',
            route: '/cli/migration/lazy-load-custom-selection-set',
            filters: []
          },
          {
            title: 'GraphQL Transformer v1 to v2 migration',
            route: '/cli/migration/transformer-migration',
            filters: []
          },
          {
            title: 'Override feature enablement migration',
            route: '/cli/migration/override',
            filters: []
          },
          {
            title: 'Lambda layer behavior updates',
            route: '/cli/migration/lambda-layers-update',
            filters: []
          },
          {
            title: 'CLI Auth Signup Changes',
            route: '/cli/migration/cli-auth-signup-changes',
            filters: []
          },
          {
            title:
              'Amplify Codegen Models - List and list components nullability',
            route: '/cli/migration/list-nullability',
            filters: []
          },
          {
            title: 'Migrate project to another AWS account',
            route: '/cli/migration/cli-migrate-aws-account',
            filters: []
          },
          {
            title: 'GraphQL Transformer @auth identity claim changes',
            route: '/cli/migration/identity-claim-changes',
            filters: []
          }
        ]
      },
      reference: {
        title: 'Reference',
        items: [
          {
            title: 'IAM Policy',
            route: '/cli/reference/iam',
            filters: []
          },
          {
            title: 'IAM Roles & MFA',
            route: '/cli/reference/iam-roles-mfa',
            filters: []
          },
          {
            title: 'Files and Folders',
            route: '/cli/reference/files',
            filters: []
          },
          {
            title: 'Usage Data in Amplify CLI',
            route: '/cli/reference/usage-data',
            filters: []
          },
          {
            title: 'Diagnose',
            route: '/cli/reference/diagnose',
            filters: []
          },
          {
            title: 'Feature Flags',
            route: '/cli/reference/feature-flags',
            filters: []
          },
          {
            title: 'SSM Parameter Store',
            route: '/cli/reference/ssm-parameter-store',
            filters: []
          }
        ]
      }
    }
  },
  'cli-legacy': {
    productRoot: {
      title: 'Amplify CLI (Legacy)',
      route: '/cli-legacy'
    },
    items: {
      'graphql-transformer': {
        title: 'API (GraphQL)',
        items: [
          {
            title: 'Overview',
            route: '/cli-legacy/graphql-transformer/overview',
            filters: []
          },
          {
            title: 'Directives',
            route: '/cli-legacy/graphql-transformer/directives',
            filters: []
          },
          {
            title: 'Define your model types',
            route: '/cli-legacy/graphql-transformer/model',
            filters: []
          },
          {
            title: 'Index your data with keys',
            route: '/cli-legacy/graphql-transformer/key',
            filters: []
          },
          {
            title: 'Setup authorization rules',
            route: '/cli-legacy/graphql-transformer/auth',
            filters: []
          },
          {
            title: 'Add relationships between types',
            route: '/cli-legacy/graphql-transformer/connection',
            filters: []
          },
          {
            title: 'Configure Lambda resolvers',
            route: '/cli-legacy/graphql-transformer/function',
            filters: []
          },
          {
            title: 'Configure HTTP resolvers',
            route: '/cli-legacy/graphql-transformer/http',
            filters: []
          },
          {
            title: 'Connect machine learning services',
            route: '/cli-legacy/graphql-transformer/predictions',
            filters: []
          },
          {
            title: 'Make your data searchable',
            route: '/cli-legacy/graphql-transformer/searchable',
            filters: []
          },
          {
            title: 'Versioning and conflict resolution',
            route: '/cli-legacy/graphql-transformer/versioned',
            filters: []
          },
          {
            title: 'Data access patterns',
            route: '/cli-legacy/graphql-transformer/dataaccess',
            filters: []
          },
          {
            title: 'GraphQL transform and Storage',
            route: '/cli-legacy/graphql-transformer/storage',
            filters: []
          },
          {
            title: 'Relational Databases',
            route: '/cli-legacy/graphql-transformer/relational',
            filters: []
          },
          {
            title: 'Client code generation',
            route: '/cli-legacy/graphql-transformer/codegen',
            filters: []
          },
          {
            title: 'Overwrite & customize resolvers',
            route: '/cli-legacy/graphql-transformer/resolvers',
            filters: []
          },
          {
            title: 'Configurable Parameters',
            route: '/cli-legacy/graphql-transformer/config-params',
            filters: []
          },
          {
            title: 'Examples',
            route: '/cli-legacy/graphql-transformer/examples',
            filters: []
          }
        ]
      }
    }
  },
  start: {
    productRoot: {
      title: 'Getting started',
      route: '/start'
    },
    items: {
      start: {
        title: 'Getting started',
        route: '/start',
        filters: [
          'js',
          'react',
          'react-native',
          'angular',
          'vue',
          'next',
          'android',
          'ios',
          'flutter'
        ],
        items: []
      },
      'getting-started': {
        title: 'Tutorial',
        items: [
          {
            title: 'Prerequisites',
            route: '/start/getting-started/installation',
            filters: [
              'js',
              'react',
              'react-native',
              'angular',
              'vue',
              'next',
              'android',
              'ios',
              'flutter'
            ]
          },
          {
            title: 'Set up fullstack project',
            route: '/start/getting-started/setup',
            filters: [
              'js',
              'react',
              'react-native',
              'angular',
              'vue',
              'next',
              'android',
              'ios',
              'flutter'
            ]
          },
          {
            title: 'Generate model files',
            route: '/start/getting-started/generate-model',
            filters: ['android', 'ios', 'flutter']
          },
          {
            title: 'Integrate your app',
            route: '/start/getting-started/integrate',
            filters: ['android', 'ios', 'flutter']
          },
          {
            title: 'Connect to the cloud',
            route: '/start/getting-started/add-api',
            filters: ['android', 'ios']
          },
          {
            title: 'Connect API and database to the app',
            route: '/start/getting-started/data-model',
            filters: ['js', 'react', 'angular', 'vue', 'next', 'react-native']
          },
          {
            title: 'Add authentication',
            route: '/start/getting-started/auth',
            filters: ['react', 'angular', 'vue', 'react-native']
          },
          {
            title: 'Deploy and host app',
            route: '/start/getting-started/hosting',
            filters: ['js', 'react', 'angular', 'vue', 'next']
          },
          {
            title: 'Next steps',
            route: '/start/getting-started/nextsteps',
            filters: [
              'js',
              'react',
              'react-native',
              'angular',
              'vue',
              'next',
              'android',
              'ios',
              'flutter'
            ]
          }
        ]
      },
      'sample-apps': {
        title: 'Sample Apps',
        items: [
          {
            title: 'ToDo App',
            route: '/start/sample-apps/todo-app',
            filters: ['android']
          }
        ]
      }
    }
  },
  console: {
    productRoot: {
      title: 'Amplify Studio',
      route: '/console'
    },
    items: {
      adminui: {
        title: 'Basics',
        items: [
          {
            title: 'Getting started',
            route: '/console/adminui/start'
          },
          {
            title: 'Extend with the Amplify CLI',
            route: '/console/adminui/extend-cli'
          },
          {
            title: 'Manage team access',
            route: '/console/adminui/access-management'
          },
          {
            title: 'Custom domains',
            route: '/console/adminui/custom-domain'
          }
        ]
      },
      tutorial: {
        title: 'Tutorial',
        items: [
          {
            title: 'Build UI',
            route: '/console/tutorial/buildui'
          },
          {
            title: 'Model database',
            route: '/console/tutorial/data'
          },
          {
            title: 'Bind UI to data',
            route: '/console/tutorial/bindui'
          },
          {
            title: 'Collections',
            route: '/console/tutorial/collections'
          },
          {
            title: 'Write React code',
            route: '/console/tutorial/code'
          }
        ]
      },
      formbuilder: {
        title: 'Form Builder (React)',
        items: [
          {
            title: 'Overview',
            route: '/console/formbuilder/overview'
          },
          {
            title: 'Customize form inputs',
            route: '/console/formbuilder/customize'
          },
          {
            title: 'Data binding',
            route: '/console/formbuilder/data-binding'
          },
          {
            title: 'Configure special inputs',
            route: '/console/formbuilder/special-inputs'
          },
          {
            title: 'Validate form data',
            route: '/console/formbuilder/validations'
          },
          {
            title: 'Manage form lifecycle',
            route: '/console/formbuilder/lifecycle'
          },
          {
            title: 'Customize action buttons (Submit, Cancel, Clear, Reset)',
            route: '/console/formbuilder/call-to-action'
          },
          {
            title: 'Extend input element in code',
            route: '/console/formbuilder/overrides'
          }
        ]
      },
      uibuilder: {
        title: 'Figma to Code (React)',
        items: [
          {
            title: 'Overview',
            route: '/console/uibuilder/figmatocode'
          },
          {
            title: 'Data binding',
            route: '/console/uibuilder/databinding'
          },
          {
            title: 'UI event handler',
            route: '/console/uibuilder/eventhandling'
          },
          {
            title: 'Collections',
            route: '/console/uibuilder/collections'
          },
          {
            title: 'Component slots',
            route: '/console/uibuilder/slots'
          },
          {
            title: 'Theming',
            route: '/console/uibuilder/theming'
          },
          {
            title: 'Responsive components',
            route: '/console/uibuilder/responsive'
          },
          {
            title: 'Extend with code',
            route: '/console/uibuilder/override'
          },
          {
            title: 'Best practices',
            route: '/console/uibuilder/bestpractices'
          }
        ]
      },
      data: {
        title: 'Data',
        items: [
          {
            title: 'Data modeling',
            route: '/console/data/data-model'
          },
          {
            title: 'Relationships',
            route: '/console/data/relationships'
          },
          {
            title: 'Data management',
            route: '/console/data/content-management'
          }
        ]
      },
      auth: {
        title: 'Authentication',
        items: [
          {
            title: 'Authentication',
            route: '/console/auth/authentication'
          },
          {
            title: 'Manage authentication for users and groups',
            route: '/console/auth/user-management'
          },
          {
            title: 'Import Amazon Cognito resources',
            route: '/console/auth/import'
          }
        ]
      },
      authz: {
        title: 'Authorization',
        items: [
          {
            title: 'Overview',
            route: '/console/authz/authorization'
          },
          {
            title: 'Access control',
            route: '/console/authz/permissions'
          }
        ]
      },
      storage: {
        title: 'Storage',
        items: [
          {
            title: 'File browser',
            route: '/console/storage/file-browser'
          },
          {
            title: 'File storage',
            route: '/console/storage/file-storage'
          }
        ]
      }
    }
  },
  guides: {
    productRoot: {
      title: 'Guides',
      route: '/guides'
    },
    items: {
      guides: {
        title: 'Guides',
        route: '/guides',
        filters: ['js', 'android', 'ios', 'flutter'],
        items: []
      },
      'api-graphql': {
        title: 'API (GraphQL)',
        items: [
          {
            title: 'How to Manage Image & File Uploads & Downloads',
            route: '/guides/api-graphql/image-and-file-uploads',
            filters: ['js']
          },
          {
            title: 'Building a Form API with GraphQL',
            route: '/guides/api-graphql/building-a-form-api',
            filters: ['js', 'android', 'ios']
          },
          {
            title: 'How to create GraphQL subscriptions by id',
            route: '/guides/api-graphql/subscriptions-by-id',
            filters: ['js', 'android', 'ios', 'flutter']
          },
          {
            title: 'GraphQL pagination',
            route: '/guides/api-graphql/graphql-pagination',
            filters: ['js', 'android', 'ios']
          },
          {
            title: 'GraphQL query with sorting by date',
            route: '/guides/api-graphql/query-with-sorting',
            filters: ['js', 'android', 'ios']
          },
          {
            title: 'How to use Lambda GraphQL Resolvers',
            route: '/guides/api-graphql/lambda-resolvers',
            filters: ['js', 'android', 'ios']
          }
        ]
      },
      'api-rest': {
        title: 'API (REST)',
        items: [
          {
            title: 'NodeJS API',
            route: '/guides/api-rest/node-api',
            filters: ['js', 'android', 'ios']
          },
          {
            title: 'Express Server',
            route: '/guides/api-rest/express-server',
            filters: ['js', 'android', 'ios']
          },
          {
            title: 'Go API',
            route: '/guides/api-rest/go-api',
            filters: ['js', 'android', 'ios']
          },
          {
            title: 'Python API',
            route: '/guides/api-rest/python-api',
            filters: ['js', 'android', 'ios']
          }
        ]
      },
      authentication: {
        title: 'Authentication',
        items: [
          {
            title: 'Creating a custom authentication flow',
            route: '/guides/authentication/custom-auth-flow',
            filters: ['js']
          },
          {
            title: 'Email-only sign up and sign in',
            route: '/guides/authentication/email-only-authentication',
            filters: ['js']
          },
          {
            title: 'Listening for authentication events',
            route: '/guides/authentication/listening-for-auth-events',
            filters: ['js']
          },
          {
            title: 'Managing user attributes',
            route: '/guides/authentication/managing-user-attributes',
            filters: ['js']
          }
        ]
      },
      datastore: {
        title: 'DataStore',
        items: [
          {
            title: 'Parallel Processing',
            route: '/guides/datastore/parallel-processing',
            filters: ['ios']
          }
        ]
      },
      functions: {
        title: 'Functions',
        items: [
          {
            title:
              'Exporting AppSync operations to a Lambda layer for easy reuse',
            route: '/guides/functions/appsync-operations-to-lambda-layer',
            filters: ['js', 'android', 'ios']
          },
          {
            title: 'Connecting a REST API to a Lambda function',
            route: '/guides/functions/connecting-a-rest-api',
            filters: ['js', 'android', 'ios']
          },
          {
            title: 'Integrating DynamoDB with Lambda',
            route: '/guides/functions/integrating-dynamodb-with-lambda',
            filters: ['js', 'android', 'ios']
          },
          {
            title: 'Calling DynamoDB from Lambda in Node.js',
            route: '/guides/functions/dynamodb-from-js-lambda',
            filters: ['js', 'android', 'ios']
          },
          {
            title: 'Calling DynamoDB from a Lambda function in Python',
            route: '/guides/functions/dynamodb-from-python-lambda',
            filters: ['js', 'android', 'ios']
          },
          {
            title: 'Calling GraphQL API from a Lambda function',
            route: '/guides/functions/graphql-from-lambda',
            filters: ['js', 'android', 'ios']
          },
          {
            title: 'GraphQL Server in Lambda',
            route: '/guides/functions/graphql-server-in-lambda',
            filters: ['js', 'android', 'ios']
          },
          {
            title: 'Calling DynamoDB using AWS Cognito triggers',
            route: '/guides/functions/cognito-trigger-lambda-dynamodb',
            filters: ['js', 'android', 'ios']
          }
        ]
      },
      hosting: {
        title: 'Hosting',
        items: [
          {
            title: 'Git-based deployments',
            route: '/guides/hosting/git-based-deployments',
            filters: ['js']
          },
          {
            title: 'Local deployments',
            route: '/guides/hosting/local-deployments',
            filters: ['js']
          },
          {
            title: 'Custom Domains',
            route: '/guides/hosting/custom-domains',
            filters: ['js']
          },
          {
            title: 'Password protected deployments',
            route: '/guides/hosting/password-protected-deployments',
            filters: ['js']
          },
          {
            title: 'Pull-request previews',
            route: '/guides/hosting/pull-request-previews',
            filters: ['js']
          },
          {
            title: 'Gatsby',
            route: '/guides/hosting/gatsby',
            filters: ['js']
          },
          {
            title: 'Next.js',
            route: '/guides/hosting/nextjs',
            filters: ['js']
          },
          {
            title: 'Gridsome',
            route: '/guides/hosting/gridsome',
            filters: ['js']
          },
          {
            title: 'Nuxt.js',
            route: '/guides/hosting/nuxt',
            filters: ['js']
          },
          {
            title: 'Vite',
            route: '/guides/hosting/vite',
            filters: ['js']
          }
        ]
      }
    }
  },
  'how-amplify-works': {
    productRoot: {
      title: 'How Amplify works',
      route: '/how-amplify-works'
    },
    items: {}
  }
};

export default directory;<|MERGE_RESOLUTION|>--- conflicted
+++ resolved
@@ -1230,7 +1230,6 @@
             title: 'Social sign-in (OAuth)',
             route: '/lib-v1/auth/social',
             filters: ['android', 'ios', 'flutter']
-<<<<<<< HEAD
           },
           {
             title: 'Add social provider sign-in',
@@ -1238,15 +1237,6 @@
             filters: ['js', 'react-native']
           },
           {
-=======
-          },
-          {
-            title: 'Add social provider sign-in',
-            route: '/lib-v1/auth/social',
-            filters: ['js', 'react-native']
-          },
-          {
->>>>>>> 5fe481f2
             title: 'Manage MFA and device settings',
             route: '/lib-v1/auth/mfa',
             filters: ['js', 'react-native']
