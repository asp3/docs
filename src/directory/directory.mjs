/**
 * @type {import('./directory').PageNode}
 */
export const directory = {
  path: 'src/pages/index.tsx',
  children: [
    {
      path: 'src/pages/[platform]/index.tsx',
      children: [
        {
          path: 'src/pages/[platform]/how-amplify-works/index.mdx',
          children: [
            {
              path: 'src/pages/[platform]/how-amplify-works/concepts/index.mdx'
            },
            {
              path: 'src/pages/[platform]/how-amplify-works/faq/index.mdx'
            }
          ]
        },
        {
          path: 'src/pages/[platform]/start/index.mdx',
          children: [
            {
              path: 'src/pages/[platform]/start/quickstart/index.mdx',
              children: [
                {
                  path: 'src/pages/[platform]/start/quickstart/vite-react-app/index.mdx'
                },
                {
                  path: 'src/pages/[platform]/start/quickstart/nextjs-pages-router/index.mdx'
                },
                {
                  path: 'src/pages/[platform]/start/quickstart/nextjs-app-router-client-components/index.mdx'
                },
                {
                  path: 'src/pages/[platform]/start/quickstart/nextjs-app-router-server-components/index.mdx'
                }
              ]
            },
            {
              path: 'src/pages/[platform]/start/account-setup/index.mdx'
            },
            {
              path: 'src/pages/[platform]/start/manual-installation/index.mdx'
            },
            {
              path: 'src/pages/[platform]/start/mobile-support/index.mdx'
            }
          ]
        },
        {
          path: 'src/pages/[platform]/build-a-backend/index.mdx',
          children: [
            {
              path: 'src/pages/[platform]/build-a-backend/auth/index.mdx',
              children: [
                {
                  path: 'src/pages/[platform]/build-a-backend/auth/set-up-auth/index.mdx'
                },
                {
                  path: 'src/pages/[platform]/build-a-backend/auth/enable-sign-up/index.mdx'
                },
                {
                  path: 'src/pages/[platform]/build-a-backend/auth/enable-sign-out/index.mdx'
                },
                {
                  path: 'src/pages/[platform]/build-a-backend/auth/add-social-provider/index.mdx'
                },
                {
                  path: 'src/pages/[platform]/build-a-backend/auth/manage-user-session/index.mdx'
                },
                {
                  path: 'src/pages/[platform]/build-a-backend/auth/manage-user-profile/index.mdx'
                },
                {
                  path: 'src/pages/[platform]/build-a-backend/auth/password-management/index.mdx'
                },
                {
                  path: 'src/pages/[platform]/build-a-backend/auth/manage-mfa/index.mdx'
                },
                {
                  path: 'src/pages/[platform]/build-a-backend/auth/delete-user-account/index.mdx'
                },
                {
                  path: 'src/pages/[platform]/build-a-backend/auth/auth-events/index.mdx'
                },
                {
                  path: 'src/pages/[platform]/build-a-backend/auth/admin-actions/index.mdx'
                },
                {
                  path: 'src/pages/[platform]/build-a-backend/auth/grant-access-to-auth-resources/index.mdx'
                },
                {
                  path: 'src/pages/[platform]/build-a-backend/auth/override-cognito/index.mdx'
                }
              ]
            },
            {
              path: 'src/pages/[platform]/build-a-backend/data/index.mdx',
              children: [
                {
                  path: 'src/pages/[platform]/build-a-backend/data/set-up-data/index.mdx'
                },
                {
                  path: 'src/pages/[platform]/build-a-backend/data/connect-to-API/index.mdx'
                },
                {
                  path: 'src/pages/[platform]/build-a-backend/data/mutate-data/index.mdx'
                },
                {
                  path: 'src/pages/[platform]/build-a-backend/data/query-data/index.mdx'
                },
                {
                  path: 'src/pages/[platform]/build-a-backend/data/subscribe-data/index.mdx'
                },
                {
                  path: 'src/pages/[platform]/build-a-backend/data/data-modeling/index.mdx',
                  children: [
                    {
                      path: 'src/pages/[platform]/build-a-backend/data/data-modeling/add-fields/index.mdx'
                    },
                    {
                      path: 'src/pages/[platform]/build-a-backend/data/data-modeling/relationships/index.mdx'
                    },
                    {
                      path: 'src/pages/[platform]/build-a-backend/data/data-modeling/identifiers/index.mdx'
                    },
                    {
                      path: 'src/pages/[platform]/build-a-backend/data/data-modeling/secondary-index/index.mdx'
                    }
                  ]
                },
                {
                  path: 'src/pages/[platform]/build-a-backend/data/customize-authz/index.mdx',
                  children: [
                    {
                      path: 'src/pages/[platform]/build-a-backend/data/customize-authz/public-data-access/index.mdx'
                    },
                    {
                      path: 'src/pages/[platform]/build-a-backend/data/customize-authz/per-user-per-owner-data-access/index.mdx'
                    },
                    {
                      path: 'src/pages/[platform]/build-a-backend/data/customize-authz/multi-user-data-access/index.mdx'
                    },
                    {
                      path: 'src/pages/[platform]/build-a-backend/data/customize-authz/signed-in-user-data-access/index.mdx'
                    },
                    {
                      path: 'src/pages/[platform]/build-a-backend/data/customize-authz/user-group-based-data-access/index.mdx'
                    },
                    {
                      path: 'src/pages/[platform]/build-a-backend/data/customize-authz/custom-data-access-patterns/index.mdx'
                    },
                    {
                      path: 'src/pages/[platform]/build-a-backend/data/customize-authz/using-oidc-authorization-provider/index.mdx'
                    },
                    {
                      path: 'src/pages/[platform]/build-a-backend/data/customize-authz/configure-custom-identity-and-group-claim/index.mdx'
                    },
                    {
                      path: 'src/pages/[platform]/build-a-backend/data/customize-authz/grant-lambda-function-access-to-api/index.mdx'
                    }
                  ]
                },
                {
                  path: 'src/pages/[platform]/build-a-backend/data/custom-business-logic/index.mdx',
                  children: [
                    {
<<<<<<< HEAD
                      path: 'src/pages/[platform]/build-a-backend/data/custom-business-logic/connect-amazon-polly/index.mdx'
=======
                      path: 'src/pages/[platform]/build-a-backend/data/custom-business-logic/connect-external-ddb-table/index.mdx'
>>>>>>> eedc4f77
                    }
                  ]
                },
                {
                  path: 'src/pages/[platform]/build-a-backend/data/custom-subscription/index.mdx'
                },
                {
                  path: 'src/pages/[platform]/build-a-backend/data/connect-from-server-runtime/index.mdx',
                  children: [
                    {
                      path: 'src/pages/[platform]/build-a-backend/data/connect-from-server-runtime/nextjs-server-runtime/index.mdx'
                    },
                    {
                      path: 'src/pages/[platform]/build-a-backend/data/connect-from-server-runtime/nuxtjs-server-runtime/index.mdx'
                    }
                  ]
                },
                {
                  path: 'src/pages/[platform]/build-a-backend/data/override-resources/index.mdx'
                }
              ]
            },
            {
              path: 'src/pages/[platform]/build-a-backend/storage/index.mdx',
              children: [
                {
                  path: 'src/pages/[platform]/build-a-backend/storage/define-storage/index.mdx'
                },
                {
                  path: 'src/pages/[platform]/build-a-backend/storage/authorization/index.mdx'
                },
                {
                  path: 'src/pages/[platform]/build-a-backend/storage/upload-files/index.mdx'
                },
                {
                  path: 'src/pages/[platform]/build-a-backend/storage/download-files/index.mdx',
                  children: [
                    {
                      path: 'src/pages/[platform]/build-a-backend/storage/download-files/get-url/index.mdx'
                    },
                    {
                      path: 'src/pages/[platform]/build-a-backend/storage/download-files/download-data/index.mdx'
                    }
                  ]
                },
                {
                  path: 'src/pages/[platform]/build-a-backend/storage/get-files/index.mdx'
                },
                {
                  path: 'src/pages/[platform]/build-a-backend/storage/remove-files/index.mdx'
                },
                {
                  path: 'src/pages/[platform]/build-a-backend/storage/copy-files/index.mdx'
                },
                {
                  path: 'src/pages/[platform]/build-a-backend/storage/lambda-triggers/index.mdx'
                },
                {
                  path: 'src/pages/[platform]/build-a-backend/storage/extend-s3-resources/index.mdx'
                }
              ]
            },
            {
              path: 'src/pages/[platform]/build-a-backend/functions/index.mdx',
              children: [
                {
                  path: 'src/pages/[platform]/build-a-backend/functions/define-function/index.mdx'
                },
                {
                  path: 'src/pages/[platform]/build-a-backend/functions/environment-variables-and-secrets/index.mdx'
                },
                {
                  path: 'src/pages/[platform]/build-a-backend/functions/configure-functions/index.mdx'
                },
                {
                  path: 'src/pages/[platform]/build-a-backend/functions/grant-access-to-other-resources/index.mdx'
                },
                {
                  path: 'src/pages/[platform]/build-a-backend/functions/examples/index.mdx',
                  children: [
                    {
                      path: 'src/pages/[platform]/build-a-backend/functions/examples/email-domain-filtering/index.mdx'
                    },
                    {
                      path: 'src/pages/[platform]/build-a-backend/functions/examples/add-user-to-group/index.mdx'
                    },
                    {
                      path: 'src/pages/[platform]/build-a-backend/functions/examples/user-attribute-validation/index.mdx'
                    },
                    {
                      path: 'src/pages/[platform]/build-a-backend/functions/examples/google-recaptcha-challenge/index.mdx'
                    },
                    {
                      path: 'src/pages/[platform]/build-a-backend/functions/examples/kinesis-stream/index.mdx'
                    },
                    {
                      path: 'src/pages/[platform]/build-a-backend/functions/examples/dynamo-db-stream/index.mdx'
                    },
                    {
                      path: 'src/pages/[platform]/build-a-backend/functions/examples/bedrock-response/index.mdx'
                    },
                    {
                      path: 'src/pages/[platform]/build-a-backend/functions/examples/s3-upload-confirmation/index.mdx'
                    }
                  ]
                },
                {
                  path: 'src/pages/[platform]/build-a-backend/functions/modify-resources-with-cdk/index.mdx'
                }
              ]
            },
            {
              path: 'src/pages/[platform]/build-a-backend/server-side-rendering/index.mdx'
            },
            {
              path: 'src/pages/[platform]/build-a-backend/add-aws-services/index.mdx',
              children: [
                {
                  path: 'src/pages/[platform]/build-a-backend/add-aws-services/analytics/index.mdx',
                  children: [
                    {
                      path: 'src/pages/[platform]/build-a-backend/add-aws-services/analytics/set-up-analytics/index.mdx'
                    },
                    {
                      path: 'src/pages/[platform]/build-a-backend/add-aws-services/analytics/record-events/index.mdx'
                    },
                    {
                      path: 'src/pages/[platform]/build-a-backend/add-aws-services/analytics/identify-user/index.mdx'
                    },
                    {
                      path: 'src/pages/[platform]/build-a-backend/add-aws-services/analytics/auto-track-sessions/index.mdx'
                    },
                    {
                      path: 'src/pages/[platform]/build-a-backend/add-aws-services/analytics/enable-disable/index.mdx'
                    },
                    {
                      path: 'src/pages/[platform]/build-a-backend/add-aws-services/analytics/streaming-data/index.mdx'
                    },
                    {
                      path: 'src/pages/[platform]/build-a-backend/add-aws-services/analytics/storing-data/index.mdx'
                    },
                    {
                      path: 'src/pages/[platform]/build-a-backend/add-aws-services/analytics/personalize-recommendations/index.mdx'
                    },
                    {
                      path: 'src/pages/[platform]/build-a-backend/add-aws-services/analytics/existing-resources/index.mdx'
                    },
                    {
                      path: 'src/pages/[platform]/build-a-backend/add-aws-services/analytics/sdk/index.mdx'
                    },
                    {
                      path: 'src/pages/[platform]/build-a-backend/add-aws-services/analytics/data-usage-policy/index.mdx'
                    },
                    {
                      path: 'src/pages/[platform]/build-a-backend/add-aws-services/analytics/app-uninstall/index.mdx'
                    }
                  ]
                },
                {
                  path: 'src/pages/[platform]/build-a-backend/add-aws-services/geo/index.mdx',
                  children: [
                    {
                      path: 'src/pages/[platform]/build-a-backend/add-aws-services/geo/set-up-geo/index.mdx'
                    },
                    {
                      path: 'src/pages/[platform]/build-a-backend/add-aws-services/geo/maps/index.mdx'
                    },
                    {
                      path: 'src/pages/[platform]/build-a-backend/add-aws-services/geo/configure-location-search/index.mdx'
                    },
                    {
                      path: 'src/pages/[platform]/build-a-backend/add-aws-services/geo/location-search/index.mdx'
                    },
                    {
                      path: 'src/pages/[platform]/build-a-backend/add-aws-services/geo/configure-geofencing/index.mdx'
                    },
                    {
                      path: 'src/pages/[platform]/build-a-backend/add-aws-services/geo/geofences/index.mdx'
                    },
                    {
                      path: 'src/pages/[platform]/build-a-backend/add-aws-services/geo/existing-resources/index.mdx'
                    },
                    {
                      path: 'src/pages/[platform]/build-a-backend/add-aws-services/geo/google-migration/index.mdx'
                    },
                    {
                      path: 'src/pages/[platform]/build-a-backend/add-aws-services/geo/amazon-location-sdk/index.mdx'
                    }
                  ]
                },
                {
                  path: 'src/pages/[platform]/build-a-backend/add-aws-services/in-app-messaging/index.mdx',
                  children: [
                    {
                      path: 'src/pages/[platform]/build-a-backend/add-aws-services/in-app-messaging/set-up-in-app-messaging/index.mdx'
                    },
                    {
                      path: 'src/pages/[platform]/build-a-backend/add-aws-services/in-app-messaging/integrate-application/index.mdx'
                    },
                    {
                      path: 'src/pages/[platform]/build-a-backend/add-aws-services/in-app-messaging/sync-messages/index.mdx'
                    },
                    {
                      path: 'src/pages/[platform]/build-a-backend/add-aws-services/in-app-messaging/display-messages/index.mdx'
                    },
                    {
                      path: 'src/pages/[platform]/build-a-backend/add-aws-services/in-app-messaging/clear-messages/index.mdx'
                    },
                    {
                      path: 'src/pages/[platform]/build-a-backend/add-aws-services/in-app-messaging/identify-user/index.mdx'
                    },
                    {
                      path: 'src/pages/[platform]/build-a-backend/add-aws-services/in-app-messaging/respond-interaction-events/index.mdx'
                    },
                    {
                      path: 'src/pages/[platform]/build-a-backend/add-aws-services/in-app-messaging/resolve-conflicts/index.mdx'
                    },
                    {
                      path: 'src/pages/[platform]/build-a-backend/add-aws-services/in-app-messaging/create-campaign/index.mdx'
                    }
                  ]
                },
                {
                  path: 'src/pages/[platform]/build-a-backend/add-aws-services/rest-api/index.mdx',
                  children: [
                    {
                      path: 'src/pages/[platform]/build-a-backend/add-aws-services/rest-api/set-up-rest-api/index.mdx'
                    },
                    {
                      path: 'src/pages/[platform]/build-a-backend/add-aws-services/rest-api/customize-authz/index.mdx'
                    },
                    {
                      path: 'src/pages/[platform]/build-a-backend/add-aws-services/rest-api/fetch-data/index.mdx'
                    },
                    {
                      path: 'src/pages/[platform]/build-a-backend/add-aws-services/rest-api/post-data/index.mdx'
                    },
                    {
                      path: 'src/pages/[platform]/build-a-backend/add-aws-services/rest-api/update-data/index.mdx'
                    },
                    {
                      path: 'src/pages/[platform]/build-a-backend/add-aws-services/rest-api/delete-data/index.mdx'
                    },
                    {
                      path: 'src/pages/[platform]/build-a-backend/add-aws-services/rest-api/test-api/index.mdx'
                    },
                    {
                      path: 'src/pages/[platform]/build-a-backend/add-aws-services/rest-api/existing-resources/index.mdx'
                    }
                  ]
                },
                {
                  path: 'src/pages/[platform]/build-a-backend/add-aws-services/predictions/index.mdx',
                  children: [
                    {
                      path: 'src/pages/[platform]/build-a-backend/add-aws-services/predictions/set-up-predictions/index.mdx'
                    },
                    {
                      path: 'src/pages/[platform]/build-a-backend/add-aws-services/predictions/text-to-speech/index.mdx'
                    },
                    {
                      path: 'src/pages/[platform]/build-a-backend/add-aws-services/predictions/transcribe-audio/index.mdx'
                    },
                    {
                      path: 'src/pages/[platform]/build-a-backend/add-aws-services/predictions/translate/index.mdx'
                    },
                    {
                      path: 'src/pages/[platform]/build-a-backend/add-aws-services/predictions/identify-text/index.mdx'
                    },
                    {
                      path: 'src/pages/[platform]/build-a-backend/add-aws-services/predictions/identify-entity/index.mdx'
                    },
                    {
                      path: 'src/pages/[platform]/build-a-backend/add-aws-services/predictions/label-image/index.mdx'
                    },
                    {
                      path: 'src/pages/[platform]/build-a-backend/add-aws-services/predictions/interpret-sentiment/index.mdx'
                    }
                  ]
                },
                {
                  path: 'src/pages/[platform]/build-a-backend/add-aws-services/logging/index.mdx',
                  children: [
                    {
                      path: 'src/pages/[platform]/build-a-backend/add-aws-services/logging/set-up-logging/index.mdx'
                    },
                    {
                      path: 'src/pages/[platform]/build-a-backend/add-aws-services/logging/send-logs/index.mdx'
                    },
                    {
                      path: 'src/pages/[platform]/build-a-backend/add-aws-services/logging/change-log-levels/index.mdx'
                    },
                    {
                      path: 'src/pages/[platform]/build-a-backend/add-aws-services/logging/flush-logs/index.mdx'
                    },
                    {
                      path: 'src/pages/[platform]/build-a-backend/add-aws-services/logging/enable-disable/index.mdx'
                    },
                    {
                      path: 'src/pages/[platform]/build-a-backend/add-aws-services/logging/configure-user/index.mdx'
                    },
                    {
                      path: 'src/pages/[platform]/build-a-backend/add-aws-services/logging/view-logs/index.mdx'
                    },
                    {
                      path: 'src/pages/[platform]/build-a-backend/add-aws-services/logging/remote-configuration/index.mdx'
                    },
                    {
                      path: 'src/pages/[platform]/build-a-backend/add-aws-services/logging/change-local-storage/index.mdx'
                    },
                    {
                      path: 'src/pages/[platform]/build-a-backend/add-aws-services/logging/hub-events/index.mdx'
                    },
                    {
                      path: 'src/pages/[platform]/build-a-backend/add-aws-services/logging/sdk/index.mdx'
                    }
                  ]
                },
                {
                  path: 'src/pages/[platform]/build-a-backend/add-aws-services/interactions/index.mdx',
                  children: [
                    {
                      path: 'src/pages/[platform]/build-a-backend/add-aws-services/interactions/set-up-interactions/index.mdx'
                    },
                    {
                      path: 'src/pages/[platform]/build-a-backend/add-aws-services/interactions/chatbot/index.mdx'
                    }
                  ]
                },
                {
                  path: 'src/pages/[platform]/build-a-backend/add-aws-services/deletion-backup-resources/index.mdx'
                },
                {
                  path: 'src/pages/[platform]/build-a-backend/add-aws-services/custom-resources/index.mdx'
                },
                {
                  path: 'src/pages/[platform]/build-a-backend/add-aws-services/overriding-resources/index.mdx'
                }
              ]
            },
            {
              path: 'src/pages/[platform]/build-a-backend/q-developer/index.mdx'
            }
          ]
        },
        {
          path: 'src/pages/[platform]/build-ui/index.mdx',
          children: [
            {
              path: 'src/pages/[platform]/build-ui/formbuilder/index.mdx',
              children: [
                {
                  path: 'src/pages/[platform]/build-ui/formbuilder/customize/index.mdx'
                },
                {
                  path: 'src/pages/[platform]/build-ui/formbuilder/special-inputs/index.mdx'
                },
                {
                  path: 'src/pages/[platform]/build-ui/formbuilder/validations/index.mdx'
                },
                {
                  path: 'src/pages/[platform]/build-ui/formbuilder/lifecycle/index.mdx'
                }
              ]
            },
            {
              path: 'src/pages/[platform]/build-ui/figma-to-code/index.mdx'
            },
            {
              isExternal: true,
              route:
                'https://ui.docs.amplify.aws/[platform]/connected-components/authenticator',
              title: 'Authenticator',
              description:
                'The Authenticator is a connected component that adds complete authentication flows to your application with minimal boilerplate.',
              platforms: [
                'android',
                'javascript',
                'nextjs',
                'react',
                'react-native',
                'angular',
                'flutter',
                'swift',
                'vue'
              ]
            },
            {
              isExternal: true,
              route:
                'https://ui.docs.amplify.aws/react/connected-components/storage/storageimage',
              title: 'StorageImage',
              description:
                'StorageImage is a connected component that simplifies the process of displaying images stored in an Amazon S3 bucket.',
              platforms: ['javascript', 'nextjs', 'react']
            },
            {
              isExternal: true,
              route:
                'https://ui.docs.amplify.aws/react/connected-components/storage/storagemanager',
              title: 'StorageManager',
              description:
                'StorageManager is a connected component that facilitates operations such as uploading, downloading, listing, and deleting files from an Amazon S3 bucket.',
              platforms: ['javascript', 'nextjs', 'react']
            },
            {
              isExternal: true,
              route:
                'https://ui.docs.amplify.aws/[platform]/connected-components/authenticator',
              title: 'Account Settings',
              description:
                'Account Settings components are a set of standalone components that add user management flows to your application with minimal boilerplate.                .                .',
              platforms: ['javascript', 'nextjs', 'react']
            },
            {
              isExternal: true,
              route:
                'https://ui.docs.amplify.aws/[platform]/connected-components/authenticator',
              title: 'Face Liveness',
              description:
                'FaceLivenessDetector is a connected component that helps verify that only real users, not bad actors using spoofs, can access your services.',
              platforms: ['android', 'javascript', 'nextjs', 'react', 'swift']
            }
          ]
        },
        {
          path: 'src/pages/[platform]/deploy-and-host/index.mdx',
          children: [
            {
              path: 'src/pages/[platform]/deploy-and-host/hosting/index.mdx'
            },
            {
              path: 'src/pages/[platform]/deploy-and-host/sandbox-environments/index.mdx',
              children: [
                {
                  path: 'src/pages/[platform]/deploy-and-host/sandbox-environments/setup/index.mdx'
                },
                {
                  path: 'src/pages/[platform]/deploy-and-host/sandbox-environments/features/index.mdx'
                }
              ]
            },
            {
              path: 'src/pages/[platform]/deploy-and-host/fullstack-branching/index.mdx',
              children: [
                {
                  path: 'src/pages/[platform]/deploy-and-host/fullstack-branching/branch-deployments/index.mdx'
                },
                {
                  path: 'src/pages/[platform]/deploy-and-host/fullstack-branching/secrets-and-vars/index.mdx'
                },
                {
                  path: 'src/pages/[platform]/deploy-and-host/fullstack-branching/share-resources/index.mdx'
                },
                {
                  path: 'src/pages/[platform]/deploy-and-host/fullstack-branching/mono-and-multi-repos/index.mdx'
                },
                {
                  path: 'src/pages/[platform]/deploy-and-host/fullstack-branching/monorepos/index.mdx'
                },
                {
                  path: 'src/pages/[platform]/deploy-and-host/fullstack-branching/pr-previews/index.mdx'
                },
                {
                  path: 'src/pages/[platform]/deploy-and-host/fullstack-branching/custom-pipelines/index.mdx'
                },
                {
                  path: 'src/pages/[platform]/deploy-and-host/fullstack-branching/cross-account-deployments/index.mdx'
                }
              ]
            }
          ]
        },
        {
          path: 'src/pages/[platform]/reference/index.mdx',
          children: [
            {
              path: 'src/pages/[platform]/reference/project-structure/index.mdx'
            },
            {
              path: 'src/pages/[platform]/reference/amplifyconfiguration/index.mdx'
            },
            {
              path: 'src/pages/[platform]/reference/cdk-constructs/index.mdx'
            },
            {
              path: 'src/pages/[platform]/reference/cli-commands/index.mdx'
            },
            {
              path: 'src/pages/[platform]/reference/iam-policy/index.mdx'
            },
            {
              path: 'src/pages/[platform]/reference/telemetry/index.mdx'
            }
          ]
        }
      ]
    },
    {
      path: 'src/pages/gen1/index.tsx',
      children: [
        {
          path: 'src/pages/gen1/[platform]/index.tsx',
          children: [
            { path: 'src/pages/gen1/[platform]/how-amplify-works/index.mdx' },
            {
              path: 'src/pages/gen1/[platform]/start/index.mdx',
              children: [
                {
                  path: 'src/pages/gen1/[platform]/start/getting-started/index.mdx',
                  children: [
                    {
                      path: 'src/pages/gen1/[platform]/start/getting-started/introduction/index.mdx'
                    },
                    {
                      path: 'src/pages/gen1/[platform]/start/getting-started/installation/index.mdx'
                    },
                    {
                      path: 'src/pages/gen1/[platform]/start/getting-started/setup/index.mdx'
                    },
                    {
                      path: 'src/pages/gen1/[platform]/start/getting-started/generate-model/index.mdx'
                    },
                    {
                      path: 'src/pages/gen1/[platform]/start/getting-started/data-model/index.mdx'
                    },
                    {
                      path: 'src/pages/gen1/[platform]/start/getting-started/integrate/index.mdx'
                    },
                    {
                      path: 'src/pages/gen1/[platform]/start/getting-started/add-api/index.mdx'
                    },
                    {
                      path: 'src/pages/gen1/[platform]/start/getting-started/auth/index.mdx'
                    },
                    {
                      path: 'src/pages/gen1/[platform]/start/getting-started/hosting/index.mdx'
                    },
                    {
                      path: 'src/pages/gen1/[platform]/start/getting-started/nextsteps/index.mdx'
                    }
                  ]
                },
                {
                  path: 'src/pages/gen1/[platform]/start/project-setup/index.mdx',
                  children: [
                    {
                      path: 'src/pages/gen1/[platform]/start/project-setup/prerequisites/index.mdx'
                    },
                    {
                      path: 'src/pages/gen1/[platform]/start/project-setup/create-application/index.mdx'
                    },
                    {
                      path: 'src/pages/gen1/[platform]/start/project-setup/platform-setup/index.mdx'
                    },
                    {
                      path: 'src/pages/gen1/[platform]/start/project-setup/escape-hatch/index.mdx'
                    },
                    {
                      path: 'src/pages/gen1/[platform]/start/project-setup/combine-framework/index.mdx'
                    },
                    {
                      path: 'src/pages/gen1/[platform]/start/project-setup/upgrade-guide/index.mdx'
                    },
                    {
                      path: 'src/pages/gen1/[platform]/start/project-setup/async-programming-model/index.mdx'
                    },
                    {
                      path: 'src/pages/gen1/[platform]/start/project-setup/kotlin-coroutines/index.mdx'
                    },
                    {
                      path: 'src/pages/gen1/[platform]/start/project-setup/rxjava/index.mdx'
                    },
                    {
                      path: 'src/pages/gen1/[platform]/start/project-setup/use-existing-resources/index.mdx'
                    }
                  ]
                },
                {
                  path: 'src/pages/gen1/[platform]/start/sample-apps/index.mdx',
                  children: [
                    {
                      path: 'src/pages/gen1/[platform]/start/sample-apps/to-do-app/index.mdx'
                    }
                  ]
                }
              ]
            },
            {
              path: 'src/pages/gen1/[platform]/build-a-backend/index.mdx',
              children: [
                {
                  path: 'src/pages/gen1/[platform]/build-a-backend/auth/index.mdx',
                  children: [
                    {
                      path: 'src/pages/gen1/[platform]/build-a-backend/auth/set-up-auth/index.mdx'
                    },
                    {
                      path: 'src/pages/gen1/[platform]/build-a-backend/auth/manage-user-session/index.mdx'
                    },
                    {
                      path: 'src/pages/gen1/[platform]/build-a-backend/auth/accessing-credentials/index.mdx'
                    },
                    {
                      path: 'src/pages/gen1/[platform]/build-a-backend/auth/managing-credentials/index.mdx'
                    },
                    {
                      path: 'src/pages/gen1/[platform]/build-a-backend/auth/enable-sign-up/index.mdx'
                    },
                    {
                      path: 'src/pages/gen1/[platform]/build-a-backend/auth/enable-sign-in/index.mdx'
                    },
                    {
                      path: 'src/pages/gen1/[platform]/build-a-backend/auth/switch-auth/index.mdx'
                    },
                    {
                      path: 'src/pages/gen1/[platform]/build-a-backend/auth/sign-in-custom-flow/index.mdx'
                    },
                    {
                      path: 'src/pages/gen1/[platform]/build-a-backend/auth/sign-in-with-web-ui/index.mdx'
                    },
                    {
                      path: 'src/pages/gen1/[platform]/build-a-backend/auth/multi-step-sign-in/index.mdx'
                    },
                    {
                      path: 'src/pages/gen1/[platform]/build-a-backend/auth/enable-guest-access/index.mdx'
                    },
                    {
                      path: 'src/pages/gen1/[platform]/build-a-backend/auth/add-social-provider/index.mdx'
                    },
                    {
                      path: 'src/pages/gen1/[platform]/build-a-backend/auth/sign-out/index.mdx'
                    },
                    {
                      path: 'src/pages/gen1/[platform]/build-a-backend/auth/manage-user-profile/index.mdx'
                    },
                    {
                      path: 'src/pages/gen1/[platform]/build-a-backend/auth/managing-attributes/index.mdx'
                    },
                    {
                      path: 'src/pages/gen1/[platform]/build-a-backend/auth/manage-passwords/index.mdx'
                    },
                    {
                      path: 'src/pages/gen1/[platform]/build-a-backend/auth/manage-mfa/index.mdx'
                    },
                    {
                      path: 'src/pages/gen1/[platform]/build-a-backend/auth/add-sms-flows/index.mdx'
                    },
                    {
                      path: 'src/pages/gen1/[platform]/build-a-backend/auth/remember-device/index.mdx'
                    },
                    {
                      path: 'src/pages/gen1/[platform]/build-a-backend/auth/advanced-workflows/index.mdx'
                    },
                    {
                      path: 'src/pages/gen1/[platform]/build-a-backend/auth/delete-user-account/index.mdx'
                    },
                    {
                      path: 'src/pages/gen1/[platform]/build-a-backend/auth/admin-actions/index.mdx'
                    },
                    {
                      path: 'src/pages/gen1/[platform]/build-a-backend/auth/user-group-management/index.mdx'
                    },
                    {
                      path: 'src/pages/gen1/[platform]/build-a-backend/auth/import-existing-resources/index.mdx'
                    },
                    {
                      path: 'src/pages/gen1/[platform]/build-a-backend/auth/existing-resources/index.mdx'
                    },
                    {
                      path: 'src/pages/gen1/[platform]/build-a-backend/auth/override-cognito/index.mdx'
                    },
                    {
                      path: 'src/pages/gen1/[platform]/build-a-backend/auth/auth-events/index.mdx'
                    },
                    {
                      path: 'src/pages/gen1/[platform]/build-a-backend/auth/sdk/index.mdx'
                    },
                    {
                      path: 'src/pages/gen1/[platform]/build-a-backend/auth/data-usage-policy/index.mdx'
                    },
                    {
                      path: 'src/pages/gen1/[platform]/build-a-backend/auth/app-uninstall/index.mdx'
                    },
                    {
                      path: 'src/pages/gen1/[platform]/build-a-backend/auth/under-the-hood/index.mdx'
                    },
                    {
                      path: 'src/pages/gen1/[platform]/build-a-backend/auth/auth-migration-guide/index.mdx'
                    }
                  ]
                },
                {
                  path: 'src/pages/gen1/[platform]/build-a-backend/graphqlapi/index.mdx',
                  children: [
                    {
                      path: 'src/pages/gen1/[platform]/build-a-backend/graphqlapi/set-up-graphql-api/index.mdx'
                    },
                    {
                      path: 'src/pages/gen1/[platform]/build-a-backend/graphqlapi/connect-api-to-existing-database/index.mdx'
                    },
                    {
                      path: 'src/pages/gen1/[platform]/build-a-backend/graphqlapi/connect-to-api/index.mdx'
                    },
                    {
                      path: 'src/pages/gen1/[platform]/build-a-backend/graphqlapi/data-modeling/index.mdx'
                    },
                    {
                      path: 'src/pages/gen1/[platform]/build-a-backend/graphqlapi/customize-authorization-rules/index.mdx'
                    },
                    {
                      path: 'src/pages/gen1/[platform]/build-a-backend/graphqlapi/api-graphql-concepts/index.mdx'
                    },
                    {
                      path: 'src/pages/gen1/[platform]/build-a-backend/graphqlapi/customize-authz-modes/index.mdx'
                    },
                    {
                      path: 'src/pages/gen1/[platform]/build-a-backend/graphqlapi/mutate-data/index.mdx'
                    },
                    {
                      path: 'src/pages/gen1/[platform]/build-a-backend/graphqlapi/query-data/index.mdx'
                    },
                    {
                      path: 'src/pages/gen1/[platform]/build-a-backend/graphqlapi/subscribe-data/index.mdx'
                    },
                    {
                      path: 'src/pages/gen1/[platform]/build-a-backend/graphqlapi/relational-models/index.mdx'
                    },
                    {
                      path: 'src/pages/gen1/[platform]/build-a-backend/graphqlapi/custom-business-logic/index.mdx'
                    },
                    {
                      path: 'src/pages/gen1/[platform]/build-a-backend/graphqlapi/search-and-result-aggregations/index.mdx'
                    },
                    {
                      path: 'src/pages/gen1/[platform]/build-a-backend/graphqlapi/working-with-files/index.mdx'
                    },
                    {
                      path: 'src/pages/gen1/[platform]/build-a-backend/graphqlapi/optimistic-ui/index.mdx'
                    },
                    {
                      path: 'src/pages/gen1/[platform]/build-a-backend/graphqlapi/offline/index.mdx'
                    },
                    {
                      path: 'src/pages/gen1/[platform]/build-a-backend/graphqlapi/connect-from-server-runtime/index.mdx'
                    },
                    {
                      path: 'src/pages/gen1/[platform]/build-a-backend/graphqlapi/client-code-generation/index.mdx'
                    },
                    {
                      path: 'src/pages/gen1/[platform]/build-a-backend/graphqlapi/advanced-workflows/index.mdx'
                    },
                    {
                      path: 'src/pages/gen1/[platform]/build-a-backend/graphqlapi/existing-resources/index.mdx'
                    },
                    {
                      path: 'src/pages/gen1/[platform]/build-a-backend/graphqlapi/connect-machine-learning-services/index.mdx'
                    },
                    {
                      path: 'src/pages/gen1/[platform]/build-a-backend/graphqlapi/schema-evolution/index.mdx'
                    },
                    {
                      path: 'src/pages/gen1/[platform]/build-a-backend/graphqlapi/modify-amplify-generated-resources/index.mdx'
                    },
                    {
                      path: 'src/pages/gen1/[platform]/build-a-backend/graphqlapi/upgrade-guide/index.mdx'
                    },
                    {
                      path: 'src/pages/gen1/[platform]/build-a-backend/graphqlapi/troubleshooting/index.mdx'
                    },

                    {
                      path: 'src/pages/gen1/[platform]/build-a-backend/graphqlapi/best-practice/index.mdx',
                      children: [
                        {
                          path: 'src/pages/gen1/[platform]/build-a-backend/graphqlapi/best-practice/batch-put-custom-resolver/index.mdx'
                        },
                        {
                          path: 'src/pages/gen1/[platform]/build-a-backend/graphqlapi/best-practice/query-with-sorting/index.mdx'
                        },
                        {
                          path: 'src/pages/gen1/[platform]/build-a-backend/graphqlapi/best-practice/warehouse-management/index.mdx'
                        }
                      ]
                    }
                  ]
                },
                {
                  path: 'src/pages/gen1/[platform]/build-a-backend/restapi/index.mdx',
                  children: [
                    {
                      path: 'src/pages/gen1/[platform]/build-a-backend/restapi/configure-rest-api/index.mdx'
                    },
                    {
                      path: 'src/pages/gen1/[platform]/build-a-backend/restapi/set-up-rest-api/index.mdx'
                    },
                    {
                      path: 'src/pages/gen1/[platform]/build-a-backend/restapi/fetch-data/index.mdx'
                    },
                    {
                      path: 'src/pages/gen1/[platform]/build-a-backend/restapi/update-data/index.mdx'
                    },
                    {
                      path: 'src/pages/gen1/[platform]/build-a-backend/restapi/delete-data/index.mdx'
                    },
                    {
                      path: 'src/pages/gen1/[platform]/build-a-backend/restapi/customize-authz/index.mdx'
                    },
                    {
                      path: 'src/pages/gen1/[platform]/build-a-backend/restapi/test-api/index.mdx'
                    },
                    {
                      path: 'src/pages/gen1/[platform]/build-a-backend/restapi/gen-ai/index.mdx'
                    },
                    {
                      path: 'src/pages/gen1/[platform]/build-a-backend/restapi/existing-resources/index.mdx'
                    },
                    {
                      path: 'src/pages/gen1/[platform]/build-a-backend/restapi/override-api-gateway/index.mdx'
                    },
                    {
                      path: 'src/pages/gen1/[platform]/build-a-backend/restapi/restapi-v5-to-v6-migration-guide/index.mdx'
                    }
                  ]
                },
                {
                  path: 'src/pages/gen1/[platform]/build-a-backend/storage/index.mdx',
                  children: [
                    {
                      path: 'src/pages/gen1/[platform]/build-a-backend/storage/configure-storage/index.mdx'
                    },
                    {
                      path: 'src/pages/gen1/[platform]/build-a-backend/storage/set-up-storage/index.mdx'
                    },
                    {
                      path: 'src/pages/gen1/[platform]/build-a-backend/storage/upload/index.mdx'
                    },
                    {
                      path: 'src/pages/gen1/[platform]/build-a-backend/storage/download/index.mdx'
                    },
                    {
                      path: 'src/pages/gen1/[platform]/build-a-backend/storage/query-transfers/index.mdx'
                    },
                    {
                      path: 'src/pages/gen1/[platform]/build-a-backend/storage/get-properties/index.mdx'
                    },
                    {
                      path: 'src/pages/gen1/[platform]/build-a-backend/storage/list/index.mdx'
                    },
                    {
                      path: 'src/pages/gen1/[platform]/build-a-backend/storage/copy/index.mdx'
                    },
                    {
                      path: 'src/pages/gen1/[platform]/build-a-backend/storage/move/index.mdx'
                    },
                    {
                      path: 'src/pages/gen1/[platform]/build-a-backend/storage/remove/index.mdx'
                    },
                    {
                      path: 'src/pages/gen1/[platform]/build-a-backend/storage/configure-access/index.mdx'
                    },
                    {
                      path: 'src/pages/gen1/[platform]/build-a-backend/storage/transfer-acceleration/index.mdx'
                    },
                    {
                      path: 'src/pages/gen1/[platform]/build-a-backend/storage/lambda-triggers/index.mdx'
                    },
                    {
                      path: 'src/pages/gen1/[platform]/build-a-backend/storage/import/index.mdx'
                    },
                    {
                      path: 'src/pages/gen1/[platform]/build-a-backend/storage/existing-resources/index.mdx'
                    },
                    {
                      path: 'src/pages/gen1/[platform]/build-a-backend/storage/modify-amplify-generated-resources/index.mdx'
                    },
                    {
                      path: 'src/pages/gen1/[platform]/build-a-backend/storage/sdk/index.mdx'
                    },
                    {
                      path: 'src/pages/gen1/[platform]/build-a-backend/storage/data-usage-policy/index.mdx'
                    },
                    {
                      path: 'src/pages/gen1/[platform]/build-a-backend/storage/storage-v5-to-v6-migration-guide/index.mdx'
                    }
                  ]
                },
                {
                  path: 'src/pages/gen1/[platform]/build-a-backend/functions/index.mdx',
                  children: [
                    {
                      path: 'src/pages/gen1/[platform]/build-a-backend/functions/set-up-function/index.mdx'
                    },
                    {
                      path: 'src/pages/gen1/[platform]/build-a-backend/functions/layers/index.mdx'
                    },
                    {
                      path: 'src/pages/gen1/[platform]/build-a-backend/functions/environment-variables/index.mdx'
                    },
                    {
                      path: 'src/pages/gen1/[platform]/build-a-backend/functions/secrets/index.mdx'
                    },
                    {
                      path: 'src/pages/gen1/[platform]/build-a-backend/functions/build-options/index.mdx'
                    },
                    {
                      path: 'src/pages/gen1/[platform]/build-a-backend/functions/configure-options/index.mdx'
                    },
                    {
                      path: 'src/pages/gen1/[platform]/build-a-backend/functions/graphql-from-lambda/index.mdx'
                    }
                  ]
                },
                {
                  path: 'src/pages/gen1/[platform]/build-a-backend/push-notifications/index.mdx',
                  children: [
                    {
                      path: 'src/pages/gen1/[platform]/build-a-backend/push-notifications/set-up-push-notifications/index.mdx'
                    },
                    {
                      path: 'src/pages/gen1/[platform]/build-a-backend/push-notifications/register-device/index.mdx'
                    },
                    {
                      path: 'src/pages/gen1/[platform]/build-a-backend/push-notifications/record-notifications/index.mdx'
                    },
                    {
                      path: 'src/pages/gen1/[platform]/build-a-backend/push-notifications/request-permissions/index.mdx'
                    },
                    {
                      path: 'src/pages/gen1/[platform]/build-a-backend/push-notifications/receive-device-token/index.mdx'
                    },
                    {
                      path: 'src/pages/gen1/[platform]/build-a-backend/push-notifications/interact-with-notifications/index.mdx'
                    },
                    {
                      path: 'src/pages/gen1/[platform]/build-a-backend/push-notifications/identify-user/index.mdx'
                    },
                    {
                      path: 'src/pages/gen1/[platform]/build-a-backend/push-notifications/app-badge-count/index.mdx'
                    },
                    {
                      path: 'src/pages/gen1/[platform]/build-a-backend/push-notifications/enable-rich-notifications/index.mdx'
                    },
                    {
                      path: 'src/pages/gen1/[platform]/build-a-backend/push-notifications/remote-media/index.mdx'
                    },
                    {
                      path: 'src/pages/gen1/[platform]/build-a-backend/push-notifications/test-notifications/index.mdx'
                    },
                    {
                      path: 'src/pages/gen1/[platform]/build-a-backend/push-notifications/set-up-push-service/index.mdx'
                    },
                    {
                      path: 'src/pages/gen1/[platform]/build-a-backend/push-notifications/push-notifications-migration-guide/index.mdx'
                    }
                  ]
                },
                {
                  path: 'src/pages/gen1/[platform]/build-a-backend/server-side-rendering/index.mdx',
                  children: [
                    {
                      path: 'src/pages/gen1/[platform]/build-a-backend/server-side-rendering/nextjs/index.mdx'
                    },
                    {
                      path: 'src/pages/gen1/[platform]/build-a-backend/server-side-rendering/nuxt/index.mdx'
                    },
                    {
                      path: 'src/pages/gen1/[platform]/build-a-backend/server-side-rendering/nextjs-v5-to-v6-migration-guide/index.mdx'
                    }
                  ]
                },
                {
                  path: 'src/pages/gen1/[platform]/build-a-backend/existing-resources/index.mdx',
                  children: [
                    {
                      path: 'src/pages/gen1/[platform]/build-a-backend/existing-resources/cli/index.mdx'
                    },
                    {
                      path: 'src/pages/gen1/[platform]/build-a-backend/existing-resources/cdk/index.mdx'
                    }
                  ]
                },
                {
                  path: 'src/pages/gen1/[platform]/build-a-backend/utilities/index.mdx',
                  children: [
                    {
                      path: 'src/pages/gen1/[platform]/build-a-backend/utilities/cache/index.mdx'
                    },
                    {
                      path: 'src/pages/gen1/[platform]/build-a-backend/utilities/console-logger/index.mdx'
                    },
                    {
                      path: 'src/pages/gen1/[platform]/build-a-backend/utilities/hub/index.mdx'
                    },
                    {
                      path: 'src/pages/gen1/[platform]/build-a-backend/utilities/i18n/index.mdx'
                    },
                    {
                      path: 'src/pages/gen1/[platform]/build-a-backend/utilities/service-worker/index.mdx'
                    }
                  ]
                },
                {
                  path: 'src/pages/gen1/[platform]/build-a-backend/more-features/index.mdx',
                  children: [
                    {
                      path: 'src/pages/gen1/[platform]/build-a-backend/more-features/predictions/index.mdx',
                      children: [
                        {
                          path: 'src/pages/gen1/[platform]/build-a-backend/more-features/predictions/set-up-predictions/index.mdx'
                        },
                        {
                          path: 'src/pages/gen1/[platform]/build-a-backend/more-features/predictions/text-to-speech/index.mdx'
                        },
                        {
                          path: 'src/pages/gen1/[platform]/build-a-backend/more-features/predictions/transcribe-audio/index.mdx'
                        },
                        {
                          path: 'src/pages/gen1/[platform]/build-a-backend/more-features/predictions/translate/index.mdx'
                        },
                        {
                          path: 'src/pages/gen1/[platform]/build-a-backend/more-features/predictions/identify-text/index.mdx'
                        },
                        {
                          path: 'src/pages/gen1/[platform]/build-a-backend/more-features/predictions/identify-entity/index.mdx'
                        },
                        {
                          path: 'src/pages/gen1/[platform]/build-a-backend/more-features/predictions/label-image/index.mdx'
                        },
                        {
                          path: 'src/pages/gen1/[platform]/build-a-backend/more-features/predictions/interpret-sentiment/index.mdx'
                        },
                        {
                          path: 'src/pages/gen1/[platform]/build-a-backend/more-features/predictions/example-app/index.mdx'
                        },
                        {
                          path: 'src/pages/gen1/[platform]/build-a-backend/more-features/predictions/sdk/index.mdx'
                        },
                        {
                          path: 'src/pages/gen1/[platform]/build-a-backend/more-features/predictions/data-usage-policy/index.mdx'
                        }
                      ]
                    },
                    {
                      path: 'src/pages/gen1/[platform]/build-a-backend/more-features/analytics/index.mdx',
                      children: [
                        {
                          path: 'src/pages/gen1/[platform]/build-a-backend/more-features/analytics/set-up-analytics/index.mdx'
                        },
                        {
                          path: 'src/pages/gen1/[platform]/build-a-backend/more-features/analytics/record-events/index.mdx'
                        },
                        {
                          path: 'src/pages/gen1/[platform]/build-a-backend/more-features/analytics/identify-user/index.mdx'
                        },
                        {
                          path: 'src/pages/gen1/[platform]/build-a-backend/more-features/analytics/auto-track-sessions/index.mdx'
                        },
                        {
                          path: 'src/pages/gen1/[platform]/build-a-backend/more-features/analytics/enable-disable/index.mdx'
                        },
                        {
                          path: 'src/pages/gen1/[platform]/build-a-backend/more-features/analytics/streaming-data/index.mdx'
                        },
                        {
                          path: 'src/pages/gen1/[platform]/build-a-backend/more-features/analytics/storing-data/index.mdx'
                        },
                        {
                          path: 'src/pages/gen1/[platform]/build-a-backend/more-features/analytics/personalize-recommendations/index.mdx'
                        },
                        {
                          path: 'src/pages/gen1/[platform]/build-a-backend/more-features/analytics/existing-resources/index.mdx'
                        },
                        {
                          path: 'src/pages/gen1/[platform]/build-a-backend/more-features/analytics/sdk/index.mdx'
                        },
                        {
                          path: 'src/pages/gen1/[platform]/build-a-backend/more-features/analytics/analytics-migration-guide/index.mdx'
                        },
                        {
                          path: 'src/pages/gen1/[platform]/build-a-backend/more-features/analytics/data-usage-policy/index.mdx'
                        },
                        {
                          path: 'src/pages/gen1/[platform]/build-a-backend/more-features/analytics/app-uninstall/index.mdx'
                        }
                      ]
                    },
                    {
                      path: 'src/pages/gen1/[platform]/build-a-backend/more-features/datastore/index.mdx',
                      children: [
                        {
                          path: 'src/pages/gen1/[platform]/build-a-backend/more-features/datastore/set-up-datastore/index.mdx'
                        },
                        {
                          path: 'src/pages/gen1/[platform]/build-a-backend/more-features/datastore/manipulate-data/index.mdx'
                        },
                        {
                          path: 'src/pages/gen1/[platform]/build-a-backend/more-features/datastore/relational-models/index.mdx'
                        },
                        {
                          path: 'src/pages/gen1/[platform]/build-a-backend/more-features/datastore/sync-to-cloud/index.mdx'
                        },
                        {
                          path: 'src/pages/gen1/[platform]/build-a-backend/more-features/datastore/authz-rules-setup/index.mdx'
                        },
                        {
                          path: 'src/pages/gen1/[platform]/build-a-backend/more-features/datastore/conflict-resolution/index.mdx'
                        },
                        {
                          path: 'src/pages/gen1/[platform]/build-a-backend/more-features/datastore/real-time/index.mdx'
                        },
                        {
                          path: 'src/pages/gen1/[platform]/build-a-backend/more-features/datastore/datastore-events/index.mdx'
                        },
                        {
                          path: 'src/pages/gen1/[platform]/build-a-backend/more-features/datastore/additional-methods/index.mdx'
                        },
                        {
                          path: 'src/pages/gen1/[platform]/build-a-backend/more-features/datastore/schema-updates/index.mdx'
                        },
                        {
                          path: 'src/pages/gen1/[platform]/build-a-backend/more-features/datastore/how-it-works/index.mdx'
                        },
                        {
                          path: 'src/pages/gen1/[platform]/build-a-backend/more-features/datastore/example-application/index.mdx'
                        },
                        {
                          path: 'src/pages/gen1/[platform]/build-a-backend/more-features/datastore/customize-primary-keys/index.mdx'
                        },
                        {
                          path: 'src/pages/gen1/[platform]/build-a-backend/more-features/datastore/data-usage-policy/index.mdx'
                        },
                        {
                          path: 'src/pages/gen1/[platform]/build-a-backend/more-features/datastore/app-uninstall/index.mdx'
                        }
                      ]
                    },
                    {
                      path: 'src/pages/gen1/[platform]/build-a-backend/more-features/geo/index.mdx',
                      children: [
                        {
                          path: 'src/pages/gen1/[platform]/build-a-backend/more-features/geo/set-up-geo/index.mdx'
                        },
                        {
                          path: 'src/pages/gen1/[platform]/build-a-backend/more-features/geo/configure-maps/index.mdx'
                        },
                        {
                          path: 'src/pages/gen1/[platform]/build-a-backend/more-features/geo/maps/index.mdx'
                        },
                        {
                          path: 'src/pages/gen1/[platform]/build-a-backend/more-features/geo/configure-location-search/index.mdx'
                        },
                        {
                          path: 'src/pages/gen1/[platform]/build-a-backend/more-features/geo/location-search/index.mdx'
                        },
                        {
                          path: 'src/pages/gen1/[platform]/build-a-backend/more-features/geo/configure-geofencing/index.mdx'
                        },
                        {
                          path: 'src/pages/gen1/[platform]/build-a-backend/more-features/geo/geofences/index.mdx'
                        },
                        {
                          path: 'src/pages/gen1/[platform]/build-a-backend/more-features/geo/existing-resources/index.mdx'
                        },
                        {
                          path: 'src/pages/gen1/[platform]/build-a-backend/more-features/geo/google-migration/index.mdx'
                        },
                        {
                          path: 'src/pages/gen1/[platform]/build-a-backend/more-features/geo/amazon-location-sdk/index.mdx'
                        }
                      ]
                    },
                    {
                      path: 'src/pages/gen1/[platform]/build-a-backend/more-features/in-app-messaging/index.mdx',
                      children: [
                        {
                          path: 'src/pages/gen1/[platform]/build-a-backend/more-features/in-app-messaging/set-up-in-app-messaging/index.mdx'
                        },
                        {
                          path: 'src/pages/gen1/[platform]/build-a-backend/more-features/in-app-messaging/create-campaign/index.mdx'
                        },
                        {
                          path: 'src/pages/gen1/[platform]/build-a-backend/more-features/in-app-messaging/integrate-application/index.mdx'
                        },
                        {
                          path: 'src/pages/gen1/[platform]/build-a-backend/more-features/in-app-messaging/sync-messages/index.mdx'
                        },
                        {
                          path: 'src/pages/gen1/[platform]/build-a-backend/more-features/in-app-messaging/display-messages/index.mdx'
                        },
                        {
                          path: 'src/pages/gen1/[platform]/build-a-backend/more-features/in-app-messaging/clear-messages/index.mdx'
                        },
                        {
                          path: 'src/pages/gen1/[platform]/build-a-backend/more-features/in-app-messaging/identify-user/index.mdx'
                        },
                        {
                          path: 'src/pages/gen1/[platform]/build-a-backend/more-features/in-app-messaging/respond-interaction-events/index.mdx'
                        },
                        {
                          path: 'src/pages/gen1/[platform]/build-a-backend/more-features/in-app-messaging/resolve-conflicts/index.mdx'
                        },
                        {
                          path: 'src/pages/gen1/[platform]/build-a-backend/more-features/in-app-messaging/in-app-messaging-migration-guide/index.mdx'
                        }
                      ]
                    },
                    {
                      path: 'src/pages/gen1/[platform]/build-a-backend/more-features/interactions/index.mdx',
                      children: [
                        {
                          path: 'src/pages/gen1/[platform]/build-a-backend/more-features/interactions/set-up-interactions/index.mdx'
                        },
                        {
                          path: 'src/pages/gen1/[platform]/build-a-backend/more-features/interactions/chatbot/index.mdx'
                        }
                      ]
                    },
                    {
                      path: 'src/pages/gen1/[platform]/build-a-backend/more-features/logging/index.mdx',
                      children: [
                        {
                          path: 'src/pages/gen1/[platform]/build-a-backend/more-features/logging/set-up-logging/index.mdx'
                        },
                        {
                          path: 'src/pages/gen1/[platform]/build-a-backend/more-features/logging/send-logs/index.mdx'
                        },
                        {
                          path: 'src/pages/gen1/[platform]/build-a-backend/more-features/logging/change-log-levels/index.mdx'
                        },
                        {
                          path: 'src/pages/gen1/[platform]/build-a-backend/more-features/logging/flush-logs/index.mdx'
                        },
                        {
                          path: 'src/pages/gen1/[platform]/build-a-backend/more-features/logging/enable-disable/index.mdx'
                        },
                        {
                          path: 'src/pages/gen1/[platform]/build-a-backend/more-features/logging/configure-user/index.mdx'
                        },
                        {
                          path: 'src/pages/gen1/[platform]/build-a-backend/more-features/logging/view-logs/index.mdx'
                        },
                        {
                          path: 'src/pages/gen1/[platform]/build-a-backend/more-features/logging/remote-configuration/index.mdx'
                        },
                        {
                          path: 'src/pages/gen1/[platform]/build-a-backend/more-features/logging/change-local-storage/index.mdx'
                        },
                        {
                          path: 'src/pages/gen1/[platform]/build-a-backend/more-features/logging/hub-events/index.mdx'
                        },
                        {
                          path: 'src/pages/gen1/[platform]/build-a-backend/more-features/logging/sdk/index.mdx'
                        }
                      ]
                    },
                    {
                      path: 'src/pages/gen1/[platform]/build-a-backend/more-features/pubsub/index.mdx',
                      children: [
                        {
                          path: 'src/pages/gen1/[platform]/build-a-backend/more-features/pubsub/set-up-pubsub/index.mdx'
                        },
                        {
                          path: 'src/pages/gen1/[platform]/build-a-backend/more-features/pubsub/subscribe/index.mdx'
                        },
                        {
                          path: 'src/pages/gen1/[platform]/build-a-backend/more-features/pubsub/publish/index.mdx'
                        }
                      ]
                    }
                  ]
                },
                {
                  path: 'src/pages/gen1/[platform]/build-a-backend/debugging/index.mdx'
                },
                {
                  path: 'src/pages/gen1/[platform]/build-a-backend/troubleshooting/index.mdx',
                  children: [
                    {
                      path: 'src/pages/gen1/[platform]/build-a-backend/troubleshooting/upgrade-amplify-packages/index.mdx'
                    },
                    {
                      path: 'src/pages/gen1/[platform]/build-a-backend/troubleshooting/migrate-from-javascript-v5-to-v6/index.mdx'
                    },
                    {
                      path: 'src/pages/gen1/[platform]/build-a-backend/troubleshooting/library-not-configured/index.mdx'
                    }
                  ]
                }
              ]
            },
            {
              path: 'src/pages/gen1/[platform]/build-ui/index.mdx',
              children: [
                {
                  isExternal: true,
                  route: 'https://ui.docs.amplify.aws/',
                  title: 'Amplify UI',
                  description:
                    'Amplify UI simplifies building accessible, performant, and beautiful applications with cloud-connected capabilities, building blocks, theming, and utilities.',
                  platforms: [
                    'android',
                    'javascript',
                    'nextjs',
                    'react',
                    'react-native',
                    'angular',
                    'flutter',
                    'swift',
                    'vue'
                  ]
                },
                {
                  path: 'src/pages/gen1/[platform]/build-ui/formbuilder/index.mdx',
                  children: [
                    {
                      path: 'src/pages/gen1/[platform]/build-ui/formbuilder/customize/index.mdx'
                    },
                    {
                      path: 'src/pages/gen1/[platform]/build-ui/formbuilder/data-binding/index.mdx'
                    },
                    {
                      path: 'src/pages/gen1/[platform]/build-ui/formbuilder/special-inputs/index.mdx'
                    },
                    {
                      path: 'src/pages/gen1/[platform]/build-ui/formbuilder/validations/index.mdx'
                    },
                    {
                      path: 'src/pages/gen1/[platform]/build-ui/formbuilder/lifecycle/index.mdx'
                    },
                    {
                      path: 'src/pages/gen1/[platform]/build-ui/formbuilder/call-to-action/index.mdx'
                    },
                    {
                      path: 'src/pages/gen1/[platform]/build-ui/formbuilder/overrides/index.mdx'
                    }
                  ]
                },
                {
                  path: 'src/pages/gen1/[platform]/build-ui/uibuilder/index.mdx',
                  children: [
                    {
                      path: 'src/pages/gen1/[platform]/build-ui/uibuilder/databinding/index.mdx'
                    },
                    {
                      path: 'src/pages/gen1/[platform]/build-ui/uibuilder/eventhandling/index.mdx'
                    },
                    {
                      path: 'src/pages/gen1/[platform]/build-ui/uibuilder/collections/index.mdx'
                    },
                    {
                      path: 'src/pages/gen1/[platform]/build-ui/uibuilder/slots/index.mdx'
                    },
                    {
                      path: 'src/pages/gen1/[platform]/build-ui/uibuilder/theming/index.mdx'
                    },
                    {
                      path: 'src/pages/gen1/[platform]/build-ui/uibuilder/responsive/index.mdx'
                    },
                    {
                      path: 'src/pages/gen1/[platform]/build-ui/uibuilder/override/index.mdx'
                    },
                    {
                      path: 'src/pages/gen1/[platform]/build-ui/uibuilder/bestpractices/index.mdx'
                    }
                  ]
                }
              ]
            },
            {
              path: 'src/pages/gen1/[platform]/deploy-and-host/index.mdx',
              children: [
                {
                  isExternal: true,
                  route:
                    'https://docs.aws.amazon.com/amplify/latest/userguide/getting-started.html',
                  title: 'Amplify Hosting',
                  description:
                    'Amplify Hosting provides a git-based workflow for hosting fullstack serverless web apps with continuous deployment.',
                  platforms: [
                    'android',
                    'javascript',
                    'nextjs',
                    'react',
                    'react-native',
                    'angular',
                    'flutter',
                    'swift',
                    'vue'
                  ]
                },
                {
                  path: 'src/pages/gen1/[platform]/deploy-and-host/deployment/index.mdx',
                  children: [
                    {
                      path: 'src/pages/gen1/[platform]/deploy-and-host/deployment/deploy-static-site-github/index.mdx'
                    },
                    {
                      path: 'src/pages/gen1/[platform]/deploy-and-host/deployment/deploy-static-site-locally/index.mdx'
                    },
                    {
                      path: 'src/pages/gen1/[platform]/deploy-and-host/deployment/password-protected-deployments/index.mdx'
                    },
                    {
                      path: 'src/pages/gen1/[platform]/deploy-and-host/deployment/pull-request-previews/index.mdx'
                    }
                  ]
                },
                {
                  path: 'src/pages/gen1/[platform]/deploy-and-host/custom-configuration/index.mdx',
                  children: [
                    {
                      path: 'src/pages/gen1/[platform]/deploy-and-host/custom-configuration/configure-custom-domain/index.mdx'
                    }
                  ]
                }
              ]
            },
            {
              path: 'src/pages/gen1/[platform]/tools/index.mdx',
              children: [
                {
                  path: 'src/pages/gen1/[platform]/tools/cli/index.mdx',
                  children: [
                    {
                      path: 'src/pages/gen1/[platform]/tools/cli/start/index.mdx',
                      children: [
                        {
                          path: 'src/pages/gen1/[platform]/tools/cli/start/set-up-cli/index.mdx'
                        },
                        {
                          path: 'src/pages/gen1/[platform]/tools/cli/start/key-workflows/index.mdx'
                        }
                      ]
                    },
                    {
                      path: 'src/pages/gen1/[platform]/tools/cli/commands.tsx'
                    },
                    {
                      path: 'src/pages/gen1/[platform]/tools/cli/graphqlapi/index.mdx',
                      children: [
                        {
                          path: 'src/pages/gen1/[platform]/tools/cli/graphqlapi/directives-reference/index.mdx'
                        }
                      ]
                    },
                    {
                      path: 'src/pages/gen1/[platform]/tools/cli/hosting/index.mdx'
                    },
                    {
                      path: 'src/pages/gen1/[platform]/tools/cli/custom/index.mdx',
                      children: [
                        {
                          path: 'src/pages/gen1/[platform]/tools/cli/custom/cdk/index.mdx'
                        },
                        {
                          path: 'src/pages/gen1/[platform]/tools/cli/custom/cloudformation/index.mdx'
                        }
                      ]
                    },
                    {
                      path: 'src/pages/gen1/[platform]/tools/cli/project/index.mdx',
                      children: [
                        {
                          path: 'src/pages/gen1/[platform]/tools/cli/project/tags/index.mdx'
                        },
                        {
                          path: 'src/pages/gen1/[platform]/tools/cli/project/permissions-boundary/index.mdx'
                        },
                        {
                          path: 'src/pages/gen1/[platform]/tools/cli/project/command-hooks/index.mdx'
                        },
                        {
                          path: 'src/pages/gen1/[platform]/tools/cli/project/monorepo/index.mdx'
                        },
                        {
                          path: 'src/pages/gen1/[platform]/tools/cli/project/override-iam/index.mdx'
                        },
                        {
                          path: 'src/pages/gen1/[platform]/tools/cli/project/troubleshooting/index.mdx'
                        }
                      ]
                    },
                    {
                      path: 'src/pages/gen1/[platform]/tools/cli/teams/index.mdx',
                      children: [
                        {
                          path: 'src/pages/gen1/[platform]/tools/cli/teams/shared/index.mdx'
                        },
                        {
                          path: 'src/pages/gen1/[platform]/tools/cli/teams/sandbox/index.mdx'
                        },
                        {
                          path: 'src/pages/gen1/[platform]/tools/cli/teams/multi-frontend/index.mdx'
                        },
                        {
                          path: 'src/pages/gen1/[platform]/tools/cli/teams/cicd/index.mdx'
                        },
                        {
                          path: 'src/pages/gen1/[platform]/tools/cli/teams/commands/index.mdx'
                        }
                      ]
                    },
                    {
                      path: 'src/pages/gen1/[platform]/tools/cli/usage/index.mdx',
                      children: [
                        {
                          path: 'src/pages/gen1/[platform]/tools/cli/usage/lambda-triggers/index.mdx'
                        },
                        {
                          path: 'src/pages/gen1/[platform]/tools/cli/usage/mock/index.mdx'
                        },
                        {
                          path: 'src/pages/gen1/[platform]/tools/cli/usage/containers/index.mdx'
                        },
                        {
                          path: 'src/pages/gen1/[platform]/tools/cli/usage/export-to-cdk/index.mdx'
                        },
                        {
                          path: 'src/pages/gen1/[platform]/tools/cli/usage/headless/index.mdx'
                        }
                      ]
                    },
                    {
                      path: 'src/pages/gen1/[platform]/tools/cli/plugins/index.mdx',
                      children: [
                        {
                          path: 'src/pages/gen1/[platform]/tools/cli/plugins/architecture/index.mdx'
                        },
                        {
                          path: 'src/pages/gen1/[platform]/tools/cli/plugins/authoring/index.mdx'
                        }
                      ]
                    },
                    {
                      path: 'src/pages/gen1/[platform]/tools/cli/migration/index.mdx',
                      children: [
                        {
                          path: 'src/pages/gen1/[platform]/tools/cli/migration/aws-cdk-migration/index.mdx'
                        },
                        {
                          path: 'src/pages/gen1/[platform]/tools/cli/migration/lazy-load-custom-selection-set/index.mdx'
                        },
                        {
                          path: 'src/pages/gen1/[platform]/tools/cli/migration/transformer-migration/index.mdx'
                        },
                        {
                          path: 'src/pages/gen1/[platform]/tools/cli/migration/override/index.mdx'
                        },
                        {
                          path: 'src/pages/gen1/[platform]/tools/cli/migration/lambda-layers-update/index.mdx'
                        },
                        {
                          path: 'src/pages/gen1/[platform]/tools/cli/migration/cli-auth-signup-changes/index.mdx'
                        },
                        {
                          path: 'src/pages/gen1/[platform]/tools/cli/migration/list-nullability/index.mdx'
                        },
                        {
                          path: 'src/pages/gen1/[platform]/tools/cli/migration/cli-migrate-aws-account/index.mdx'
                        },
                        {
                          path: 'src/pages/gen1/[platform]/tools/cli/migration/identity-claim-changes/index.mdx'
                        },
                        {
                          path: 'src/pages/gen1/[platform]/tools/cli/migration/iam-auth-updates-for-cdk-construct/index.mdx'
                        }
                      ]
                    },
                    {
                      path: 'src/pages/gen1/[platform]/tools/cli/reference/index.mdx',
                      children: [
                        {
                          path: 'src/pages/gen1/[platform]/tools/cli/reference/iam/index.mdx'
                        },
                        {
                          path: 'src/pages/gen1/[platform]/tools/cli/reference/iam-roles-mfa/index.mdx'
                        },
                        {
                          path: 'src/pages/gen1/[platform]/tools/cli/reference/files/index.mdx'
                        },
                        {
                          path: 'src/pages/gen1/[platform]/tools/cli/reference/usage-data/index.mdx'
                        },
                        {
                          path: 'src/pages/gen1/[platform]/tools/cli/reference/diagnose/index.mdx'
                        },
                        {
                          path: 'src/pages/gen1/[platform]/tools/cli/reference/feature-flags/index.mdx'
                        },
                        {
                          path: 'src/pages/gen1/[platform]/tools/cli/reference/ssm-parameter-store/index.mdx'
                        }
                      ]
                    }
                  ]
                },
                {
                  path: 'src/pages/gen1/[platform]/tools/console/index.mdx',
                  children: [
                    {
                      path: 'src/pages/gen1/[platform]/tools/console/adminui/index.mdx',
                      children: [
                        {
                          path: 'src/pages/gen1/[platform]/tools/console/adminui/start/index.mdx'
                        },
                        {
                          path: 'src/pages/gen1/[platform]/tools/console/adminui/extend-cli/index.mdx'
                        },
                        {
                          path: 'src/pages/gen1/[platform]/tools/console/adminui/access-management/index.mdx'
                        },
                        {
                          path: 'src/pages/gen1/[platform]/tools/console/adminui/custom-domain/index.mdx'
                        }
                      ]
                    },
                    {
                      path: 'src/pages/gen1/[platform]/tools/console/tutorial/index.mdx',
                      children: [
                        {
                          path: 'src/pages/gen1/[platform]/tools/console/tutorial/buildui/index.mdx'
                        },
                        {
                          path: 'src/pages/gen1/[platform]/tools/console/tutorial/data/index.mdx'
                        },
                        {
                          path: 'src/pages/gen1/[platform]/tools/console/tutorial/bindui/index.mdx'
                        },
                        {
                          path: 'src/pages/gen1/[platform]/tools/console/tutorial/collections/index.mdx'
                        },
                        {
                          path: 'src/pages/gen1/[platform]/tools/console/tutorial/code/index.mdx'
                        }
                      ]
                    },
                    {
                      path: 'src/pages/gen1/[platform]/tools/console/data/index.mdx',
                      children: [
                        {
                          path: 'src/pages/gen1/[platform]/tools/console/data/data-model/index.mdx'
                        },
                        {
                          path: 'src/pages/gen1/[platform]/tools/console/data/relationships/index.mdx'
                        },
                        {
                          path: 'src/pages/gen1/[platform]/tools/console/data/content-management/index.mdx'
                        }
                      ]
                    },
                    {
                      path: 'src/pages/gen1/[platform]/tools/console/auth/index.mdx',
                      children: [
                        {
                          path: 'src/pages/gen1/[platform]/tools/console/auth/user-management/index.mdx'
                        },
                        {
                          path: 'src/pages/gen1/[platform]/tools/console/auth/import/index.mdx'
                        }
                      ]
                    },
                    {
                      path: 'src/pages/gen1/[platform]/tools/console/authz/index.mdx',
                      children: [
                        {
                          path: 'src/pages/gen1/[platform]/tools/console/authz/permissions/index.mdx'
                        }
                      ]
                    },
                    {
                      path: 'src/pages/gen1/[platform]/tools/console/storage/index.mdx',
                      children: [
                        {
                          path: 'src/pages/gen1/[platform]/tools/console/storage/file-browser/index.mdx'
                        },
                        {
                          path: 'src/pages/gen1/[platform]/tools/console/storage/file-storage/index.mdx'
                        }
                      ]
                    }
                  ]
                },
                {
                  path: 'src/pages/gen1/[platform]/tools/libraries/index.mdx',
                  children: [
                    {
                      path: 'src/pages/gen1/[platform]/tools/libraries/configure-categories/index.mdx'
                    }
                  ]
                }
              ]
            },
            {
              isExternal: true,
              route: 'https://aws-amplify.github.io/amplify-js/api/',
              title: 'Reference',
              description: 'Reference',
              platforms: [
                'javascript',
                'nextjs',
                'react',
                'react-native',
                'angular',
                'vue'
              ]
            },
            {
              isExternal: true,
              route: 'https://aws-amplify.github.io/amplify-swift/docs/',
              title: 'Reference',
              description: 'Reference',
              platforms: ['swift']
            },
            {
              isExternal: true,
              route:
                'https://aws-amplify.github.io/aws-sdk-android/docs/reference/',
              title: 'Reference',
              description: 'Reference',
              platforms: ['android']
            },
            {
              path: 'src/pages/gen1/[platform]/reference/flutter-api/index.mdx',
              title: 'Reference',
              description: 'Reference',
              platforms: ['flutter']
            },
            {
              path: 'src/pages/gen1/[platform]/prev/index.mdx',
              children: [
                {
                  path: 'src/pages/gen1/[platform]/prev/start/index.mdx'
                },
                {
                  path: 'src/pages/gen1/[platform]/prev/build-a-backend/index.mdx',
                  children: [
                    {
                      path: 'src/pages/gen1/[platform]/prev/build-a-backend/auth/index.mdx',
                      children: [
                        {
                          path: 'src/pages/gen1/[platform]/prev/build-a-backend/auth/set-up-auth/index.mdx'
                        },
                        {
                          path: 'src/pages/gen1/[platform]/prev/build-a-backend/auth/accessing-credentials/index.mdx'
                        },
                        {
                          path: 'src/pages/gen1/[platform]/prev/build-a-backend/auth/managing-credentials/index.mdx'
                        },
                        {
                          path: 'src/pages/gen1/[platform]/prev/build-a-backend/auth/enable-sign-up/index.mdx'
                        },
                        {
                          path: 'src/pages/gen1/[platform]/prev/build-a-backend/auth/enable-sign-in/index.mdx'
                        },
                        {
                          path: 'src/pages/gen1/[platform]/prev/build-a-backend/auth/switch-auth/index.mdx'
                        },
                        {
                          path: 'src/pages/gen1/[platform]/prev/build-a-backend/auth/sign-in-custom-flow/index.mdx'
                        },
                        {
                          path: 'src/pages/gen1/[platform]/prev/build-a-backend/auth/sign-in-with-web-ui/index.mdx'
                        },
                        {
                          path: 'src/pages/gen1/[platform]/prev/build-a-backend/auth/enable-guest-access/index.mdx'
                        },
                        {
                          path: 'src/pages/gen1/[platform]/prev/build-a-backend/auth/multi-step-sign-in/index.mdx'
                        },
                        {
                          path: 'src/pages/gen1/[platform]/prev/build-a-backend/auth/add-social-provider/index.mdx'
                        },
                        {
                          path: 'src/pages/gen1/[platform]/prev/build-a-backend/auth/sign-out/index.mdx'
                        },
                        {
                          path: 'src/pages/gen1/[platform]/prev/build-a-backend/auth/manage-user-profile/index.mdx'
                        },
                        {
                          path: 'src/pages/gen1/[platform]/prev/build-a-backend/auth/managing-attributes/index.mdx'
                        },
                        {
                          path: 'src/pages/gen1/[platform]/prev/build-a-backend/auth/manage-passwords/index.mdx'
                        },
                        {
                          path: 'src/pages/gen1/[platform]/prev/build-a-backend/auth/manage-mfa/index.mdx'
                        },
                        {
                          path: 'src/pages/gen1/[platform]/prev/build-a-backend/auth/add-sms-flows/index.mdx'
                        },
                        {
                          path: 'src/pages/gen1/[platform]/prev/build-a-backend/auth/remember-device/index.mdx'
                        },
                        {
                          path: 'src/pages/gen1/[platform]/prev/build-a-backend/auth/advanced-workflows/index.mdx'
                        },
                        {
                          path: 'src/pages/gen1/[platform]/prev/build-a-backend/auth/delete-user-account/index.mdx'
                        },
                        {
                          path: 'src/pages/gen1/[platform]/prev/build-a-backend/auth/existing-resources/index.mdx'
                        },
                        {
                          path: 'src/pages/gen1/[platform]/prev/build-a-backend/auth/auth-events/index.mdx'
                        },
                        {
                          path: 'src/pages/gen1/[platform]/prev/build-a-backend/auth/sdk/index.mdx'
                        },
                        {
                          path: 'src/pages/gen1/[platform]/prev/build-a-backend/auth/data-usage-policy/index.mdx'
                        },
                        {
                          path: 'src/pages/gen1/[platform]/prev/build-a-backend/auth/app-uninstall/index.mdx'
                        },
                        {
                          path: 'src/pages/gen1/[platform]/prev/build-a-backend/auth/under-the-hood/index.mdx'
                        }
                      ]
                    },
                    {
                      path: 'src/pages/gen1/[platform]/prev/build-a-backend/graphqlapi/index.mdx',
                      children: [
                        {
                          path: 'src/pages/gen1/[platform]/prev/build-a-backend/graphqlapi/set-up-graphql-api/index.mdx'
                        },
                        {
                          path: 'src/pages/gen1/[platform]/prev/build-a-backend/graphqlapi/connect-to-api/index.mdx'
                        },
                        {
                          path: 'src/pages/gen1/[platform]/prev/build-a-backend/graphqlapi/api-graphql-concepts/index.mdx'
                        },
                        {
                          path: 'src/pages/gen1/[platform]/prev/build-a-backend/graphqlapi/customize-authz-modes/index.mdx'
                        },
                        {
                          path: 'src/pages/gen1/[platform]/prev/build-a-backend/graphqlapi/mutate-data/index.mdx'
                        },
                        {
                          path: 'src/pages/gen1/[platform]/prev/build-a-backend/graphqlapi/query-data/index.mdx'
                        },
                        {
                          path: 'src/pages/gen1/[platform]/prev/build-a-backend/graphqlapi/subscribe-data/index.mdx'
                        },
                        {
                          path: 'src/pages/gen1/[platform]/prev/build-a-backend/graphqlapi/working-with-files/index.mdx'
                        },
                        {
                          path: 'src/pages/gen1/[platform]/prev/build-a-backend/graphqlapi/optimistic-ui/index.mdx'
                        },
                        {
                          path: 'src/pages/gen1/[platform]/prev/build-a-backend/graphqlapi/connect-from-server-runtime/index.mdx'
                        },
                        {
                          path: 'src/pages/gen1/[platform]/prev/build-a-backend/graphqlapi/offline/index.mdx'
                        },
                        {
                          path: 'src/pages/gen1/[platform]/prev/build-a-backend/graphqlapi/advanced-workflows/index.mdx'
                        },
                        {
                          path: 'src/pages/gen1/[platform]/prev/build-a-backend/graphqlapi/existing-resources/index.mdx'
                        },
                        {
                          path: 'src/pages/gen1/[platform]/prev/build-a-backend/graphqlapi/upgrade-guide/index.mdx'
                        }
                      ]
                    },
                    {
                      path: 'src/pages/gen1/[platform]/prev/build-a-backend/restapi/index.mdx',
                      children: [
                        {
                          path: 'src/pages/gen1/[platform]/prev/build-a-backend/restapi/set-up-rest-api/index.mdx'
                        },
                        {
                          path: 'src/pages/gen1/[platform]/prev/build-a-backend/restapi/fetch-data/index.mdx'
                        },
                        {
                          path: 'src/pages/gen1/[platform]/prev/build-a-backend/restapi/update-data/index.mdx'
                        },
                        {
                          path: 'src/pages/gen1/[platform]/prev/build-a-backend/restapi/delete-data/index.mdx'
                        },
                        {
                          path: 'src/pages/gen1/[platform]/prev/build-a-backend/restapi/cancel-api-requests/index.mdx'
                        },
                        {
                          path: 'src/pages/gen1/[platform]/prev/build-a-backend/restapi/customize-authz/index.mdx'
                        },
                        {
                          path: 'src/pages/gen1/[platform]/prev/build-a-backend/restapi/existing-resources/index.mdx'
                        }
                      ]
                    },
                    {
                      path: 'src/pages/gen1/[platform]/prev/build-a-backend/storage/index.mdx',
                      children: [
                        {
                          path: 'src/pages/gen1/[platform]/prev/build-a-backend/storage/set-up-storage/index.mdx'
                        },
                        {
                          path: 'src/pages/gen1/[platform]/prev/build-a-backend/storage/upload/index.mdx'
                        },
                        {
                          path: 'src/pages/gen1/[platform]/prev/build-a-backend/storage/download/index.mdx'
                        },
                        {
                          path: 'src/pages/gen1/[platform]/prev/build-a-backend/storage/get-properties/index.mdx'
                        },
                        {
                          path: 'src/pages/gen1/[platform]/prev/build-a-backend/storage/list/index.mdx'
                        },
                        {
                          path: 'src/pages/gen1/[platform]/prev/build-a-backend/storage/copy/index.mdx'
                        },
                        {
                          path: 'src/pages/gen1/[platform]/prev/build-a-backend/storage/remove/index.mdx'
                        },
                        {
                          path: 'src/pages/gen1/[platform]/prev/build-a-backend/storage/cancel-requests/index.mdx'
                        },
                        {
                          path: 'src/pages/gen1/[platform]/prev/build-a-backend/storage/configure-access/index.mdx'
                        },
                        {
                          path: 'src/pages/gen1/[platform]/prev/build-a-backend/storage/autotrack/index.mdx'
                        },
                        {
                          path: 'src/pages/gen1/[platform]/prev/build-a-backend/storage/transfer-acceleration/index.mdx'
                        },
                        {
                          path: 'src/pages/gen1/[platform]/prev/build-a-backend/storage/lambda-triggers/index.mdx'
                        },
                        {
                          path: 'src/pages/gen1/[platform]/prev/build-a-backend/storage/custom-plugin/index.mdx'
                        },
                        {
                          path: 'src/pages/gen1/[platform]/prev/build-a-backend/storage/existing-resources/index.mdx'
                        },
                        {
                          path: 'src/pages/gen1/[platform]/prev/build-a-backend/storage/sdk/index.mdx'
                        },
                        {
                          path: 'src/pages/gen1/[platform]/prev/build-a-backend/storage/data-usage-policy/index.mdx'
                        }
                      ]
                    },
                    {
                      path: 'src/pages/gen1/[platform]/prev/build-a-backend/push-notifications/index.mdx',
                      children: [
                        {
                          path: 'src/pages/gen1/[platform]/prev/build-a-backend/push-notifications/set-up-push-notifications/index.mdx'
                        },
                        {
                          path: 'src/pages/gen1/[platform]/prev/build-a-backend/push-notifications/request-permissions/index.mdx'
                        },
                        {
                          path: 'src/pages/gen1/[platform]/prev/build-a-backend/push-notifications/receive-device-token/index.mdx'
                        },
                        {
                          path: 'src/pages/gen1/[platform]/prev/build-a-backend/push-notifications/interact-with-notifications/index.mdx'
                        },
                        {
                          path: 'src/pages/gen1/[platform]/prev/build-a-backend/push-notifications/identify-user/index.mdx'
                        },
                        {
                          path: 'src/pages/gen1/[platform]/prev/build-a-backend/push-notifications/app-badge-count/index.mdx'
                        },
                        {
                          path: 'src/pages/gen1/[platform]/prev/build-a-backend/push-notifications/enable-rich-notifications/index.mdx'
                        },
                        {
                          path: 'src/pages/gen1/[platform]/prev/build-a-backend/push-notifications/test-notifications/index.mdx'
                        },
                        {
                          path: 'src/pages/gen1/[platform]/prev/build-a-backend/push-notifications/set-up-push-service/index.mdx'
                        },
                        {
                          path: 'src/pages/gen1/[platform]/prev/build-a-backend/push-notifications/migrate-from-previous-version/index.mdx'
                        }
                      ]
                    },
                    {
                      path: 'src/pages/gen1/[platform]/prev/build-a-backend/server-side-rendering/index.mdx'
                    },
                    {
                      path: 'src/pages/gen1/[platform]/prev/build-a-backend/utilities/index.mdx',
                      children: [
                        {
                          path: 'src/pages/gen1/[platform]/prev/build-a-backend/utilities/cache/index.mdx'
                        },
                        {
                          path: 'src/pages/gen1/[platform]/prev/build-a-backend/utilities/console-logger/index.mdx'
                        },
                        {
                          path: 'src/pages/gen1/[platform]/prev/build-a-backend/utilities/hub/index.mdx'
                        },
                        {
                          path: 'src/pages/gen1/[platform]/prev/build-a-backend/utilities/i18n/index.mdx'
                        },
                        {
                          path: 'src/pages/gen1/[platform]/prev/build-a-backend/utilities/service-worker/index.mdx'
                        }
                      ]
                    },
                    {
                      path: 'src/pages/gen1/[platform]/prev/build-a-backend/more-features/index.mdx',
                      children: [
                        {
                          path: 'src/pages/gen1/[platform]/prev/build-a-backend/more-features/predictions/index.mdx',
                          children: [
                            {
                              path: 'src/pages/gen1/[platform]/prev/build-a-backend/more-features/predictions/set-up-predictions/index.mdx'
                            },
                            {
                              path: 'src/pages/gen1/[platform]/prev/build-a-backend/more-features/predictions/text-to-speech/index.mdx'
                            },
                            {
                              path: 'src/pages/gen1/[platform]/prev/build-a-backend/more-features/predictions/transcribe-audio/index.mdx'
                            },
                            {
                              path: 'src/pages/gen1/[platform]/prev/build-a-backend/more-features/predictions/translate/index.mdx'
                            },
                            {
                              path: 'src/pages/gen1/[platform]/prev/build-a-backend/more-features/predictions/identify-text/index.mdx'
                            },
                            {
                              path: 'src/pages/gen1/[platform]/prev/build-a-backend/more-features/predictions/identify-entity/index.mdx'
                            },
                            {
                              path: 'src/pages/gen1/[platform]/prev/build-a-backend/more-features/predictions/label-image/index.mdx'
                            },
                            {
                              path: 'src/pages/gen1/[platform]/prev/build-a-backend/more-features/predictions/interpret-sentiment/index.mdx'
                            },
                            {
                              path: 'src/pages/gen1/[platform]/prev/build-a-backend/more-features/predictions/example-app/index.mdx'
                            },
                            {
                              path: 'src/pages/gen1/[platform]/prev/build-a-backend/more-features/predictions/sdk/index.mdx'
                            },
                            {
                              path: 'src/pages/gen1/[platform]/prev/build-a-backend/more-features/predictions/data-usage-policy/index.mdx'
                            }
                          ]
                        },
                        {
                          path: 'src/pages/gen1/[platform]/prev/build-a-backend/more-features/analytics/index.mdx',
                          children: [
                            {
                              path: 'src/pages/gen1/[platform]/prev/build-a-backend/more-features/analytics/set-up-analytics/index.mdx'
                            },
                            {
                              path: 'src/pages/gen1/[platform]/prev/build-a-backend/more-features/analytics/record-events/index.mdx'
                            },
                            {
                              path: 'src/pages/gen1/[platform]/prev/build-a-backend/more-features/analytics/identify-user/index.mdx'
                            },
                            {
                              path: 'src/pages/gen1/[platform]/prev/build-a-backend/more-features/analytics/update-endpoint/index.mdx'
                            },
                            {
                              path: 'src/pages/gen1/[platform]/prev/build-a-backend/more-features/analytics/auto-track-sessions/index.mdx'
                            },
                            {
                              path: 'src/pages/gen1/[platform]/prev/build-a-backend/more-features/analytics/enable-disable/index.mdx'
                            },
                            {
                              path: 'src/pages/gen1/[platform]/prev/build-a-backend/more-features/analytics/streaming-data/index.mdx'
                            },
                            {
                              path: 'src/pages/gen1/[platform]/prev/build-a-backend/more-features/analytics/create-custom-plugin/index.mdx'
                            },
                            {
                              path: 'src/pages/gen1/[platform]/prev/build-a-backend/more-features/analytics/storing-data/index.mdx'
                            },
                            {
                              path: 'src/pages/gen1/[platform]/prev/build-a-backend/more-features/analytics/personalize-recommendations/index.mdx'
                            },
                            {
                              path: 'src/pages/gen1/[platform]/prev/build-a-backend/more-features/analytics/existing-resources/index.mdx'
                            },
                            {
                              path: 'src/pages/gen1/[platform]/prev/build-a-backend/more-features/analytics/sdk/index.mdx'
                            },
                            {
                              path: 'src/pages/gen1/[platform]/prev/build-a-backend/more-features/analytics/data-usage-policy/index.mdx'
                            },
                            {
                              path: 'src/pages/gen1/[platform]/prev/build-a-backend/more-features/analytics/app-uninstall/index.mdx'
                            }
                          ]
                        },
                        {
                          path: 'src/pages/gen1/[platform]/prev/build-a-backend/more-features/datastore/index.mdx',
                          children: [
                            {
                              path: 'src/pages/gen1/[platform]/prev/build-a-backend/more-features/datastore/set-up-datastore/index.mdx'
                            },
                            {
                              path: 'src/pages/gen1/[platform]/prev/build-a-backend/more-features/datastore/manipulate-data/index.mdx'
                            },
                            {
                              path: 'src/pages/gen1/[platform]/prev/build-a-backend/more-features/datastore/relational-models/index.mdx'
                            },
                            {
                              path: 'src/pages/gen1/[platform]/prev/build-a-backend/more-features/datastore/sync-to-cloud/index.mdx'
                            },
                            {
                              path: 'src/pages/gen1/[platform]/prev/build-a-backend/more-features/datastore/authz-rules-setup/index.mdx'
                            },
                            {
                              path: 'src/pages/gen1/[platform]/prev/build-a-backend/more-features/datastore/conflict-resolution/index.mdx'
                            },
                            {
                              path: 'src/pages/gen1/[platform]/prev/build-a-backend/more-features/datastore/real-time/index.mdx'
                            },
                            {
                              path: 'src/pages/gen1/[platform]/prev/build-a-backend/more-features/datastore/datastore-events/index.mdx'
                            },
                            {
                              path: 'src/pages/gen1/[platform]/prev/build-a-backend/more-features/datastore/additional-methods/index.mdx'
                            },
                            {
                              path: 'src/pages/gen1/[platform]/prev/build-a-backend/more-features/datastore/schema-updates/index.mdx'
                            },
                            {
                              path: 'src/pages/gen1/[platform]/prev/build-a-backend/more-features/datastore/how-it-works/index.mdx'
                            },
                            {
                              path: 'src/pages/gen1/[platform]/prev/build-a-backend/more-features/datastore/customize-primary-keys/index.mdx'
                            },
                            {
                              path: 'src/pages/gen1/[platform]/prev/build-a-backend/more-features/datastore/data-usage-policy/index.mdx'
                            },
                            {
                              path: 'src/pages/gen1/[platform]/prev/build-a-backend/more-features/datastore/app-uninstall/index.mdx'
                            }
                          ]
                        },
                        {
                          path: 'src/pages/gen1/[platform]/prev/build-a-backend/more-features/geo/index.mdx',
                          children: [
                            {
                              path: 'src/pages/gen1/[platform]/prev/build-a-backend/more-features/geo/set-up-geo/index.mdx'
                            },
                            {
                              path: 'src/pages/gen1/[platform]/prev/build-a-backend/more-features/geo/configure-maps/index.mdx'
                            },
                            {
                              path: 'src/pages/gen1/[platform]/prev/build-a-backend/more-features/geo/maps/index.mdx'
                            },
                            {
                              path: 'src/pages/gen1/[platform]/prev/build-a-backend/more-features/geo/location-search/index.mdx'
                            },
                            {
                              path: 'src/pages/gen1/[platform]/prev/build-a-backend/more-features/geo/geofences/index.mdx'
                            },
                            {
                              path: 'src/pages/gen1/[platform]/prev/build-a-backend/more-features/geo/configure-geofencing/index.mdx'
                            },
                            {
                              path: 'src/pages/gen1/[platform]/prev/build-a-backend/more-features/geo/existing-resources/index.mdx'
                            },
                            {
                              path: 'src/pages/gen1/[platform]/prev/build-a-backend/more-features/geo/google-migration/index.mdx'
                            },
                            {
                              path: 'src/pages/gen1/[platform]/prev/build-a-backend/more-features/geo/amazon-location-sdk/index.mdx'
                            }
                          ]
                        },
                        {
                          path: 'src/pages/gen1/[platform]/prev/build-a-backend/more-features/in-app-messaging/index.mdx',
                          children: [
                            {
                              path: 'src/pages/gen1/[platform]/prev/build-a-backend/more-features/in-app-messaging/set-up-in-app-messaging/index.mdx'
                            },
                            {
                              path: 'src/pages/gen1/[platform]/prev/build-a-backend/more-features/in-app-messaging/create-campaign/index.mdx'
                            },
                            {
                              path: 'src/pages/gen1/[platform]/prev/build-a-backend/more-features/in-app-messaging/integrate-application/index.mdx'
                            },
                            {
                              path: 'src/pages/gen1/[platform]/prev/build-a-backend/more-features/in-app-messaging/sync-messages/index.mdx'
                            },
                            {
                              path: 'src/pages/gen1/[platform]/prev/build-a-backend/more-features/in-app-messaging/display-messages/index.mdx'
                            },
                            {
                              path: 'src/pages/gen1/[platform]/prev/build-a-backend/more-features/in-app-messaging/clear-messages/index.mdx'
                            },
                            {
                              path: 'src/pages/gen1/[platform]/prev/build-a-backend/more-features/in-app-messaging/identify-user/index.mdx'
                            },
                            {
                              path: 'src/pages/gen1/[platform]/prev/build-a-backend/more-features/in-app-messaging/respond-interaction-events/index.mdx'
                            },
                            {
                              path: 'src/pages/gen1/[platform]/prev/build-a-backend/more-features/in-app-messaging/resolve-conflicts/index.mdx'
                            }
                          ]
                        },
                        {
                          path: 'src/pages/gen1/[platform]/prev/build-a-backend/more-features/interactions/index.mdx',
                          children: [
                            {
                              path: 'src/pages/gen1/[platform]/prev/build-a-backend/more-features/interactions/set-up-interactions/index.mdx'
                            },
                            {
                              path: 'src/pages/gen1/[platform]/prev/build-a-backend/more-features/interactions/chatbot/index.mdx'
                            }
                          ]
                        },
                        {
                          path: 'src/pages/gen1/[platform]/prev/build-a-backend/more-features/pubsub/index.mdx',
                          children: [
                            {
                              path: 'src/pages/gen1/[platform]/prev/build-a-backend/more-features/pubsub/set-up-pubsub/index.mdx'
                            },
                            {
                              path: 'src/pages/gen1/[platform]/prev/build-a-backend/more-features/pubsub/subscribe/index.mdx'
                            },
                            {
                              path: 'src/pages/gen1/[platform]/prev/build-a-backend/more-features/pubsub/publish/index.mdx'
                            }
                          ]
                        }
                      ]
                    },
                    {
                      path: 'src/pages/gen1/[platform]/prev/build-a-backend/debugging/index.mdx'
                    },
                    {
                      path: 'src/pages/gen1/[platform]/prev/build-a-backend/troubleshooting/index.mdx',
                      children: [
                        {
                          path: 'src/pages/gen1/[platform]/prev/build-a-backend/troubleshooting/upgrade-amplify-packages/index.mdx'
                        },
                        {
                          path: 'src/pages/gen1/[platform]/prev/build-a-backend/troubleshooting/strict-mode/index.mdx'
                        }
                      ]
                    }
                  ]
                },
                {
                  path: 'src/pages/gen1/[platform]/prev/build-ui/index.mdx'
                },
                {
                  path: 'src/pages/gen1/[platform]/prev/deploy-and-host/index.mdx'
                },
                {
                  path: 'src/pages/gen1/[platform]/prev/tools/index.mdx'
                }
              ]
            },
            {
              path: 'src/pages/gen1/[platform]/tools/cli-legacy/index.mdx',
              children: [
                {
                  path: 'src/pages/gen1/[platform]/tools/cli-legacy/overview/index.mdx'
                },
                {
                  path: 'src/pages/gen1/[platform]/tools/cli-legacy/directives/index.mdx'
                },
                {
                  path: 'src/pages/gen1/[platform]/tools/cli-legacy/model-directive/index.mdx'
                },
                {
                  path: 'src/pages/gen1/[platform]/tools/cli-legacy/key-directive/index.mdx'
                },
                {
                  path: 'src/pages/gen1/[platform]/tools/cli-legacy/auth-directive/index.mdx'
                },
                {
                  path: 'src/pages/gen1/[platform]/tools/cli-legacy/connection-directive/index.mdx'
                },
                {
                  path: 'src/pages/gen1/[platform]/tools/cli-legacy/function-directive/index.mdx'
                },
                {
                  path: 'src/pages/gen1/[platform]/tools/cli-legacy/http-directive/index.mdx'
                },
                {
                  path: 'src/pages/gen1/[platform]/tools/cli-legacy/predictions-directive/index.mdx'
                },
                {
                  path: 'src/pages/gen1/[platform]/tools/cli-legacy/searchable-directive/index.mdx'
                },
                {
                  path: 'src/pages/gen1/[platform]/tools/cli-legacy/versioned-directive/index.mdx'
                },
                {
                  path: 'src/pages/gen1/[platform]/tools/cli-legacy/data-access-patterns/index.mdx'
                },
                {
                  path: 'src/pages/gen1/[platform]/tools/cli-legacy/storage/index.mdx'
                },
                {
                  path: 'src/pages/gen1/[platform]/tools/cli-legacy/relational-databases/index.mdx'
                },
                {
                  path: 'src/pages/gen1/[platform]/tools/cli-legacy/client-codegen/index.mdx'
                },
                {
                  path: 'src/pages/gen1/[platform]/tools/cli-legacy/overwrite-customize-resolvers/index.mdx'
                },
                {
                  path: 'src/pages/gen1/[platform]/tools/cli-legacy/config-params/index.mdx'
                },
                {
                  path: 'src/pages/gen1/[platform]/tools/cli-legacy/examples/index.mdx'
                }
              ]
            },
            {
              path: 'src/pages/gen1/[platform]/sdk/index.mdx',
              children: [
                {
                  path: 'src/pages/gen1/[platform]/sdk/api/index.mdx',
                  children: [
                    {
                      path: 'src/pages/gen1/[platform]/sdk/api/graphql/index.mdx'
                    },
                    { path: 'src/pages/gen1/[platform]/sdk/api/rest/index.mdx' }
                  ]
                },
                {
                  path: 'src/pages/gen1/[platform]/sdk/analytics/index.mdx',
                  children: [
                    {
                      path: 'src/pages/gen1/[platform]/sdk/analytics/getting-started/index.mdx'
                    },
                    {
                      path: 'src/pages/gen1/[platform]/sdk/analytics/events/index.mdx'
                    },
                    {
                      path: 'src/pages/gen1/[platform]/sdk/analytics/endpoints/index.mdx'
                    },
                    {
                      path: 'src/pages/gen1/[platform]/sdk/analytics/kinesis/index.mdx'
                    }
                  ]
                },
                {
                  path: 'src/pages/gen1/[platform]/sdk/auth/index.mdx',
                  children: [
                    {
                      path: 'src/pages/gen1/[platform]/sdk/auth/getting-started/index.mdx'
                    },
                    {
                      path: 'src/pages/gen1/[platform]/sdk/auth/guest-access/index.mdx'
                    },
                    {
                      path: 'src/pages/gen1/[platform]/sdk/auth/drop-in-auth/index.mdx'
                    },
                    {
                      path: 'src/pages/gen1/[platform]/sdk/auth/working-with-api/index.mdx'
                    },
                    {
                      path: 'src/pages/gen1/[platform]/sdk/auth/federated-identities/index.mdx'
                    },
                    {
                      path: 'src/pages/gen1/[platform]/sdk/auth/hosted-ui/index.mdx'
                    },
                    {
                      path: 'src/pages/gen1/[platform]/sdk/auth/custom-auth-flow/index.mdx'
                    },
                    {
                      path: 'src/pages/gen1/[platform]/sdk/auth/device-features/index.mdx'
                    }
                  ]
                },
                {
                  path: 'src/pages/gen1/[platform]/sdk/push-notifications/index.mdx',
                  children: [
                    {
                      path: 'src/pages/gen1/[platform]/sdk/push-notifications/getting-started/index.mdx'
                    },
                    {
                      path: 'src/pages/gen1/[platform]/sdk/push-notifications/messaging-campaign/index.mdx'
                    },
                    {
                      path: 'src/pages/gen1/[platform]/sdk/push-notifications/setup-push-service/index.mdx'
                    }
                  ]
                },
                {
                  path: 'src/pages/gen1/[platform]/sdk/pubsub/index.mdx',
                  children: [
                    {
                      path: 'src/pages/gen1/[platform]/sdk/pubsub/getting-started/index.mdx'
                    },
                    {
                      path: 'src/pages/gen1/[platform]/sdk/pubsub/working-api/index.mdx'
                    },
                    {
                      path: 'src/pages/gen1/[platform]/sdk/pubsub/aws-iot-and-amplify/index.mdx'
                    }
                  ]
                },
                {
                  path: 'src/pages/gen1/[platform]/sdk/storage/index.mdx',
                  children: [
                    {
                      path: 'src/pages/gen1/[platform]/sdk/storage/getting-started/index.mdx'
                    },
                    {
                      path: 'src/pages/gen1/[platform]/sdk/storage/transfer-utility/index.mdx'
                    },
                    {
                      path: 'src/pages/gen1/[platform]/sdk/storage/graphql-api/index.mdx'
                    },
                    {
                      path: 'src/pages/gen1/[platform]/sdk/storage/configure-access/index.mdx'
                    }
                  ]
                },
                {
                  path: 'src/pages/gen1/[platform]/sdk/configuration/index.mdx',
                  children: [
                    {
                      path: 'src/pages/gen1/[platform]/sdk/configuration/setup-options/index.mdx'
                    },
                    {
                      path: 'src/pages/gen1/[platform]/sdk/configuration/amplify-compatibility/index.mdx'
                    }
                  ]
                },
                {
                  path: 'src/pages/gen1/[platform]/sdk/info/index.mdx',
                  children: [
                    {
                      path: 'src/pages/gen1/[platform]/sdk/info/overview/index.mdx'
                    },
                    {
                      path: 'src/pages/gen1/[platform]/sdk/info/app-uninstall/index.mdx'
                    }
                  ]
                }
              ]
            }
          ]
        }
      ]
    },
    {
      path: 'src/pages/contribute/index.tsx',
      children: [
        {
          path: 'src/pages/contribute/getting-started.tsx'
        }
      ]
    }
  ]
};<|MERGE_RESOLUTION|>--- conflicted
+++ resolved
@@ -167,11 +167,12 @@
                   path: 'src/pages/[platform]/build-a-backend/data/custom-business-logic/index.mdx',
                   children: [
                     {
-<<<<<<< HEAD
+
                       path: 'src/pages/[platform]/build-a-backend/data/custom-business-logic/connect-amazon-polly/index.mdx'
-=======
+                    },
+                    {
                       path: 'src/pages/[platform]/build-a-backend/data/custom-business-logic/connect-external-ddb-table/index.mdx'
->>>>>>> eedc4f77
+
                     }
                   ]
                 },
