--- conflicted
+++ resolved
@@ -304,77 +304,49 @@
               path: 'src/pages/[platform]/build-a-backend/storage/index.mdx',
               children: [
                 {
-<<<<<<< HEAD
-                  path: 'src/pages/[platform]/build-a-backend/storage/configure-storage/index.mdx'
+                  path: 'src/pages/[platform]/build-a-backend/storage/android-sdk/index.mdx'
+                },
+                {
+                  path: 'src/pages/[platform]/build-a-backend/storage/configure-access/index.mdx'
+                },
+                {
+                  path: 'src/pages/[platform]/build-a-backend/storage/copy/index.mdx'
+                },
+                {
+                  path: 'src/pages/[platform]/build-a-backend/storage/download/index.mdx'
+                },
+                {
+                  path: 'src/pages/[platform]/build-a-backend/storage/existing-resources/index.mdx'
+                },
+                {
+                  path: 'src/pages/[platform]/build-a-backend/storage/get-properties/index.mdx'
+                },
+                {
+                  path: 'src/pages/[platform]/build-a-backend/storage/lambda-triggers/index.mdx'
+                },
+                {
+                  path: 'src/pages/[platform]/build-a-backend/storage/list/index.mdx'
+                },
+                {
+                  path: 'src/pages/[platform]/build-a-backend/storage/move/index.mdx'
+                },
+                {
+                  path: 'src/pages/[platform]/build-a-backend/storage/query-transfers/index.mdx'
+                },
+                {
+                  path: 'src/pages/[platform]/build-a-backend/storage/remove/index.mdx'
                 },
                 {
                   path: 'src/pages/[platform]/build-a-backend/storage/set-up-storage/index.mdx'
                 },
                 {
+                  path: 'src/pages/[platform]/build-a-backend/storage/storage-concepts/index.mdx'
+                },
+                {
+                  path: 'src/pages/[platform]/build-a-backend/storage/transfer-acceleration/index.mdx'
+                },
+                {
                   path: 'src/pages/[platform]/build-a-backend/storage/upload/index.mdx'
-=======
-                  path: 'src/pages/[platform]/build-a-backend/storage/android-sdk/index.mdx'
-                },
-                {
-                  path: 'src/pages/[platform]/build-a-backend/storage/configure-access/index.mdx'
-                },
-                {
-                  path: 'src/pages/[platform]/build-a-backend/storage/copy/index.mdx'
->>>>>>> 40fe8efb
-                },
-                {
-                  path: 'src/pages/[platform]/build-a-backend/storage/download/index.mdx'
-                },
-                {
-<<<<<<< HEAD
-                  path: 'src/pages/[platform]/build-a-backend/storage/query-transfers/index.mdx'
-=======
-                  path: 'src/pages/[platform]/build-a-backend/storage/existing-resources/index.mdx'
->>>>>>> 40fe8efb
-                },
-                {
-                  path: 'src/pages/[platform]/build-a-backend/storage/get-properties/index.mdx'
-                },
-                {
-<<<<<<< HEAD
-                  path: 'src/pages/[platform]/build-a-backend/storage/list/index.mdx'
-                },
-                {
-                  path: 'src/pages/[platform]/build-a-backend/storage/copy/index.mdx'
-=======
-                  path: 'src/pages/[platform]/build-a-backend/storage/lambda-triggers/index.mdx'
-                },
-                {
-                  path: 'src/pages/[platform]/build-a-backend/storage/list/index.mdx'
->>>>>>> 40fe8efb
-                },
-                {
-                  path: 'src/pages/[platform]/build-a-backend/storage/move/index.mdx'
-                },
-                {
-<<<<<<< HEAD
-                  path: 'src/pages/[platform]/build-a-backend/storage/remove/index.mdx'
-                },
-                {
-                  path: 'src/pages/[platform]/build-a-backend/storage/configure-access/index.mdx'
-                },
-                {
-                  path: 'src/pages/[platform]/build-a-backend/storage/transfer-acceleration/index.mdx'
-                },
-                {
-                  path: 'src/pages/[platform]/build-a-backend/storage/lambda-triggers/index.mdx'
-                },
-                {
-                  path: 'src/pages/[platform]/build-a-backend/storage/import/index.mdx'
-                },
-                {
-                  path: 'src/pages/[platform]/build-a-backend/storage/existing-resources/index.mdx'
-                },
-                {
-                  path: 'src/pages/[platform]/build-a-backend/storage/modify-amplify-generated-resources/index.mdx'
-                },
-                {
-                  path: 'src/pages/[platform]/build-a-backend/storage/sdk/index.mdx'
                 }
               ]
             },
@@ -405,72 +377,6 @@
               path: 'src/pages/[platform]/build-a-backend/server-side-rendering/index.mdx'
             },
             {
-=======
-                  path: 'src/pages/[platform]/build-a-backend/storage/query-transfers/index.mdx'
-                },
-                {
-                  path: 'src/pages/[platform]/build-a-backend/storage/remove/index.mdx'
-                },
-                {
-                  path: 'src/pages/[platform]/build-a-backend/storage/set-up-storage/index.mdx'
-                },
-                {
-                  path: 'src/pages/[platform]/build-a-backend/storage/storage-concepts/index.mdx'
-                },
-                {
-                  path: 'src/pages/[platform]/build-a-backend/storage/transfer-acceleration/index.mdx'
-                },
-                {
-                  path: 'src/pages/[platform]/build-a-backend/storage/upload/index.mdx'
-                }
-              ]
-            },
-            {
-              path: 'src/pages/[platform]/build-a-backend/functions/index.mdx',
-              children: [
-                {
-                  path: 'src/pages/[platform]/build-a-backend/functions/appsync-operations-to-lambda-layer/index.mdx'
-                },
-                {
-                  path: 'src/pages/[platform]/build-a-backend/functions/build-options/index.mdx'
-                },
-                {
-                  path: 'src/pages/[platform]/build-a-backend/functions/cognito-trigger-lambda-dynamodb/index.mdx'
-                },
-                {
-                  path: 'src/pages/[platform]/build-a-backend/functions/configure-options/index.mdx'
-                },
-                {
-                  path: 'src/pages/[platform]/build-a-backend/functions/connect-rest-api/index.mdx'
-                },
-                {
-                  path: 'src/pages/[platform]/build-a-backend/functions/dynamodb-from-lambda-nodejs/index.mdx'
-                },
-                {
-                  path: 'src/pages/[platform]/build-a-backend/functions/dynamodb-from-lambda-python/index.mdx'
-                },
-                {
-                  path: 'src/pages/[platform]/build-a-backend/functions/environment-variables/index.mdx'
-                },
-                {
-                  path: 'src/pages/[platform]/build-a-backend/functions/graphql-from-lambda/index.mdx'
-                },
-                {
-                  path: 'src/pages/[platform]/build-a-backend/functions/graphql-server-lambda/index.mdx'
-                },
-                {
-                  path: 'src/pages/[platform]/build-a-backend/functions/integrate-dynamodb-with-lambda/index.mdx'
-                },
-                {
-                  path: 'src/pages/[platform]/build-a-backend/functions/layers/index.mdx'
-                },
-                {
-                  path: 'src/pages/[platform]/build-a-backend/functions/secrets/index.mdx'
-                }
-              ]
-            },
-            {
->>>>>>> 40fe8efb
               path: 'src/pages/[platform]/build-a-backend/push-notifications/index.mdx',
               children: [
                 {
@@ -510,12 +416,9 @@
                   path: 'src/pages/[platform]/build-a-backend/push-notifications/test-notifications/index.mdx'
                 }
               ]
-<<<<<<< HEAD
-=======
             },
             {
               path: 'src/pages/[platform]/build-a-backend/server-side-rendering/index.mdx'
->>>>>>> 40fe8efb
             },
             {
               path: 'src/pages/[platform]/build-a-backend/utilities/index.mdx',
@@ -914,33 +817,6 @@
           path: 'src/pages/[platform]/tools/index.mdx',
           children: [
             {
-<<<<<<< HEAD
-              path: 'src/pages/[platform]/prev/start/project-setup/index.mdx',
-              children: [
-                {
-                  path: 'src/pages/[platform]/prev/start/project-setup/prerequisites/index.mdx'
-                },
-                {
-                  path: 'src/pages/[platform]/prev/start/project-setup/create-application/index.mdx'
-                },
-                {
-                  path: 'src/pages/[platform]/prev/start/project-setup/async-programming-model/index.mdx'
-                },
-                {
-                  path: 'src/pages/[platform]/prev/start/project-setup/kotlin-coroutines/index.mdx'
-                },
-                {
-                  path: 'src/pages/[platform]/prev/start/project-setup/rxjava/index.mdx'
-                },
-                {
-                  path: 'src/pages/[platform]/prev/start/project-setup/use-existing-resources/index.mdx'
-                },
-                {
-                  path: 'src/pages/[platform]/prev/start/project-setup/combine-framework/index.mdx'
-                },
-                {
-                  path: 'src/pages/[platform]/prev/start/project-setup/escape-hatch/index.mdx'
-=======
               path: 'src/pages/[platform]/tools/cli/index.mdx',
               children: [
                 {
@@ -953,23 +829,10 @@
                       path: 'src/pages/[platform]/tools/cli/auth/override-cognito/index.mdx'
                     }
                   ]
->>>>>>> 40fe8efb
                 },
                 { path: 'src/pages/[platform]/tools/cli/custom/index.mdx' },
                 {
-<<<<<<< HEAD
-                  path: 'src/pages/[platform]/prev/start/project-setup/platform-setup/index.mdx'
-                },
-              ]
-            },
-            {
-              path: 'src/pages/[platform]/prev/build-a-backend/index.mdx',
-              children: [
-                {
-                  path: 'src/pages/[platform]/prev/build-a-backend/auth/index.mdx',
-=======
                   path: 'src/pages/[platform]/tools/cli/graphqlapi/index.mdx',
->>>>>>> 40fe8efb
                   children: [
                     {
                       path: 'src/pages/[platform]/tools/cli/graphqlapi/directives-reference/index.mdx'
@@ -1092,9 +955,6 @@
                   ]
                 },
                 {
-<<<<<<< HEAD
-                  path: 'src/pages/[platform]/prev/build-a-backend/graphqlapi/index.mdx',
-=======
                   path: 'src/pages/[platform]/tools/cli/storage/index.mdx',
                   children: [
                     {
@@ -1107,7 +967,6 @@
                 },
                 {
                   path: 'src/pages/[platform]/tools/cli/teams/index.mdx',
->>>>>>> 40fe8efb
                   children: [
                     {
                       path: 'src/pages/[platform]/tools/cli/teams/cicd/index.mdx'
@@ -1202,15 +1061,6 @@
                   ]
                 },
                 {
-<<<<<<< HEAD
-                  path: 'src/pages/[platform]/prev/build-a-backend/storage/index.mdx',
-                  children: [
-                    {
-                      path: 'src/pages/[platform]/prev/build-a-backend/storage/set-up-storage/index.mdx'
-                    },
-                    {
-                      path: 'src/pages/[platform]/prev/build-a-backend/storage/upload/index.mdx'
-=======
                   path: 'src/pages/[platform]/tools/console/storage/index.mdx',
                   children: [
                     {
@@ -1232,15 +1082,11 @@
                     },
                     {
                       path: 'src/pages/[platform]/tools/console/tutorial/code/index.mdx'
->>>>>>> 40fe8efb
                     },
                     {
                       path: 'src/pages/[platform]/tools/console/tutorial/collections/index.mdx'
                     },
                     {
-<<<<<<< HEAD
-                      path: 'src/pages/[platform]/prev/build-a-backend/storage/query-transfers/index.mdx'
-=======
                       path: 'src/pages/[platform]/tools/console/tutorial/data/index.mdx'
                     }
                   ]
@@ -1267,13 +1113,218 @@
                   children: [
                     {
                       path: 'src/pages/[platform]/prev/start/project-setup/prerequisites/index.mdx'
->>>>>>> 40fe8efb
                     },
                     {
                       path: 'src/pages/[platform]/prev/start/project-setup/create-application/index.mdx'
                     },
                     {
-<<<<<<< HEAD
+                      path: 'src/pages/[platform]/prev/start/project-setup/platform-setup/index.mdx'
+                    },
+                    {
+                      path: 'src/pages/[platform]/prev/start/project-setup/escape-hatch/index.mdx'
+                    },
+                    {
+                      path: 'src/pages/[platform]/prev/start/project-setup/async-programming-model/index.mdx'
+                    },
+                    {
+                      path: 'src/pages/[platform]/prev/start/project-setup/combine-framework/index.mdx'
+                    },
+                    {
+                      path: 'src/pages/[platform]/prev/start/project-setup/kotlin-coroutines/index.mdx'
+                    },
+                    {
+                      path: 'src/pages/[platform]/prev/start/project-setup/rxjava/index.mdx'
+                    },
+                    {
+                      path: 'src/pages/[platform]/prev/start/project-setup/use-existing-resources/index.mdx'
+                    }
+                  ]
+                }
+              ]
+            },
+            {
+              path: 'src/pages/[platform]/prev/build-a-backend/index.mdx',
+              children: [
+                {
+                  path: 'src/pages/[platform]/prev/start/project-setup/create-application/index.mdx'
+                },
+                {
+                  path: 'src/pages/[platform]/prev/start/project-setup/async-programming-model/index.mdx'
+                },
+                {
+                  path: 'src/pages/[platform]/prev/start/project-setup/kotlin-coroutines/index.mdx'
+                },
+                {
+                  path: 'src/pages/[platform]/prev/start/project-setup/rxjava/index.mdx'
+                },
+                {
+                  path: 'src/pages/[platform]/prev/start/project-setup/use-existing-resources/index.mdx'
+                },
+                {
+                  path: 'src/pages/[platform]/prev/start/project-setup/combine-framework/index.mdx'
+                },
+                {
+                  path: 'src/pages/[platform]/prev/start/project-setup/escape-hatch/index.mdx'
+                },
+                {
+                  path: 'src/pages/[platform]/prev/start/project-setup/platform-setup/index.mdx'
+                },
+              ]
+            },
+            {
+              path: 'src/pages/[platform]/prev/build-a-backend/index.mdx',
+              children: [
+                {
+                  path: 'src/pages/[platform]/prev/build-a-backend/auth/index.mdx',
+                  children: [
+                    {
+                      path: 'src/pages/[platform]/prev/build-a-backend/auth/accessing-credentials/index.mdx'
+                    },
+                    {
+                      path: 'src/pages/[platform]/prev/build-a-backend/auth/add-sms-flows/index.mdx'
+                    },
+                    {
+                      path: 'src/pages/[platform]/prev/build-a-backend/auth/add-social-provider/index.mdx'
+                    },
+                    {
+                      path: 'src/pages/[platform]/prev/build-a-backend/auth/advanced-workflows/index.mdx'
+                    },
+                    {
+                      path: 'src/pages/[platform]/prev/build-a-backend/auth/android-sdk/index.mdx'
+                    },
+                    {
+                      path: 'src/pages/[platform]/prev/build-a-backend/auth/auth-events/index.mdx'
+                    },
+                    {
+                      path: 'src/pages/[platform]/prev/build-a-backend/auth/custom-auth-flow/index.mdx'
+                    },
+                    {
+                      path: 'src/pages/[platform]/prev/build-a-backend/auth/custom-auth-flows/index.mdx'
+                    },
+                    {
+                      path: 'src/pages/[platform]/prev/build-a-backend/auth/delete-user/index.mdx'
+                    },
+                    {
+                      path: 'src/pages/[platform]/prev/build-a-backend/auth/enable-guest-access/index.mdx'
+                    },
+                    {
+                      path: 'src/pages/[platform]/prev/build-a-backend/auth/enable-sign-in/index.mdx'
+                    },
+                    {
+                      path: 'src/pages/[platform]/prev/build-a-backend/auth/enable-sign-up/index.mdx'
+                    },
+                    {
+                      path: 'src/pages/[platform]/prev/build-a-backend/auth/existing-resources/index.mdx'
+                    },
+                    {
+                      path: 'src/pages/[platform]/prev/build-a-backend/auth/manage-mfa/index.mdx'
+                    },
+                    {
+                      path: 'src/pages/[platform]/prev/build-a-backend/auth/manage-passwords/index.mdx'
+                    },
+                    {
+                      path: 'src/pages/[platform]/prev/build-a-backend/auth/manage-user-profile/index.mdx'
+                    },
+                    {
+                      path: 'src/pages/[platform]/prev/build-a-backend/auth/managing-attributes/index.mdx'
+                    },
+                    {
+                      path: 'src/pages/[platform]/prev/build-a-backend/auth/managing-credentials/index.mdx'
+                    },
+                    {
+                      path: 'src/pages/[platform]/prev/build-a-backend/auth/multi-step-sign-in/index.mdx'
+                    },
+                    {
+                      path: 'src/pages/[platform]/prev/build-a-backend/auth/remember-device/index.mdx'
+                    },
+                    {
+                      path: 'src/pages/[platform]/prev/build-a-backend/auth/set-up-auth/index.mdx'
+                    },
+                    {
+                      path: 'src/pages/[platform]/prev/build-a-backend/auth/sign-in-with-web-ui/index.mdx'
+                    },
+                    {
+                      path: 'src/pages/[platform]/prev/build-a-backend/auth/sign-out/index.mdx'
+                    },
+                    {
+                      path: 'src/pages/[platform]/prev/build-a-backend/auth/under-the-hood/index.mdx'
+                    }
+                  ]
+                },
+                {
+                  path: 'src/pages/[platform]/prev/build-a-backend/graphqlapi/index.mdx',
+                  children: [
+                    {
+                      path: 'src/pages/[platform]/prev/build-a-backend/graphqlapi/advanced-workflows/index.mdx'
+                    },
+                    {
+                      path: 'src/pages/[platform]/prev/build-a-backend/graphqlapi/api-graphql-concepts/index.mdx'
+                    },
+                    {
+                      path: 'src/pages/[platform]/prev/build-a-backend/graphqlapi/customize-authz-modes/index.mdx'
+                    },
+                    {
+                      path: 'src/pages/[platform]/prev/build-a-backend/graphqlapi/existing-resources/index.mdx'
+                    },
+                    {
+                      path: 'src/pages/[platform]/prev/build-a-backend/graphqlapi/mutate-data/index.mdx'
+                    },
+                    {
+                      path: 'src/pages/[platform]/prev/build-a-backend/graphqlapi/offline/index.mdx'
+                    },
+                    {
+                      path: 'src/pages/[platform]/prev/build-a-backend/graphqlapi/query-data/index.mdx'
+                    },
+                    {
+                      path: 'src/pages/[platform]/prev/build-a-backend/graphqlapi/set-up-data/index.mdx'
+                    },
+                    {
+                      path: 'src/pages/[platform]/prev/build-a-backend/graphqlapi/subscribe-data/index.mdx'
+                    }
+                  ]
+                },
+                {
+                  path: 'src/pages/[platform]/prev/build-a-backend/restapi/index.mdx',
+                  children: [
+                    {
+                      path: 'src/pages/[platform]/prev/build-a-backend/restapi/customize-authz/index.mdx'
+                    },
+                    {
+                      path: 'src/pages/[platform]/prev/build-a-backend/restapi/delete-data/index.mdx'
+                    },
+                    {
+                      path: 'src/pages/[platform]/prev/build-a-backend/restapi/existing-resources/index.mdx'
+                    },
+                    {
+                      path: 'src/pages/[platform]/prev/build-a-backend/restapi/fetch-data/index.mdx'
+                    },
+                    {
+                      path: 'src/pages/[platform]/prev/build-a-backend/restapi/set-up-rest-api/index.mdx'
+                    },
+                    {
+                      path: 'src/pages/[platform]/prev/build-a-backend/restapi/update-data/index.mdx'
+                    }
+                  ]
+                },
+                {
+                  path: 'src/pages/[platform]/prev/build-a-backend/storage/index.mdx',
+                  children: [
+                    {
+                      path: 'src/pages/[platform]/prev/build-a-backend/storage/set-up-storage/index.mdx'
+                    },
+                    {
+                      path: 'src/pages/[platform]/prev/build-a-backend/storage/upload/index.mdx'
+                    },
+                    {
+                      path: 'src/pages/[platform]/prev/build-a-backend/storage/download/index.mdx'
+                    },
+                    {
+                      path: 'src/pages/[platform]/prev/build-a-backend/storage/query-transfers/index.mdx'
+                    },
+                    {
+                      path: 'src/pages/[platform]/prev/build-a-backend/storage/get-properties/index.mdx'
+                    },
+                    {
                       path: 'src/pages/[platform]/prev/build-a-backend/storage/list/index.mdx'
                     },
                     {
@@ -1281,18 +1332,11 @@
                     },
                     {
                       path: 'src/pages/[platform]/prev/build-a-backend/storage/move/index.mdx'
-=======
-                      path: 'src/pages/[platform]/prev/start/project-setup/platform-setup/index.mdx'
-                    },
-                    {
-                      path: 'src/pages/[platform]/prev/start/project-setup/escape-hatch/index.mdx'
->>>>>>> 40fe8efb
-                    },
-                    {
-                      path: 'src/pages/[platform]/prev/start/project-setup/async-programming-model/index.mdx'
-                    },
-                    {
-<<<<<<< HEAD
+                    },
+                    {
+                      path: 'src/pages/[platform]/prev/build-a-backend/storage/remove/index.mdx'
+                    },
+                    {
                       path: 'src/pages/[platform]/prev/build-a-backend/storage/cancel-requests/index.mdx'
                     },
                     {
@@ -1300,18 +1344,11 @@
                     },
                     {
                       path: 'src/pages/[platform]/prev/build-a-backend/storage/autotrack/index.mdx'
-=======
-                      path: 'src/pages/[platform]/prev/start/project-setup/combine-framework/index.mdx'
-                    },
-                    {
-                      path: 'src/pages/[platform]/prev/start/project-setup/kotlin-coroutines/index.mdx'
->>>>>>> 40fe8efb
-                    },
-                    {
-                      path: 'src/pages/[platform]/prev/start/project-setup/rxjava/index.mdx'
-                    },
-                    {
-<<<<<<< HEAD
+                    },
+                    {
+                      path: 'src/pages/[platform]/prev/build-a-backend/storage/transfer-acceleration/index.mdx'
+                    },
+                    {
                       path: 'src/pages/[platform]/prev/build-a-backend/storage/lambda-triggers/index.mdx'
                     },
                     {
@@ -1322,203 +1359,6 @@
                     },
                     {
                       path: 'src/pages/[platform]/prev/build-a-backend/storage/sdk/index.mdx'
-=======
-                      path: 'src/pages/[platform]/prev/start/project-setup/use-existing-resources/index.mdx'
->>>>>>> 40fe8efb
-                    }
-                  ]
-                }
-              ]
-            },
-            {
-              path: 'src/pages/[platform]/prev/build-a-backend/index.mdx',
-              children: [
-                {
-<<<<<<< HEAD
-                  path: 'src/pages/[platform]/prev/build-a-backend/sever-side-rendering/index.mdx',
-                  children: [
-                    {
-                      path: 'src/pages/[platform]/prev/build-a-backend/sever-side-rendering/set-up-ssr/index.mdx'
-                    }
-                  ]
-                },
-                {
-                  path: 'src/pages/[platform]/prev/build-a-backend/utilities/index.mdx',
-                  children: [
-=======
-                  path: 'src/pages/[platform]/prev/build-a-backend/auth/index.mdx',
-                  children: [
-                    {
-                      path: 'src/pages/[platform]/prev/build-a-backend/auth/accessing-credentials/index.mdx'
-                    },
->>>>>>> 40fe8efb
-                    {
-                      path: 'src/pages/[platform]/prev/build-a-backend/auth/add-sms-flows/index.mdx'
-                    },
-                    {
-                      path: 'src/pages/[platform]/prev/build-a-backend/auth/add-social-provider/index.mdx'
-                    },
-                    {
-                      path: 'src/pages/[platform]/prev/build-a-backend/auth/advanced-workflows/index.mdx'
-                    },
-                    {
-                      path: 'src/pages/[platform]/prev/build-a-backend/auth/android-sdk/index.mdx'
-                    },
-                    {
-                      path: 'src/pages/[platform]/prev/build-a-backend/auth/auth-events/index.mdx'
-                    },
-                    {
-                      path: 'src/pages/[platform]/prev/build-a-backend/auth/custom-auth-flow/index.mdx'
-                    },
-                    {
-                      path: 'src/pages/[platform]/prev/build-a-backend/auth/custom-auth-flows/index.mdx'
-                    },
-                    {
-                      path: 'src/pages/[platform]/prev/build-a-backend/auth/delete-user/index.mdx'
-                    },
-                    {
-                      path: 'src/pages/[platform]/prev/build-a-backend/auth/enable-guest-access/index.mdx'
-                    },
-                    {
-                      path: 'src/pages/[platform]/prev/build-a-backend/auth/enable-sign-in/index.mdx'
-                    },
-                    {
-                      path: 'src/pages/[platform]/prev/build-a-backend/auth/enable-sign-up/index.mdx'
-                    },
-                    {
-                      path: 'src/pages/[platform]/prev/build-a-backend/auth/existing-resources/index.mdx'
-                    },
-                    {
-                      path: 'src/pages/[platform]/prev/build-a-backend/auth/manage-mfa/index.mdx'
-                    },
-                    {
-                      path: 'src/pages/[platform]/prev/build-a-backend/auth/manage-passwords/index.mdx'
-                    },
-                    {
-                      path: 'src/pages/[platform]/prev/build-a-backend/auth/manage-user-profile/index.mdx'
-                    },
-                    {
-                      path: 'src/pages/[platform]/prev/build-a-backend/auth/managing-attributes/index.mdx'
-                    },
-                    {
-                      path: 'src/pages/[platform]/prev/build-a-backend/auth/managing-credentials/index.mdx'
-                    },
-                    {
-                      path: 'src/pages/[platform]/prev/build-a-backend/auth/multi-step-sign-in/index.mdx'
-                    },
-                    {
-                      path: 'src/pages/[platform]/prev/build-a-backend/auth/remember-device/index.mdx'
-                    },
-                    {
-                      path: 'src/pages/[platform]/prev/build-a-backend/auth/set-up-auth/index.mdx'
-                    },
-                    {
-                      path: 'src/pages/[platform]/prev/build-a-backend/auth/sign-in-with-web-ui/index.mdx'
-                    },
-                    {
-                      path: 'src/pages/[platform]/prev/build-a-backend/auth/sign-out/index.mdx'
-                    },
-                    {
-                      path: 'src/pages/[platform]/prev/build-a-backend/auth/under-the-hood/index.mdx'
-                    }
-                  ]
-                },
-                {
-                  path: 'src/pages/[platform]/prev/build-a-backend/graphqlapi/index.mdx',
-                  children: [
-                    {
-                      path: 'src/pages/[platform]/prev/build-a-backend/graphqlapi/advanced-workflows/index.mdx'
-                    },
-                    {
-                      path: 'src/pages/[platform]/prev/build-a-backend/graphqlapi/api-graphql-concepts/index.mdx'
-                    },
-                    {
-                      path: 'src/pages/[platform]/prev/build-a-backend/graphqlapi/customize-authz-modes/index.mdx'
-                    },
-                    {
-                      path: 'src/pages/[platform]/prev/build-a-backend/graphqlapi/existing-resources/index.mdx'
-                    },
-                    {
-                      path: 'src/pages/[platform]/prev/build-a-backend/graphqlapi/mutate-data/index.mdx'
-                    },
-                    {
-                      path: 'src/pages/[platform]/prev/build-a-backend/graphqlapi/offline/index.mdx'
-                    },
-                    {
-                      path: 'src/pages/[platform]/prev/build-a-backend/graphqlapi/query-data/index.mdx'
-                    },
-                    {
-                      path: 'src/pages/[platform]/prev/build-a-backend/graphqlapi/set-up-data/index.mdx'
-                    },
-                    {
-                      path: 'src/pages/[platform]/prev/build-a-backend/graphqlapi/subscribe-data/index.mdx'
-                    }
-                  ]
-                },
-                {
-                  path: 'src/pages/[platform]/prev/build-a-backend/restapi/index.mdx',
-                  children: [
-                    {
-                      path: 'src/pages/[platform]/prev/build-a-backend/restapi/customize-authz/index.mdx'
-                    },
-                    {
-                      path: 'src/pages/[platform]/prev/build-a-backend/restapi/delete-data/index.mdx'
-                    },
-                    {
-                      path: 'src/pages/[platform]/prev/build-a-backend/restapi/existing-resources/index.mdx'
-                    },
-                    {
-                      path: 'src/pages/[platform]/prev/build-a-backend/restapi/fetch-data/index.mdx'
-                    },
-                    {
-                      path: 'src/pages/[platform]/prev/build-a-backend/restapi/set-up-rest-api/index.mdx'
-                    },
-                    {
-                      path: 'src/pages/[platform]/prev/build-a-backend/restapi/update-data/index.mdx'
-                    }
-                  ]
-                },
-                {
-                  path: 'src/pages/[platform]/prev/build-a-backend/storage/index.mdx',
-                  children: [
-                    {
-                      path: 'src/pages/[platform]/prev/build-a-backend/storage/android-sdk/index.mdx'
-                    },
-                    {
-                      path: 'src/pages/[platform]/prev/build-a-backend/storage/configure-access/index.mdx'
-                    },
-                    {
-                      path: 'src/pages/[platform]/prev/build-a-backend/storage/copy/index.mdx'
-                    },
-                    {
-                      path: 'src/pages/[platform]/prev/build-a-backend/storage/download/index.mdx'
-                    },
-                    {
-                      path: 'src/pages/[platform]/prev/build-a-backend/storage/existing-resources/index.mdx'
-                    },
-                    {
-                      path: 'src/pages/[platform]/prev/build-a-backend/storage/get-properties/index.mdx'
-                    },
-                    {
-                      path: 'src/pages/[platform]/prev/build-a-backend/storage/lambda-triggers/index.mdx'
-                    },
-                    {
-                      path: 'src/pages/[platform]/prev/build-a-backend/storage/list/index.mdx'
-                    },
-                    {
-                      path: 'src/pages/[platform]/prev/build-a-backend/storage/remove/index.mdx'
-                    },
-                    {
-                      path: 'src/pages/[platform]/prev/build-a-backend/storage/set-up-storage/index.mdx'
-                    },
-                    {
-                      path: 'src/pages/[platform]/prev/build-a-backend/storage/storage-concepts/index.mdx'
-                    },
-                    {
-                      path: 'src/pages/[platform]/prev/build-a-backend/storage/transfer-acceleration/index.mdx'
-                    },
-                    {
-                      path: 'src/pages/[platform]/prev/build-a-backend/storage/upload/index.mdx'
                     }
                   ]
                 },
@@ -1751,8 +1591,6 @@
                       ]
                     }
                   ]
-<<<<<<< HEAD
-=======
                 },
                 {
                   path: 'src/pages/[platform]/prev/build-a-backend/debugging/index.mdx'
@@ -1788,26 +1626,11 @@
                 },
                 {
                   path: 'src/pages/[platform]/tools/cli-legacy/graphql-transformer/client-codegen/index.mdx'
->>>>>>> 40fe8efb
                 },
                 {
                   path: 'src/pages/[platform]/tools/cli-legacy/graphql-transformer/config-params/index.mdx'
                 },
                 {
-<<<<<<< HEAD
-                  path: 'src/pages/[platform]/prev/build-a-backend/troubleshooting/index.mdx',
-                  children: [
-                    {
-                      path: 'src/pages/[platform]/prev/build-a-backend/troubleshooting/upgrade-amplify-packages/index.mdx'
-                    }
-                  ]
-                }
-              ]
-            },
-            {
-              path: 'src/pages/[platform]/prev/tools/index.mdx',
-              children: [
-=======
                   path: 'src/pages/[platform]/tools/cli-legacy/graphql-transformer/connection-directive/index.mdx'
                 },
                 {
@@ -1825,7 +1648,6 @@
                 {
                   path: 'src/pages/[platform]/tools/cli-legacy/graphql-transformer/http-directive/index.mdx'
                 },
->>>>>>> 40fe8efb
                 {
                   path: 'src/pages/[platform]/tools/cli-legacy/graphql-transformer/key-directive/index.mdx'
                 },
@@ -1974,345 +1796,6 @@
               ]
             }
           ]
-<<<<<<< HEAD
-        },
-        {
-          path: 'src/pages/[platform]/tools/index.mdx',
-          children: [
-            {
-              path: 'src/pages/[platform]/tools/cli/index.mdx',
-              children: [
-                {
-                  path: 'src/pages/[platform]/tools/cli/auth/index.mdx',
-                  children: [
-                    {
-                      path: 'src/pages/[platform]/tools/cli/auth/import/index.mdx'
-                    },
-                    {
-                      path: 'src/pages/[platform]/tools/cli/auth/override-cognito/index.mdx'
-                    }
-                  ]
-                },
-                { path: 'src/pages/[platform]/tools/cli/custom/index.mdx' },
-                {
-                  path: 'src/pages/[platform]/tools/cli/graphqlapi/index.mdx',
-                  children: [
-                    {
-                      path: 'src/pages/[platform]/tools/cli/graphqlapi/directives-reference/index.mdx'
-                    },
-                  ]
-                },
-                { path: 'src/pages/[platform]/tools/cli/hosting/index.mdx' },
-                {
-                  path: 'src/pages/[platform]/tools/cli/migration/index.mdx',
-                  children: [
-                    {
-                      path: 'src/pages/[platform]/tools/cli/migration/aws-cdk-migration/index.mdx'
-                    },
-                    {
-                      path: 'src/pages/[platform]/tools/cli/migration/cli-auth-signup-changes/index.mdx'
-                    },
-                    {
-                      path: 'src/pages/[platform]/tools/cli/migration/cli-migrate-aws-account/index.mdx'
-                    },
-                    {
-                      path: 'src/pages/[platform]/tools/cli/migration/identity-claim-changes/index.mdx'
-                    },
-                    {
-                      path: 'src/pages/[platform]/tools/cli/migration/lambda-layers-update/index.mdx'
-                    },
-                    {
-                      path: 'src/pages/[platform]/tools/cli/migration/lazy-load-custom-selection-set/index.mdx'
-                    },
-                    {
-                      path: 'src/pages/[platform]/tools/cli/migration/list-nullability/index.mdx'
-                    },
-                    {
-                      path: 'src/pages/[platform]/tools/cli/migration/override/index.mdx'
-                    },
-                    {
-                      path: 'src/pages/[platform]/tools/cli/migration/transformer-migration/index.mdx'
-                    }
-                  ]
-                },
-                {
-                  path: 'src/pages/[platform]/tools/cli/plugins/index.mdx',
-                  children: [
-                    {
-                      path: 'src/pages/[platform]/tools/cli/plugins/architecture/index.mdx'
-                    },
-                    {
-                      path: 'src/pages/[platform]/tools/cli/plugins/authoring/index.mdx'
-                    }
-                  ]
-                },
-                {
-                  path: 'src/pages/[platform]/tools/cli/project/index.mdx',
-                  children: [
-                    {
-                      path: 'src/pages/[platform]/tools/cli/project/command-hooks/index.mdx'
-                    },
-                    {
-                      path: 'src/pages/[platform]/tools/cli/project/monorepo/index.mdx'
-                    },
-                    {
-                      path: 'src/pages/[platform]/tools/cli/project/override-iam/index.mdx'
-                    },
-                    {
-                      path: 'src/pages/[platform]/tools/cli/project/permissions-boundary/index.mdx'
-                    },
-                    {
-                      path: 'src/pages/[platform]/tools/cli/project/tags/index.mdx'
-                    },
-                    {
-                      path: 'src/pages/[platform]/tools/cli/project/troubleshooting/index.mdx'
-                    }
-                  ]
-                },
-                {
-                  path: 'src/pages/[platform]/tools/cli/reference/index.mdx',
-                  children: [
-                    {
-                      path: 'src/pages/[platform]/tools/cli/reference/diagnose/index.mdx'
-                    },
-                    {
-                      path: 'src/pages/[platform]/tools/cli/reference/feature-flags/index.mdx'
-                    },
-                    {
-                      path: 'src/pages/[platform]/tools/cli/reference/files/index.mdx'
-                    },
-                    {
-                      path: 'src/pages/[platform]/tools/cli/reference/iam/index.mdx'
-                    },
-                    {
-                      path: 'src/pages/[platform]/tools/cli/reference/iam-roles-mfa/index.mdx'
-                    },
-                    {
-                      path: 'src/pages/[platform]/tools/cli/reference/ssm-parameter-store/index.mdx'
-                    },
-                    {
-                      path: 'src/pages/[platform]/tools/cli/reference/usage-data/index.mdx'
-                    }
-                  ]
-                },
-                {
-                  path: 'src/pages/[platform]/tools/cli/restapi/index.mdx',
-                  children: [
-                    {
-                      path: 'src/pages/[platform]/tools/cli/restapi/override-api-gateway/index.mdx'
-                    },
-                    {
-                      path: 'src/pages/[platform]/tools/cli/restapi/testing/index.mdx'
-                    }
-                  ]
-                },
-                {
-                  path: 'src/pages/[platform]/tools/cli/start/index.mdx',
-                  children: [
-                    {
-                      path: 'src/pages/[platform]/tools/cli/start/key-workflows/index.mdx'
-                    },
-                    {
-                      path: 'src/pages/[platform]/tools/cli/start/set-up-cli/index.mdx'
-                    }
-                  ]
-                },
-                {
-                  path: 'src/pages/[platform]/tools/cli/teams/index.mdx',
-                  children: [
-                    {
-                      path: 'src/pages/[platform]/tools/cli/teams/cicd/index.mdx'
-                    },
-                    {
-                      path: 'src/pages/[platform]/tools/cli/teams/commands/index.mdx'
-                    },
-                    {
-                      path: 'src/pages/[platform]/tools/cli/teams/multi-frontend/index.mdx'
-                    },
-                    {
-                      path: 'src/pages/[platform]/tools/cli/teams/sandbox/index.mdx'
-                    },
-                    {
-                      path: 'src/pages/[platform]/tools/cli/teams/shared/index.mdx'
-                    }
-                  ]
-                },
-                {
-                  path: 'src/pages/[platform]/tools/cli/usage/index.mdx',
-                  children: [
-                    {
-                      path: 'src/pages/[platform]/tools/cli/usage/containers/index.mdx'
-                    },
-                    {
-                      path: 'src/pages/[platform]/tools/cli/usage/export-to-cdk/index.mdx'
-                    },
-                    {
-                      path: 'src/pages/[platform]/tools/cli/usage/headless/index.mdx'
-                    },
-                    {
-                      path: 'src/pages/[platform]/tools/cli/usage/lambda-triggers/index.mdx'
-                    },
-                    {
-                      path: 'src/pages/[platform]/tools/cli/usage/mock/index.mdx'
-                    }
-                  ]
-                }
-              ]
-            },
-            {
-              path: 'src/pages/[platform]/tools/cli-legacy/index.mdx',
-              children: [
-                {
-                  path: 'src/pages/[platform]/tools/cli-legacy/graphql-transformer/index.mdx',
-                  children: [
-                    {
-                      path: 'src/pages/[platform]/tools/cli-legacy/graphql-transformer/overview/index.mdx'
-                    },
-                    {
-                      path: 'src/pages/[platform]/tools/cli-legacy/graphql-transformer/directives/index.mdx'
-                    },
-                    {
-                      path: 'src/pages/[platform]/tools/cli-legacy/graphql-transformer/model-directive/index.mdx'
-                    },
-                    {
-                      path: 'src/pages/[platform]/tools/cli-legacy/graphql-transformer/key-directive/index.mdx'
-                    },
-                    {
-                      path: 'src/pages/[platform]/tools/cli-legacy/graphql-transformer/auth-directive/index.mdx'
-                    },
-                    {
-                      path: 'src/pages/[platform]/tools/cli-legacy/graphql-transformer/connection-directive/index.mdx'
-                    },
-                    {
-                      path: 'src/pages/[platform]/tools/cli-legacy/graphql-transformer/function-directive/index.mdx'
-                    },
-                    {
-                      path: 'src/pages/[platform]/tools/cli-legacy/graphql-transformer/http-directive/index.mdx'
-                    },
-                    {
-                      path: 'src/pages/[platform]/tools/cli-legacy/graphql-transformer/predictions-directive/index.mdx'
-                    },
-                    {
-                      path: 'src/pages/[platform]/tools/cli-legacy/graphql-transformer/searchable-directive/index.mdx'
-                    },
-                    {
-                      path: 'src/pages/[platform]/tools/cli-legacy/graphql-transformer/versioned-directive/index.mdx'
-                    },
-                    {
-                      path: 'src/pages/[platform]/tools/cli-legacy/graphql-transformer/data-access-patterns/index.mdx'
-                    },
-                    {
-                      path: 'src/pages/[platform]/tools/cli-legacy/graphql-transformer/storage/index.mdx'
-                    },
-                    {
-                      path: 'src/pages/[platform]/tools/cli-legacy/graphql-transformer/relational-databases/index.mdx'
-                    },
-                    {
-                      path: 'src/pages/[platform]/tools/cli-legacy/graphql-transformer/client-codegen/index.mdx'
-                    },
-                    {
-                      path: 'src/pages/[platform]/tools/cli-legacy/graphql-transformer/overwrite-customize-resolvers/index.mdx'
-                    },
-                    {
-                      path: 'src/pages/[platform]/tools/cli-legacy/graphql-transformer/config-params/index.mdx'
-                    },
-                    {
-                      path: 'src/pages/[platform]/tools/cli-legacy/graphql-transformer/examples/index.mdx'
-                    }
-                  ]
-                }
-              ]
-            },
-            {
-              path: 'src/pages/[platform]/tools/console/index.mdx',
-              children: [
-                {
-                  path: 'src/pages/[platform]/tools/console/adminui/index.mdx',
-                  children: [
-                    {
-                      path: 'src/pages/[platform]/tools/console/adminui/access-management/index.mdx'
-                    },
-                    {
-                      path: 'src/pages/[platform]/tools/console/adminui/custom-domain/index.mdx'
-                    },
-                    {
-                      path: 'src/pages/[platform]/tools/console/adminui/extend-cli/index.mdx'
-                    },
-                    {
-                      path: 'src/pages/[platform]/tools/console/adminui/start/index.mdx'
-                    }
-                  ]
-                },
-                {
-                  path: 'src/pages/[platform]/tools/console/auth/index.mdx',
-                  children: [
-                    {
-                      path: 'src/pages/[platform]/tools/console/auth/import/index.mdx'
-                    },
-                    {
-                      path: 'src/pages/[platform]/tools/console/auth/user-management/index.mdx'
-                    }
-                  ]
-                },
-                {
-                  path: 'src/pages/[platform]/tools/console/authz/index.mdx',
-                  children: [
-                    {
-                      path: 'src/pages/[platform]/tools/console/authz/permissions/index.mdx'
-                    }
-                  ]
-                },
-                {
-                  path: 'src/pages/[platform]/tools/console/data/index.mdx',
-                  children: [
-                    {
-                      path: 'src/pages/[platform]/tools/console/data/content-management/index.mdx'
-                    },
-                    {
-                      path: 'src/pages/[platform]/tools/console/data/data-model/index.mdx'
-                    },
-                    {
-                      path: 'src/pages/[platform]/tools/console/data/relationships/index.mdx'
-                    }
-                  ]
-                },
-                {
-                  path: 'src/pages/[platform]/tools/console/storage/index.mdx',
-                  children: [
-                    {
-                      path: 'src/pages/[platform]/tools/console/storage/file-browser/index.mdx'
-                    },
-                    {
-                      path: 'src/pages/[platform]/tools/console/storage/file-storage/index.mdx'
-                    }
-                  ]
-                },
-                {
-                  path: 'src/pages/[platform]/tools/console/tutorial/index.mdx',
-                  children: [
-                    {
-                      path: 'src/pages/[platform]/tools/console/tutorial/bindui/index.mdx'
-                    },
-                    {
-                      path: 'src/pages/[platform]/tools/console/tutorial/buildui/index.mdx'
-                    },
-                    {
-                      path: 'src/pages/[platform]/tools/console/tutorial/code/index.mdx'
-                    },
-                    {
-                      path: 'src/pages/[platform]/tools/console/tutorial/collections/index.mdx'
-                    },
-                    {
-                      path: 'src/pages/[platform]/tools/console/tutorial/data/index.mdx'
-                    }
-                  ]
-                }
-              ]
-            },
-            { path: 'src/pages/[platform]/tools/libraries/index.mdx' }
-          ]
-=======
->>>>>>> 40fe8efb
         }
       ]
     },
