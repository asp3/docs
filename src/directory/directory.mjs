--- conflicted
+++ resolved
@@ -1388,11 +1388,7 @@
                   ]
                 },
                 {
-<<<<<<< HEAD
                   path: 'src/pages/[platform]/prev/build-a-backend/server-side-rendering/index.mdx',
-=======
-                  path: 'src/pages/[platform]/prev/build-a-backend/sever-side-rendering/index.mdx'
->>>>>>> 21c91654
                 },
                 {
                   path: 'src/pages/[platform]/prev/build-a-backend/utilities/index.mdx',
