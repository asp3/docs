# API
<div class="nav-tab create" data-group='create'>
<ul class="tabs">
    <li class="tab-link java current" data-tab="java">Java</li>
    <li class="tab-link kotlin" data-tab="kotlin">Kotlin</li>
</ul>

The API category provides a solution for making HTTP requests to REST and GraphQL endpoints. It includes a [AWS Signature Version 4](http://docs.aws.amazon.com/general/latest/gr/signature-version-4.html) signer class which automatically signs all AWS API requests for you as well as methods to use API Keys, Amazon Cognito User Pools, or 3rd party OIDC providers.

## GraphQL: Realtime and Offline

AWS AppSync helps you build data-driven apps with real-time and offline capabilities. The [AppSync Android SDK](https://github.com/awslabs/aws-mobile-appsync-sdk-android/) enables you to integrate your app with the AWS AppSync service and is based off of the Apollo project found [here](https://github.com/apollographql/apollo-android). The SDK supports multiple authorization models, handles subscription handshake protocols for real-time updates to data, and has built-in capabilities for offline support that makes it easy to integrate into your app.

You can integrate with AWS AppSync using the following steps:

1. Setup the API endpoint and authentication information in the client side configuration.
2. Generate Java code from the API schema.
3. Write app code to run queries, mutations and subscriptions.

The Amplify CLI provides support for AppSync that make this process easy. Using the CLI, you can configure an AWS AppSync API, download required client side configuration files, and generate client side code within minutes by running a few simple commands on the command line.

### Configuration

The AWS SDKs support configuration through a centralized file called `awsconfiguration.json` that defines your AWS regions and service endpoints. You obtain this file in one of two ways, depending on whether you are creating your AppSync API in the AppSync console or using the Amplify CLI.

* If you are creating your API in the console, navigate to the `Getting Started` page, and follow the steps in the `Integrate with your app` section. The `awsconfiguration.json` file you download is already populated for your specific API. Place the file in the `./src/main/res/raw` directory of your Android Studio project for code generation.

* If you are creating your API with the Amplify CLI (using `amplify add api`), the `awsconfiguration.json` file is automatically downloaded and updated each time you run `amplify push` to update your cloud resources. The file is placed in the `./src/main/res/raw` directory of your Android Studio project.

### Code Generation

To execute GraphQL operations in Android you need to run a code generation process, which requires both the GraphQL schema and the statements (for example, queries, mutations, or subscriptions) that your client defines. The Amplify CLI toolchain makes this easy for you by automatically pulling down your schema and generating default GraphQL queries, mutations, and subscriptions before kicking off the code generation process using Gradle. If your client requirements change, you can alter these GraphQL statements and kick off a Gradle build again to regenerate the types.

#### AppSync APIs Created in the Console

After installing the Amplify CLI open a terminal, go to your Android Studio project root, and then run the following:

```bash
amplify init
amplify add codegen --apiId XXXXXX
```

The `XXXXXX` is the unique AppSync API identifier that you can find in the console in the root of your API's integration page. When you run this command you can accept the defaults, which create a `./src/main.graphql` folder structure with your statements. When you add the required Gradle dependencies later, the generated packages are automatically added to your project.

#### AppSync APIs Created Using the CLI

Navigate in your terminal to an Android Studio project directory and run the following:

```terminal
$amplify init     ## Select Android as your platform
$amplify add api  ## Select GraphQL, API key, "Single object with fields Todo application"
```
Select *GraphQL* when prompted for service type:

```terminal
? Please select from one of the below mentioned services (Use arrow keys)
❯ GraphQL
  REST
<<<<<<< HEAD
```

The `add api` flow above will ask you some questions, such as if you already have an annotated GraphQL schema. If this is your first time using the CLI select **No** and let it guide you through the default project **"Single object with fields (e.g., “Todo” with ID, name, description)"** as it will be used in the code examples below. Later on, you can always change it.

Name your GraphQL endpoint and select authorization type:

```terminal
? Please select from one of the below mentioned services GraphQL
? Provide API name: myTodosApi
? Choose an authorization type for the API (Use arrow keys)
❯ API key
  Amazon Cognito User Pool
```

=======
```

The `add api` flow above will ask you some questions, such as if you already have an annotated GraphQL schema. If this is your first time using the CLI select **No** and let it guide you through the default project **"Single object with fields (e.g., “Todo” with ID, name, description)"** as it will be used in the code examples below. Later on, you can always change it.

Name your GraphQL endpoint and select authorization type:

```terminal
? Please select from one of the below mentioned services GraphQL
? Provide API name: myTodosApi
? Choose an authorization type for the API (Use arrow keys)
❯ API key
  Amazon Cognito User Pool
```

>>>>>>> f3ea7b0c
AWS AppSync API keys expire seven days after creation, and using API KEY authentication is only suggested for development. To change AWS AppSync authorization type after the initial configuration, use the `$ amplify update api` command and select `GraphQL`.
{: .callout .callout--info}

When you update your backend with *push* command, you can go to [AWS AppSync Console](http://console.aws.amazon.com/appsync/home) and see that a new API is added under *APIs* menu item:

```bash
$ amplify push
```

The `amplify push` process will prompt you to enter the codegen process and walk through configuration options. Accept the defaults and it will create a `./src/main.graphql` folder structure with your documents. You also will have an `awsconfiguration.json` file that the AppSync client will use for initialization. 

### Import SDK and Config

To use AppSync in your Android studio project, modify the project's `build.gradle` with the following dependency in the build script:

```bash
    classpath 'com.amazonaws:aws-android-sdk-appsync-gradle-plugin:2.6.+'
```

Next, in the app's build.gradle add in a plugin of `apply plugin: 'com.amazonaws.appsync'` and a dependency of `compile 'com.amazonaws:aws-android-sdk-appsync:2.6.+'`. For example:


```bash
    apply plugin: 'com.android.application'
    apply plugin: 'com.amazonaws.appsync'
    android {
        // Typical items
    }
    dependencies {
        // Typical dependencies
        compile 'com.amazonaws:aws-android-sdk-appsync:2.6.+'
        compile 'org.eclipse.paho:org.eclipse.paho.client.mqttv3:1.2.0'
        compile 'org.eclipse.paho:org.eclipse.paho.android.service:1.1.1'
    }
```


Finally, update your AndroidManifest.xml with updates to `<uses-permissions>` for network calls and offline state. Also, add a `<service>` entry under `<application>` for `MqttService` to use subscriptions:

```xml
    <uses-permission android:name="android.permission.INTERNET"/>
    <uses-permission android:name="android.permission.ACCESS_NETWORK_STATE"/>
    <uses-permission android:name="android.permission.WAKE_LOCK" />
    <uses-permission android:name="android.permission.READ_PHONE_STATE" />
    <uses-permission android:name="android.permission.WRITE_EXTERNAL_STORAGE"/>
    <uses-permission android:name="android.permission.READ_EXTERNAL_STORAGE"/>

            <!--other code-->

        <application
            android:allowBackup="true"
            android:icon="@mipmap/ic_launcher"
            android:label="@string/app_name"
            android:roundIcon="@mipmap/ic_launcher_round"
            android:supportsRtl="true"
            android:theme="@style/AppTheme">

            <service android:name="org.eclipse.paho.android.service.MqttService" />

            <!--other code-->
        </application>
```

**Build your project** ensuring there are no issues.

### Client Initialization

Inside your application code, such as the `onCreate()` lifecycle method of your activity class, you can initialize the AppSync client using an instance of `AWSConfiguration()` in the `AWSAppSyncClient` builder like the following:

```java

    private AWSAppSyncClient mAWSAppSyncClient;

    @Override
    protected void onCreate(Bundle savedInstanceState) {
        super.onCreate(savedInstanceState);
        setContentView(R.layout.activity_main);
        mAWSAppSyncClient = AWSAppSyncClient.builder()
                .context(getApplicationContext())
                .awsConfiguration(new AWSConfiguration(getApplicationContext()))
                .build();
    }
```

`AWSConfiguration()` reads configuration information in the `awsconfiguration.json` file. By default, the information in the `Default` section of the json file is used.

### Run a Query

Now that the client is configured, you can run a GraphQL query. The syntax of the callback is `GraphQLCall.Callback<{NAME>Query.Data>` where `{NAME}` comes from the GraphQL statements that `amplify codegen` created after you ran a Gradle build. You invoke this from an instance of the AppSync client with a similar syntax of `.query(<NAME>Query.builder().build())`. For example, if you have a `ListTodos` query, your code will look like the following:

```java
    public void query(){
        mAWSAppSyncClient.query(ListTodosQuery.builder().build())
                .responseFetcher(AppSyncResponseFetchers.CACHE_AND_NETWORK)
                .enqueue(todosCallback);
    }

    private GraphQLCall.Callback<ListTodosQuery.Data> todosCallback = new GraphQLCall.Callback<ListTodosQuery.Data>() {
        @Override
        public void onResponse(@Nonnull Response<ListTodosQuery.Data> response) {
            Log.i("Results", response.data().listTodos().items().toString());
        }

        @Override
        public void onFailure(@Nonnull ApolloException e) {
            Log.e("ERROR", e.toString());
        }
    };
```

Optionally, you can change the cache policy on `AppSyncResponseFetchers`, but we recommend leaving `CACHE_AND_NETWORK` because it pulls results from the local cache first before retrieving data over the network. This gives a snappy UX and offline support.

### Run a Mutation

To add data you need to run a GraphQL mutation. The syntax of the callback is `GraphQLCall.Callback<{NAME}Mutation.Data>` where `{NAME}` comes from the GraphQL statements that `amplify codegen` created after a Gradle build. However, most GraphQL schemas organize mutations with an `input` type for maintainability, which is what the Amplify CLI does as well. Therefore you'll pass this as a parameter called `input` created with a second builder. You invoke this from an instance of the AppSync client with a similar syntax of `.mutate({NAME}Mutation.builder().input({Name}Input).build())` like the following:

```java
    public void mutation(){
        CreateTodoInput createTodoInput = CreateTodoInput.builder().
            name("Use AppSync").
            description("Realtime and Offline").
            build();

        mAWSAppSyncClient.mutate(CreateTodoMutation.builder().input(createTodoInput).build())
            .enqueue(mutationCallback);
    }

    private GraphQLCall.Callback<CreateTodoMutation.Data> mutationCallback = new GraphQLCall.Callback<CreateTodoMutation.Data>() {
        @Override
        public void onResponse(@Nonnull Response<CreateTodoMutation.Data> response) {
            Log.i("Results", "Added Todo");
        }

        @Override
        public void onFailure(@Nonnull ApolloException e) {
            Log.e("Error", e.toString());
        }
    };
```

### Subscribe to Data

Finally, it's time to set up a subscription to real-time data. The callback is just `AppSyncSubscriptionCall.Callback` and you invoke it with a client `.subscribe()` call and pass in a builder with syntax of `{NAME}Subscription.builder()` where `{NAME}` comes from the GraphQL statements that `amplify codegen` and Gradle build created. Note that the AppSync console and Amplify GraphQL transformer have a common nomenclature that puts the word `On` in front of a subscription as in the following example:

```java
    private AppSyncSubscriptionCall subscriptionWatcher;

    private void subscribe(){
        OnCreateTodoSubscription subscription = OnCreateTodoSubscription.builder().build();
        subscriptionWatcher = mAWSAppSyncClient.subscribe(subscription);
        subscriptionWatcher.execute(subCallback);
    }

    private AppSyncSubscriptionCall.Callback subCallback = new AppSyncSubscriptionCall.Callback() {
        @Override
        public void onResponse(@Nonnull Response response) {
            Log.i("Response", response.data().toString());
        }

        @Override
        public void onFailure(@Nonnull ApolloException e) {
            Log.e("Error", e.toString());
        }

        @Override
        public void onCompleted() {
            Log.i("Completed", "Subscription completed");
        }
    };
```

Subscriptions can also take input types like mutations, in which case they will be subscribing to particular events based on the input. To learn more about subscription arguments, see [Real-Time data](./aws-appsync-real-time-data).

<<<<<<< HEAD
### Background Tasks
=======
## Background Tasks
>>>>>>> f3ea7b0c

All GraphQL operations in the Android client are automatically run as asynchronous tasks and can be safely called from any thread. If you have a need to run GraphQL operations from a background thread you can do it with a `Runnable()` like the example below:

```java
final CountDownLatch mCountDownLatch = new CountDownLatch(1);
        
new Thread(new Runnable() {
    @Override
    public void run() {
        Looper.prepare();

        //Prepare GraphQL operation...
        AddPostMutation addPostMutation = AddPostMutation.builder().input(createPostInput).build();

        awsAppSyncClient
            .mutate(addPostMutation)
            .enqueue(new GraphQLCall.Callback<AddPostMutation.Data>() {
                @Override
                public void onResponse(@Nonnull final Response<AddPostMutation.Data> response) {
                    addPostMutationResponse = response;
                    mCountDownLatch.countDown();
                    if (Looper.myLooper() != null) {
                        Looper.myLooper().quit();
                    }
                }

                @Override
                public void onFailure(@Nonnull final ApolloException e) {
                    e.printStackTrace();
                    //Set to null to indicate failure
                    addPostMutationResponse = null;
                    mCountDownLatch.countDown();
                    if (Looper.myLooper() != null) {
                        Looper.myLooper().quit();
                    }
                }
            });
        
        Looper.loop();

    }
}).start();

try {
<<<<<<< HEAD
    mCountDownLatch.await(60, TimeUnit.SECONDS);
} catch (InterruptedException iex) {
    iex.printStackTrace();
}
=======
        mCountDownLatch.await(60, TimeUnit.SECONDS);
    } catch (InterruptedException iex) {
        iex.printStackTrace();
    }
>>>>>>> f3ea7b0c
```

### Client Architecture

The AppSync client supports offline scenarios with a programing model that provides a "write through cache". This allows you to both render data in the UI when offline as well as add/update through an "optimistic response". The below diagram shows how the AppSync client interfaces with the network GraphQL calls, it's offline mutation queue, the Apollo cache, and your application code.

**//TODO - Insert diagram**

Your application code will interact with the AppSync client to perform GraphQL queries, mutations, or subscriptions. The AppSync client automatically performs the correct authorization methods when interfacing with the HTTP layer adding API Keys, tokens, or signing requests depending on how you have configured your setup. When you do a mutation, such as adding a new item (like a blog post) in your app the AppSync client adds this to a local queue (persisted to disk with SQLite) when the app is offline. When network connectivity is restored the mutations are sent to AppSync in serial allowing you to process the responses one by one. 

Any data returned by a query is automatically written to the Apollo Cache (e.g. “Store”) that is persisted to disk via SQLite. The cache is structured as a key value store using a reference structure. There is a base “Root Query” where each subsequent query resides and then references their individual item results. You specify the reference key (normally “id”) in your application code. An example of the cache that has stored results from a “listPosts” query and “getPost(id:1)” query is below.

| Key | Value |
| ROOT_QUERY | [ROOT_QUERY.listPosts, ROOT_QUERY.getPost(id:1)]
| ROOT_QUERY.listPosts | {0, 1, …,N} |
| Post:0 |{author:"Nadia", content:"ABC"} |
| Post:1 | {author:"Shaggy", content:"DEF"} |
| ... | ... |
| Post:N | {author:"Pancho", content:"XYZ"} |
| ROOT_QUERY.getPost(id:1) |ref: $Post:1 |

Notice that the cache keys are normalized where the `getPost(id:1)` query references the same element that is part of the `listPosts` query. This happens automatically on Android by using `id` as a common cache key to uniquely identify the objects. You can choose to change the cache key with the `.resolver()` method when creating the `AWSAppSyncClient`:

```java
AWSAppSyncClient.builder()
    .context(context)
    .awsConfiguration(awsConfiguration)
    .resolver(new CacheKeyResolver() {
        @Nonnull
        @Override
        public CacheKey fromFieldRecordSet(@Nonnull ResponseField field, @Nonnull Map<String, Object> recordSet) {
            return (CacheKey) recordSet.get("myKey");   //Use "mykey" instead as your cache key
        }
<<<<<<< HEAD

        @Nonnull
        @Override
        public CacheKey fromFieldArguments(@Nonnull ResponseField field, @Nonnull Operation.Variables variables) {
            return (CacheKey) field.resolveArgument("id", variables);
        }
    })
.build();
```

If you are performing a mutation, you can write an “optimistic response” anytime to this cache even if you are offline. You use the AppSync client to connect by passing in the query to update, reading the items off the cache. This normally returns a single item or list of items, depending on the GraphQL response type of the query to update. At this point you would add to the list, remove, or update it as appropriate and write back the response to the store persisting it to disk. When you reconnect to the network any responses from the service will overwrite the changes as the authoritative response.


#### Offline Mutations

As outlined in the architecture section, all query results are automatically persisted to disc with the AppSync client. For updating data through mutations when offline you will need to use an "optimistic response" by writing directly to the store. This is done by querying the store directly with `client.query().responseFetcher()` and passing in `AppSyncResponseFetchers.CACHE_ONLY` to pull the records for a specific query that you wish to update.

For example, the below code shows how you would update the `CreateTodoMutation` mutation from earlier by creating a `optimisticWrite(CreateTodoInput createTodoInput)` helper method that has the same input. This adds an item to the cache by first adding query results to a local array with `items.addAll(response.data().listTodos().items())` followed by the individual update using `items.add()`. You commit the record with `client.getStore().write()`. This example uses a locally generated unique identifier which might be enough for your app, however if the AppSync response returns a different value for `ID` (which many times is the case as best practice is generation of IDs at the service layer) then you will need to replace the value locally when a response is received. this can be done in the `onResponse()` method of the top level mutation callback by again querying the store, removing the item and calling `client.getStore().write()`.

```java
    private void optimisticWrite(CreateTodoInput CreateTodoInput){
        final CreateTodoMutation.CreateTodo expected =
                new CreateTodoMutation.CreateTodo(
                        "Pet",                          //GraphQL Type name
                        UUID.randomUUID().toString(),
                        createTodoInput.name(),
                        createTodoInput.description());

        final AWSAppSyncClient client = ClientFactory.appSyncClient();
        final ListTodosQuery listTodosQuery = ListTodosQuery.builder().build();

        client.query(listTodosQuery).responseFetcher(AppSyncResponseFetchers.CACHE_ONLY)
                .enqueue(new GraphQLCall.Callback<ListTodosQuery.Data>() {
                    @Override
                    public void onResponse(@Nonnull Response<ListTodosQuery.Data> response) {
                        //Populate a copy of the query in the cache
                        List<ListTodosQuery.Item> items = new ArrayList<>();
                        if(response.data() != null){
                            items.addAll(response.data().listTodos().items());
                        }

                        //Add the newly created item to the cache copy
                        items.add(new ListTodosQuery.Item(expected.__typename(),
                                expected.id(), expected.name(), expected.description()));

                        //Overwrite the cache with the new results
                        ListTodosQuery.Data data = new ListTodosQuery.Data(new ListTodosQuery.ListTodos(
                                "ModelPetConnection", items, null
                        ));

                            client.getStore().write(listTodosQuery, data).enqueue(null);
                            Log.i(TAG, "Successfully added item to local store");
                    }

                    @Override
                    public void onFailure(@Nonnull ApolloException e) {
                        Log.e(TAG, "Failed to add item ", e);
                    }
                });
    }
```

Usage in your application would be like the following:

```java
CreateTodoInput createTodoInput = CreateTodoInput.builder().
    name("Use AppSync").
    description("Realtime and Offline").
    build();

mAWSAppSyncClient.mutate(CreateTodoMutation.builder().input(createTodoInput).build())
    .enqueue(mutationCallback);

optimisticWrite(createTodoInput);
```

You might add similar code in your app for updating or deleting items using an optimistic response, it would look largely similar except that you might overwrite or remove an element from the `response.data().listTodos().items()` array. A recommended best practice would be to create similar overloaded methods for `optimisticWrite(UpdateTodoInput updateTodoInput)` and `optimisticWrite(DeleteTodoInput deleteTodoInput)`. 

### Authentication Modes

For client authorization AppSync supports API Keys, Amazon IAM credentials (we recommend using Amazon Cognito Identity Pools for this option), Amazon Cognito User Pools, and 3rd party OIDC providers. This is inferred from the `awsconfiguration.json` when you call `.awsConfiguration()` on the `AWSAppSyncClient` builder.

#### API Key

API Key is the easiest way to setup and prototype your application with AppSync. It's also a good option if your application is completely public. If your application needs to interact with other AWS services besides AppSync, such as S3, you will need to use IAM credentials provided by Cognito Identity Pools, which also supports "Guest" access. See [the authentication section for more details](./authentication). For manual configuration, add the following snippet to your `awsconfiguration.json` file:

```json
{
  "AppSync": {
        "Default": {
            "ApiUrl": "YOUR-GRAPHQL-ENDPOINT",
            "Region": "us-east-1",
            "ApiKey": "YOUR-API-KEY",
            "AuthMode": "API_KEY"
        }
   }
}
```

Add the following code to your app:

```java
private AWSAppSyncClient mAWSAppSyncClient;

mAWSAppSyncClient = AWSAppSyncClient.builder()
    .context(getApplicationContext())
    .awsConfiguration(new AWSConfiguration(getApplicationContext()))
    .build();
```

#### Cognito User Pools

Amazon Cognito User Pools is the most common service to use with AppSync when adding user Sign-Up and Sign-In to your application. If your application needs to interact with other AWS services besides AppSync, such as S3, you will need to use IAM credentials with Cognito Identity Pools. The Amplify CLI can automatically configure this for you when running `amplify add auth` and can also automatically federate User Pools with Identity Pools. This allows you to have both User Pool credentials for AppSync and AWS credentials for S3. You can then use the `AWSMobileClient` for automatic credentials refresh [as outlined in the authentication section](./authentication). For manual configuration, add the following snippet to your `awsconfiguration.json` file:

```json
{
  "CognitoUserPool": {
        "Default": {
            "PoolId": "POOL-ID",
            "AppClientId": "APP-CLIENT-ID",
            "AppClientSecret": "APP-CLIENT-SECRET",
            "Region": "us-east-1"
        }
    },
  "AppSync": {
        "Default": {
            "ApiUrl": "YOUR-GRAPHQL-ENDPOINT",
            "Region": "us-east-1",
            "AuthMode": "AMAZON_COGNITO_USER_POOLS"
        }
   }
}
```

Add the following code to your app passing tokens from the `AWSMobileClient` to `cognitoUserPoolsAuthProvider()` like so:

```java
private AWSAppSyncClient mAWSAppSyncClient;

mAWSAppSyncClient = AWSAppSyncClient.builder()
    .context(getApplicationContext())
    .awsConfiguration(new AWSConfiguration(getApplicationContext()))
    .cognitoUserPoolsAuthProvider(new CognitoUserPoolsAuthProvider() {
        @Override
        public String getLatestAuthToken() {
            try {
                return AWSMobileClient.getInstance().getTokens().getIdToken().getJWTToken();
            } catch (Exception e){
                Log.e("APPSYNC_ERROR", e.getLocalizedMessage());
                return e.getLocalizedMessage();
            }
        }
    }).build();
```

#### IAM

When using AWS IAM in a mobile application you should leverage Amazon Cognito Identity Pools. The Amplify CLI can automatically configure this for you when running `amplify add auth`. You can then use the `AWSMobileClient` for automatic credentials refresh [as outlined in the authentication section](./authentication) For manual configuration, add the following snippet to your `awsconfiguration.json` file:

```json
{
  "CredentialsProvider": {
      "CognitoIdentity": {
          "Default": {
              "PoolId": "YOUR-COGNITO-IDENTITY-POOLID",
              "Region": "us-east-1"
          }
      }
  },
  "AppSync": {
    "Default": {
          "ApiUrl": "YOUR-GRAPHQL-ENDPOINT",
          "Region": "us-east-1",
          "AuthMode": "AWS_IAM"
     }
   }
}
```

Then pass the `AWSMobileClient` to `credentialsProvider()` like so:

```java         
private AWSAppSyncClient mAWSAppSyncClient;

mAWSAppSyncClient = AWSAppSyncClient.builder()
    .context(context)
    .awsConfiguration(new AWSConfiguration(getApplicationContext()))
    .credentialsProvider(AWSMobileClient.getInstance())
    .build();
```

#### OIDC

If you are using a 3rd party OIDC provider you will need to configure it and manage the details of token refreshes yourself. Update the `awsconfiguration.json` file and code snippet as follows:

```json
{
  "AppSync": {
        "Default": {
            "ApiUrl": "YOUR-GRAPHQL-ENDPOINT",
            "Region": "us-east-1",
            "AuthMode": "OPENID_CONNECT"
        }
   }
}
```

Add the following code to your app (`MyOIDCAuthProvider` is just for example purposes):

```java
private AWSAppSyncClient mAWSAppSyncClient;

mAWSAppSyncClient = AWSAppSyncClient.builder()
    .context(context)
    .awsConfiguration(new AWSConfiguration(getApplicationContext()))
    .oidcAuthProvider(new OidcAuthProvider() {
        @Override
        public String getLatestAuthToken() {
            return MyOIDCAuthProvider();
        }
    })
    .build();

private static String MyOIDCAuthProvider(){
    // Fetch the JWT token string from OIDC Identity provider
    // after the user is successfully signed-in
    return "token";
}
```

## REST API

### Overview

The Amplify CLI deploys REST APIs and handlers using [Amazon API Gateway](http://docs.aws.amazon.com/apigateway/latest/developerguide/) and [AWS Lambda](http://docs.aws.amazon.com/lambda/latest/dg/).

The API category will perform SDK code generation which, when used with the `AWSMobileClient` can be used for creating signed requests for Amazon API Gateway when the service Authorization is set to `AWS_IAM` or when using a [Cognito User Pools Authorizer](https://docs.aws.amazon.com/apigateway/latest/developerguide/apigateway-integrate-with-cognito.html).

See [the authentication section for more details](./authentication) for using the `AWSMobileClient` in your application.

### Set Up Your Backend

In a terminal window, navigate to your project folder (the folder that typically contains your project level `build.gradle`), and add the SDK to your app. 

```terminal
$ cd ./YOUR_PROJECT_FOLDER
$ amplify add api
```

When prompted select the following options:

```terminal
$ > REST
$ > Create a new Lambda function
$ > Serverless express function
$ > Restrict API access? Yes
$ > Who should have access? Authenticated and Guest users
```

When configuration of your API is complete, the CLI displays a message confirming that you have configured local CLI metadata for this category. You can confirm this by running `amplify status`. Finally deploy your changes to the cloud:

```terminal
$ amplify push
```

Once the deployment completes a folder with the name of your API's resource name will be created in `./src/main/java`. This is the client SDK with the models you will import and use in the `ApiClientFactory()` builder from your code in the following sections. 

### Connect to Your Backend

Add the following to your `app/build.gradle`:

=======

        @Nonnull
        @Override
        public CacheKey fromFieldArguments(@Nonnull ResponseField field, @Nonnull Operation.Variables variables) {
            return (CacheKey) field.resolveArgument("id", variables);
        }
    })
.build();
```

If you are performing a mutation, you can write an “optimistic response” anytime to this cache even if you are offline. You use the AppSync client to connect by passing in the query to update, reading the items off the cache. This normally returns a single item or list of items, depending on the GraphQL response type of the query to update. At this point you would add to the list, remove, or update it as appropriate and write back the response to the store persisting it to disk. When you reconnect to the network any responses from the service will overwrite the changes as the authoritative response.


#### Offline Mutations

As outlined in the architecture section, all query results are automatically persisted to disc with the AppSync client. For updating data through mutations when offline you will need to use an "optimistic response" by writing directly to the store. This is done by querying the store directly with `client.query().responseFetcher()` and passing in `AppSyncResponseFetchers.CACHE_ONLY` to pull the records for a specific query that you wish to update.

For example, the below code shows how you would update the `CreateTodoMutation` mutation from earlier by creating a `optimisticWrite(CreateTodoInput createTodoInput)` helper method that has the same input. This adds an item to the cache by first adding query results to a local array with `items.addAll(response.data().listTodos().items())` followed by the individual update using `items.add()`. You commit the record with `client.getStore().write()`. This example uses a locally generated unique identifier which might be enough for your app, however if the AppSync response returns a different value for `ID` (which many times is the case as best practice is generation of IDs at the service layer) then you will need to replace the value locally when a response is received. this can be done in the `onResponse()` method of the top level mutation callback by again querying the store, removing the item and calling `client.getStore().write()`.

```java
    private void optimisticWrite(CreateTodoInput CreateTodoInput){
        final CreateTodoMutation.CreateTodo expected =
                new CreateTodoMutation.CreateTodo(
                        "Pet",                          //GraphQL Type name
                        UUID.randomUUID().toString(),
                        createTodoInput.name(),
                        createTodoInput.description());

        final AWSAppSyncClient client = ClientFactory.appSyncClient();
        final ListTodosQuery listTodosQuery = ListTodosQuery.builder().build();

        client.query(listTodosQuery).responseFetcher(AppSyncResponseFetchers.CACHE_ONLY)
                .enqueue(new GraphQLCall.Callback<ListTodosQuery.Data>() {
                    @Override
                    public void onResponse(@Nonnull Response<ListTodosQuery.Data> response) {
                        //Populate a copy of the query in the cache
                        List<ListTodosQuery.Item> items = new ArrayList<>();
                        if(response.data() != null){
                            items.addAll(response.data().listTodos().items());
                        }

                        //Add the newly created item to the cache copy
                        items.add(new ListTodosQuery.Item(expected.__typename(),
                                expected.id(), expected.name(), expected.description()));

                        //Overwrite the cache with the new results
                        ListTodosQuery.Data data = new ListTodosQuery.Data(new ListTodosQuery.ListTodos(
                                "ModelPetConnection", items, null
                        ));

                            client.getStore().write(listTodosQuery, data).enqueue(null);
                            Log.i(TAG, "Successfully added item to local store");
                    }

                    @Override
                    public void onFailure(@Nonnull ApolloException e) {
                        Log.e(TAG, "Failed to add item ", e);
                    }
                });
    }
```

Usage in your application would be like the following:

```java
CreateTodoInput createTodoInput = CreateTodoInput.builder().
    name("Use AppSync").
    description("Realtime and Offline").
    build();

mAWSAppSyncClient.mutate(CreateTodoMutation.builder().input(createTodoInput).build())
    .enqueue(mutationCallback);

optimisticWrite(createTodoInput);
```

You might add similar code in your app for updating or deleting items using an optimistic response, it would look largely similar except that you might overwrite or remove an element from the `response.data().listTodos().items()` array. A recommended best practice would be to create similar overloaded methods for `optimisticWrite(UpdateTodoInput updateTodoInput)` and `optimisticWrite(DeleteTodoInput deleteTodoInput)`. 

### Authentication Modes

For client authorization AppSync supports API Keys, Amazon IAM credentials (we recommend using Amazon Cognito Identity Pools for this option), Amazon Cognito User Pools, and 3rd party OIDC providers. This is inferred from the `awsconfiguration.json` when you call `.awsConfiguration()` on the `AWSAppSyncClient` builder.

#### API Key

API Key is the easiest way to setup and prototype your application with AppSync. It's also a good option if your application is completely public. If your application needs to interact with other AWS services besides AppSync, such as S3, you will need to use IAM credentials provided by Cognito Identity Pools, which also supports "Guest" access. See [the authentication section for more details](./authentication). For manual configuration, add the following snippet to your `awsconfiguration.json` file:

```json
{
  "AppSync": {
        "Default": {
            "ApiUrl": "YOUR-GRAPHQL-ENDPOINT",
            "Region": "us-east-1",
            "ApiKey": "YOUR-API-KEY",
            "AuthMode": "API_KEY"
        }
   }
}
```

Add the following code to your app:

```java
private AWSAppSyncClient mAWSAppSyncClient;

mAWSAppSyncClient = AWSAppSyncClient.builder()
    .context(getApplicationContext())
    .awsConfiguration(new AWSConfiguration(getApplicationContext()))
    .build();
```

#### Cognito User Pools

Amazon Cognito User Pools is the most common service to use with AppSync when adding user Sign-Up and Sign-In to your application. If your application needs to interact with other AWS services besides AppSync, such as S3, you will need to use IAM credentials with Cognito Identity Pools. The Amplify CLI can automatically configure this for you when running `amplify add auth` and can also automatically federate User Pools with Identity Pools. This allows you to have both User Pool credentials for AppSync and AWS credentials for S3. You can then use the `AWSMobileClient` for automatic credentials refresh [as outlined in the authentication section](./authentication). For manual configuration, add the following snippet to your `awsconfiguration.json` file:

```json
{
  "CognitoUserPool": {
        "Default": {
            "PoolId": "POOL-ID",
            "AppClientId": "APP-CLIENT-ID",
            "AppClientSecret": "APP-CLIENT-SECRET",
            "Region": "us-east-1"
        }
    },
  "AppSync": {
        "Default": {
            "ApiUrl": "YOUR-GRAPHQL-ENDPOINT",
            "Region": "us-east-1",
            "AuthMode": "AMAZON_COGNITO_USER_POOLS"
        }
   }
}
```

Add the following code to your app passing tokens from the `AWSMobileClient` to `cognitoUserPoolsAuthProvider()` like so:

```java
private AWSAppSyncClient mAWSAppSyncClient;

mAWSAppSyncClient = AWSAppSyncClient.builder()
    .context(getApplicationContext())
    .awsConfiguration(new AWSConfiguration(getApplicationContext()))
    .cognitoUserPoolsAuthProvider(new CognitoUserPoolsAuthProvider() {
        @Override
        public String getLatestAuthToken() {
            try {
                return AWSMobileClient.getInstance().getTokens().getIdToken().getJWTToken();
            } catch (Exception e){
                Log.e("APPSYNC_ERROR", e.getLocalizedMessage());
                return e.getLocalizedMessage();
            }
        }
    }).build();
```

#### IAM

When using AWS IAM in a mobile application you should leverage Amazon Cognito Identity Pools. The Amplify CLI can automatically configure this for you when running `amplify add auth`. You can then use the `AWSMobileClient` for automatic credentials refresh [as outlined in the authentication section](./authentication) For manual configuration, add the following snippet to your `awsconfiguration.json` file:

```json
{
  "CredentialsProvider": {
      "CognitoIdentity": {
          "Default": {
              "PoolId": "YOUR-COGNITO-IDENTITY-POOLID",
              "Region": "us-east-1"
          }
      }
  },
  "AppSync": {
    "Default": {
          "ApiUrl": "YOUR-GRAPHQL-ENDPOINT",
          "Region": "us-east-1",
          "AuthMode": "AWS_IAM"
     }
   }
}
```

Then pass the `AWSMobileClient` to `credentialsProvider()` like so:

```java         
private AWSAppSyncClient mAWSAppSyncClient;

mAWSAppSyncClient = AWSAppSyncClient.builder()
    .context(context)
    .awsConfiguration(new AWSConfiguration(getApplicationContext()))
    .credentialsProvider(AWSMobileClient.getInstance())
    .build();
```

#### OIDC

If you are using a 3rd party OIDC provider you will need to configure it and manage the details of token refreshes yourself. Update the `awsconfiguration.json` file and code snippet as follows:

```json
{
  "AppSync": {
        "Default": {
            "ApiUrl": "YOUR-GRAPHQL-ENDPOINT",
            "Region": "us-east-1",
            "AuthMode": "OPENID_CONNECT"
        }
   }
}
```

Add the following code to your app (`MyOIDCAuthProvider` is just for example purposes):

```java
private AWSAppSyncClient mAWSAppSyncClient;

mAWSAppSyncClient = AWSAppSyncClient.builder()
    .context(context)
    .awsConfiguration(new AWSConfiguration(getApplicationContext()))
    .oidcAuthProvider(new OidcAuthProvider() {
        @Override
        public String getLatestAuthToken() {
            return MyOIDCAuthProvider();
        }
    })
    .build();

private static String MyOIDCAuthProvider(){
    // Fetch the JWT token string from OIDC Identity provider
    // after the user is successfully signed-in
    return "token";
}
```

## REST API

### Overview

The Amplify CLI deploys REST APIs and handlers using [Amazon API Gateway](http://docs.aws.amazon.com/apigateway/latest/developerguide/) and [AWS Lambda](http://docs.aws.amazon.com/lambda/latest/dg/).

The API category will perform SDK code generation which, when used with the `AWSMobileClient` can be used for creating signed requests for Amazon API Gateway when the service Authorization is set to `AWS_IAM` or when using a [Cognito User Pools Authorizer](https://docs.aws.amazon.com/apigateway/latest/developerguide/apigateway-integrate-with-cognito.html).

See [the authentication section for more details](./authentication) for using the `AWSMobileClient` in your application.

### Set Up Your Backend

In a terminal window, navigate to your project folder (the folder that typically contains your project level `build.gradle`), and add the SDK to your app. 

```terminal
$ cd ./YOUR_PROJECT_FOLDER
$ amplify add api
```

When prompted select the following options:

```terminal
$ > REST
$ > Create a new Lambda function
$ > Serverless express function
$ > Restrict API access? Yes
$ > Who should have access? Authenticated and Guest users
```

When configuration of your API is complete, the CLI displays a message confirming that you have configured local CLI metadata for this category. You can confirm this by running `amplify status`. Finally deploy your changes to the cloud:

```terminal
$ amplify push
```

Once the deployment completes a folder called `generated-src` will be added in the folder directory. This is the client SDK that you will add to your project in the next section.

### Connect to Your Backend

Add the following to your `app/build.gradle`:

>>>>>>> f3ea7b0c
```groovy
	dependencies {
		implementation 'com.amazonaws:aws-android-sdk-apigateway-core:2.6.+'
		implementation ('com.amazonaws:aws-android-sdk-mobile-client:2.6.+@aar') { transitive = true }
		implementation ('com.amazonaws:aws-android-sdk-auth-userpools:2.6.+@aar') { transitive = true }
	}
```
<<<<<<< HEAD

Build your project. Next, you will need to import the client that was generated in `./src/main/java` when you ran `amplify push`. For example, an app named `useamplify` with an API resource named `xyz123`, the path of the code file will be `./src/main/java/xyz123/useamplifyabcdClient.java`. The API client name will be `useamplifyabcdClient`. You would have the following entries in your code:
=======
>>>>>>> f3ea7b0c

```java
import YOUR_API_RESOURCE_NAME.YOUR_APP_NAME_XXXXClient;

private YOUR_APP_NAME_XXXXClient apiClient;

apiClient = new ApiClientFactory()
    .credentialsProvider(AWSMobileClient.getInstance().getCredentialsProvider())
    .build(YOUR_API_CLIENT_NAME.class);
```

Find the resource name of your API by running `amplify status`. Copy your API client name to use when invoking the API in the following sections.

#### IAM authorization

To invoke an API Gateway endpoint from your application, import the generated client as outlined in the last section and use the generated client class, model, and resource paths as in the below example with `YOUR_API_RESOURCE_NAME.YOUR_APP_NAME_XXXXClient`, `YOUR_APP_NAME_XXXXClient`, and `YOUR_API_CLIENT_NAME` replaced appropriately. For AWS IAM authorization use the `AWSMobileClient` as outlined in [the authentication section](./authentication).


```java
    import android.support.v7.app.AppCompatActivity;
    import android.os.Bundle;
    import android.util.Log;

    import com.amazonaws.http.HttpMethodName;
    import com.amazonaws.mobile.client.AWSMobileClient;
    import com.amazonaws.mobile.client.AWSStartupHandler;
    import com.amazonaws.mobile.client.AWSStartupResult;
    import com.amazonaws.mobileconnectors.apigateway.ApiClientFactory;
    import com.amazonaws.mobileconnectors.apigateway.ApiRequest;
    import com.amazonaws.mobileconnectors.apigateway.ApiResponse;
    import com.amazonaws.util.IOUtils;
    import com.amazonaws.util.StringUtils;

    import java.io.InputStream;
    import java.util.HashMap;
    import java.util.Map;

    // TODO Replace this with your api friendly name and client class name
    import YOUR_API_RESOURCE_NAME.YOUR_APP_NAME_XXXXClient;

    public class MainActivity extends AppCompatActivity {
        private static final String TAG = MainActivity.class.getSimpleName();

        // TODO Replace this with your client class name
        private YOUR_APP_NAME_XXXXClient apiClient;

        @Override
        protected void onCreate(Bundle savedInstanceState) {
            super.onCreate(savedInstanceState);
            setContentView(R.layout.activity_main);

            // Initialize the AWS Mobile Client
            AWSMobileClient.getInstance().initialize(this, new AWSStartupHandler() {
                @Override
                public void onComplete(AWSStartupResult awsStartupResult) {
                    Log.d(TAG, "AWSMobileClient is instantiated and you are connected to AWS!");
                }
            }).execute();


            // Create the client
            apiClient = new ApiClientFactory()
                    .credentialsProvider(AWSMobileClient.getInstance())
                    .build(YOUR_API_CLIENT_NAME.class);

            doInvokeAPI();
        }

        public void doInvokeAPI() {
            // Create components of api request
            final String method = "GET";
            final String path = "/items";

            final String body = "";
            final byte[] content = body.getBytes(StringUtils.UTF8);

            final Map parameters = new HashMap<>();
            parameters.put("lang", "en_US");

            final Map headers = new HashMap<>();

            // Use components to create the api request
            ApiRequest localRequest =
                    new ApiRequest(apiClient.getClass().getSimpleName())
                            .withPath(path)
                            .withHttpMethod(HttpMethodName.valueOf(method))
                            .withHeaders(headers)
                            .addHeader("Content-Type", "application/json")
                            .withParameters(parameters);

            // Only set body if it has content.
            if (body.length() > 0) {
                localRequest = localRequest
                        .addHeader("Content-Length", String.valueOf(content.length))
                        .withBody(content);
            }

            final ApiRequest request = localRequest;

            // Make network call on background thread
            new Thread(new Runnable() {
                @Override
                public void run() {
                    try {
                        Log.d(TAG,
                                "Invoking API w/ Request : " +
                                        request.getHttpMethod() + ":" +
                                        request.getPath());

                        final ApiResponse response = apiClient.execute(request);

                        final InputStream responseContentStream = response.getContent();

                        if (responseContentStream != null) {
                            final String responseData = IOUtils.toString(responseContentStream);
                            Log.d(TAG, "Response : " + responseData);
                        }

                        Log.d(TAG, response.getStatusCode() + " " + response.getStatusText());

                    } catch (final Exception exception) {
                        Log.e(TAG, exception.getMessage(), exception);
                        exception.printStackTrace();
                    }
                }
            }).start();
        }
      }
```

#### Cognito User Pools authorization

When invoking an API Gateway endpoint with Cognito User Pools authorizer, you can leverage the `AWSMobileClient` to dynamically refresh and pass tokens to your endpoint. Using the example from the previous section, update the `doInvokeAPI()` so that it takes a "token" string argument like `doInvokeAPI(String token)`. Next, add a header for the token to be passed with `.addHeader("Authorization", token)` and set the service configuration to have `credentialsProvider(null)`. Finally, overload the `doInvokeAPI()` with a new definition that gets the Cognito User Pools token from the `AWSMobileClient` as below:

```java
//Pass in null for credentialsProvider
apiClient = new ApiClientFactory()
    .credentialsProvider(null)
    .build(YOUR_API_CLIENT_NAME.class);

//New overloaded function that gets Cognito User Pools tokens
public void doInvokeAPI(){
    AWSMobileClient.getInstance().getTokens(new Callback<Tokens>() {
        @Override
        public void onResult(Tokens tokens) {
            doInvokeAPI(tokens.getIdToken().toString());
        }

        @Override
        public void onError(Exception e) {
            e.printStackTrace();
        }
    });
}

//Updated function with arguments and code updates
public void doInvokeAPI(String token) {

ApiRequest localRequest =
    new ApiRequest(apiClient.getClass().getSimpleName())
        .withPath(path)
        .withHttpMethod(HttpMethodName.valueOf(method))
        .withHeaders(headers)
        .addHeader("Content-Type", "application/json")
        .addHeader("Authorization", token)              //Use JWT token
        .withParameters(parameters);

}
```

You can then invoke this method with `doInvokeAPI()` from your application code and it will pass the IdToken from Cognito User Pools as an `Authorization` header.<|MERGE_RESOLUTION|>--- conflicted
+++ resolved
@@ -56,7 +56,6 @@
 ? Please select from one of the below mentioned services (Use arrow keys)
 ❯ GraphQL
   REST
-<<<<<<< HEAD
 ```
 
 The `add api` flow above will ask you some questions, such as if you already have an annotated GraphQL schema. If this is your first time using the CLI select **No** and let it guide you through the default project **"Single object with fields (e.g., “Todo” with ID, name, description)"** as it will be used in the code examples below. Later on, you can always change it.
@@ -71,22 +70,6 @@
   Amazon Cognito User Pool
 ```
 
-=======
-```
-
-The `add api` flow above will ask you some questions, such as if you already have an annotated GraphQL schema. If this is your first time using the CLI select **No** and let it guide you through the default project **"Single object with fields (e.g., “Todo” with ID, name, description)"** as it will be used in the code examples below. Later on, you can always change it.
-
-Name your GraphQL endpoint and select authorization type:
-
-```terminal
-? Please select from one of the below mentioned services GraphQL
-? Provide API name: myTodosApi
-? Choose an authorization type for the API (Use arrow keys)
-❯ API key
-  Amazon Cognito User Pool
-```
-
->>>>>>> f3ea7b0c
 AWS AppSync API keys expire seven days after creation, and using API KEY authentication is only suggested for development. To change AWS AppSync authorization type after the initial configuration, use the `$ amplify update api` command and select `GraphQL`.
 {: .callout .callout--info}
 
@@ -260,11 +243,7 @@
 
 Subscriptions can also take input types like mutations, in which case they will be subscribing to particular events based on the input. To learn more about subscription arguments, see [Real-Time data](./aws-appsync-real-time-data).
 
-<<<<<<< HEAD
 ### Background Tasks
-=======
-## Background Tasks
->>>>>>> f3ea7b0c
 
 All GraphQL operations in the Android client are automatically run as asynchronous tasks and can be safely called from any thread. If you have a need to run GraphQL operations from a background thread you can do it with a `Runnable()` like the example below:
 
@@ -309,17 +288,10 @@
 }).start();
 
 try {
-<<<<<<< HEAD
     mCountDownLatch.await(60, TimeUnit.SECONDS);
 } catch (InterruptedException iex) {
     iex.printStackTrace();
 }
-=======
-        mCountDownLatch.await(60, TimeUnit.SECONDS);
-    } catch (InterruptedException iex) {
-        iex.printStackTrace();
-    }
->>>>>>> f3ea7b0c
 ```
 
 ### Client Architecture
@@ -353,7 +325,6 @@
         public CacheKey fromFieldRecordSet(@Nonnull ResponseField field, @Nonnull Map<String, Object> recordSet) {
             return (CacheKey) recordSet.get("myKey");   //Use "mykey" instead as your cache key
         }
-<<<<<<< HEAD
 
         @Nonnull
         @Override
@@ -625,279 +596,7 @@
 
 Add the following to your `app/build.gradle`:
 
-=======
-
-        @Nonnull
-        @Override
-        public CacheKey fromFieldArguments(@Nonnull ResponseField field, @Nonnull Operation.Variables variables) {
-            return (CacheKey) field.resolveArgument("id", variables);
-        }
-    })
-.build();
-```
-
-If you are performing a mutation, you can write an “optimistic response” anytime to this cache even if you are offline. You use the AppSync client to connect by passing in the query to update, reading the items off the cache. This normally returns a single item or list of items, depending on the GraphQL response type of the query to update. At this point you would add to the list, remove, or update it as appropriate and write back the response to the store persisting it to disk. When you reconnect to the network any responses from the service will overwrite the changes as the authoritative response.
-
-
-#### Offline Mutations
-
-As outlined in the architecture section, all query results are automatically persisted to disc with the AppSync client. For updating data through mutations when offline you will need to use an "optimistic response" by writing directly to the store. This is done by querying the store directly with `client.query().responseFetcher()` and passing in `AppSyncResponseFetchers.CACHE_ONLY` to pull the records for a specific query that you wish to update.
-
-For example, the below code shows how you would update the `CreateTodoMutation` mutation from earlier by creating a `optimisticWrite(CreateTodoInput createTodoInput)` helper method that has the same input. This adds an item to the cache by first adding query results to a local array with `items.addAll(response.data().listTodos().items())` followed by the individual update using `items.add()`. You commit the record with `client.getStore().write()`. This example uses a locally generated unique identifier which might be enough for your app, however if the AppSync response returns a different value for `ID` (which many times is the case as best practice is generation of IDs at the service layer) then you will need to replace the value locally when a response is received. this can be done in the `onResponse()` method of the top level mutation callback by again querying the store, removing the item and calling `client.getStore().write()`.
-
-```java
-    private void optimisticWrite(CreateTodoInput CreateTodoInput){
-        final CreateTodoMutation.CreateTodo expected =
-                new CreateTodoMutation.CreateTodo(
-                        "Pet",                          //GraphQL Type name
-                        UUID.randomUUID().toString(),
-                        createTodoInput.name(),
-                        createTodoInput.description());
-
-        final AWSAppSyncClient client = ClientFactory.appSyncClient();
-        final ListTodosQuery listTodosQuery = ListTodosQuery.builder().build();
-
-        client.query(listTodosQuery).responseFetcher(AppSyncResponseFetchers.CACHE_ONLY)
-                .enqueue(new GraphQLCall.Callback<ListTodosQuery.Data>() {
-                    @Override
-                    public void onResponse(@Nonnull Response<ListTodosQuery.Data> response) {
-                        //Populate a copy of the query in the cache
-                        List<ListTodosQuery.Item> items = new ArrayList<>();
-                        if(response.data() != null){
-                            items.addAll(response.data().listTodos().items());
-                        }
-
-                        //Add the newly created item to the cache copy
-                        items.add(new ListTodosQuery.Item(expected.__typename(),
-                                expected.id(), expected.name(), expected.description()));
-
-                        //Overwrite the cache with the new results
-                        ListTodosQuery.Data data = new ListTodosQuery.Data(new ListTodosQuery.ListTodos(
-                                "ModelPetConnection", items, null
-                        ));
-
-                            client.getStore().write(listTodosQuery, data).enqueue(null);
-                            Log.i(TAG, "Successfully added item to local store");
-                    }
-
-                    @Override
-                    public void onFailure(@Nonnull ApolloException e) {
-                        Log.e(TAG, "Failed to add item ", e);
-                    }
-                });
-    }
-```
-
-Usage in your application would be like the following:
-
-```java
-CreateTodoInput createTodoInput = CreateTodoInput.builder().
-    name("Use AppSync").
-    description("Realtime and Offline").
-    build();
-
-mAWSAppSyncClient.mutate(CreateTodoMutation.builder().input(createTodoInput).build())
-    .enqueue(mutationCallback);
-
-optimisticWrite(createTodoInput);
-```
-
-You might add similar code in your app for updating or deleting items using an optimistic response, it would look largely similar except that you might overwrite or remove an element from the `response.data().listTodos().items()` array. A recommended best practice would be to create similar overloaded methods for `optimisticWrite(UpdateTodoInput updateTodoInput)` and `optimisticWrite(DeleteTodoInput deleteTodoInput)`. 
-
-### Authentication Modes
-
-For client authorization AppSync supports API Keys, Amazon IAM credentials (we recommend using Amazon Cognito Identity Pools for this option), Amazon Cognito User Pools, and 3rd party OIDC providers. This is inferred from the `awsconfiguration.json` when you call `.awsConfiguration()` on the `AWSAppSyncClient` builder.
-
-#### API Key
-
-API Key is the easiest way to setup and prototype your application with AppSync. It's also a good option if your application is completely public. If your application needs to interact with other AWS services besides AppSync, such as S3, you will need to use IAM credentials provided by Cognito Identity Pools, which also supports "Guest" access. See [the authentication section for more details](./authentication). For manual configuration, add the following snippet to your `awsconfiguration.json` file:
-
-```json
-{
-  "AppSync": {
-        "Default": {
-            "ApiUrl": "YOUR-GRAPHQL-ENDPOINT",
-            "Region": "us-east-1",
-            "ApiKey": "YOUR-API-KEY",
-            "AuthMode": "API_KEY"
-        }
-   }
-}
-```
-
-Add the following code to your app:
-
-```java
-private AWSAppSyncClient mAWSAppSyncClient;
-
-mAWSAppSyncClient = AWSAppSyncClient.builder()
-    .context(getApplicationContext())
-    .awsConfiguration(new AWSConfiguration(getApplicationContext()))
-    .build();
-```
-
-#### Cognito User Pools
-
-Amazon Cognito User Pools is the most common service to use with AppSync when adding user Sign-Up and Sign-In to your application. If your application needs to interact with other AWS services besides AppSync, such as S3, you will need to use IAM credentials with Cognito Identity Pools. The Amplify CLI can automatically configure this for you when running `amplify add auth` and can also automatically federate User Pools with Identity Pools. This allows you to have both User Pool credentials for AppSync and AWS credentials for S3. You can then use the `AWSMobileClient` for automatic credentials refresh [as outlined in the authentication section](./authentication). For manual configuration, add the following snippet to your `awsconfiguration.json` file:
-
-```json
-{
-  "CognitoUserPool": {
-        "Default": {
-            "PoolId": "POOL-ID",
-            "AppClientId": "APP-CLIENT-ID",
-            "AppClientSecret": "APP-CLIENT-SECRET",
-            "Region": "us-east-1"
-        }
-    },
-  "AppSync": {
-        "Default": {
-            "ApiUrl": "YOUR-GRAPHQL-ENDPOINT",
-            "Region": "us-east-1",
-            "AuthMode": "AMAZON_COGNITO_USER_POOLS"
-        }
-   }
-}
-```
-
-Add the following code to your app passing tokens from the `AWSMobileClient` to `cognitoUserPoolsAuthProvider()` like so:
-
-```java
-private AWSAppSyncClient mAWSAppSyncClient;
-
-mAWSAppSyncClient = AWSAppSyncClient.builder()
-    .context(getApplicationContext())
-    .awsConfiguration(new AWSConfiguration(getApplicationContext()))
-    .cognitoUserPoolsAuthProvider(new CognitoUserPoolsAuthProvider() {
-        @Override
-        public String getLatestAuthToken() {
-            try {
-                return AWSMobileClient.getInstance().getTokens().getIdToken().getJWTToken();
-            } catch (Exception e){
-                Log.e("APPSYNC_ERROR", e.getLocalizedMessage());
-                return e.getLocalizedMessage();
-            }
-        }
-    }).build();
-```
-
-#### IAM
-
-When using AWS IAM in a mobile application you should leverage Amazon Cognito Identity Pools. The Amplify CLI can automatically configure this for you when running `amplify add auth`. You can then use the `AWSMobileClient` for automatic credentials refresh [as outlined in the authentication section](./authentication) For manual configuration, add the following snippet to your `awsconfiguration.json` file:
-
-```json
-{
-  "CredentialsProvider": {
-      "CognitoIdentity": {
-          "Default": {
-              "PoolId": "YOUR-COGNITO-IDENTITY-POOLID",
-              "Region": "us-east-1"
-          }
-      }
-  },
-  "AppSync": {
-    "Default": {
-          "ApiUrl": "YOUR-GRAPHQL-ENDPOINT",
-          "Region": "us-east-1",
-          "AuthMode": "AWS_IAM"
-     }
-   }
-}
-```
-
-Then pass the `AWSMobileClient` to `credentialsProvider()` like so:
-
-```java         
-private AWSAppSyncClient mAWSAppSyncClient;
-
-mAWSAppSyncClient = AWSAppSyncClient.builder()
-    .context(context)
-    .awsConfiguration(new AWSConfiguration(getApplicationContext()))
-    .credentialsProvider(AWSMobileClient.getInstance())
-    .build();
-```
-
-#### OIDC
-
-If you are using a 3rd party OIDC provider you will need to configure it and manage the details of token refreshes yourself. Update the `awsconfiguration.json` file and code snippet as follows:
-
-```json
-{
-  "AppSync": {
-        "Default": {
-            "ApiUrl": "YOUR-GRAPHQL-ENDPOINT",
-            "Region": "us-east-1",
-            "AuthMode": "OPENID_CONNECT"
-        }
-   }
-}
-```
-
-Add the following code to your app (`MyOIDCAuthProvider` is just for example purposes):
-
-```java
-private AWSAppSyncClient mAWSAppSyncClient;
-
-mAWSAppSyncClient = AWSAppSyncClient.builder()
-    .context(context)
-    .awsConfiguration(new AWSConfiguration(getApplicationContext()))
-    .oidcAuthProvider(new OidcAuthProvider() {
-        @Override
-        public String getLatestAuthToken() {
-            return MyOIDCAuthProvider();
-        }
-    })
-    .build();
-
-private static String MyOIDCAuthProvider(){
-    // Fetch the JWT token string from OIDC Identity provider
-    // after the user is successfully signed-in
-    return "token";
-}
-```
-
-## REST API
-
-### Overview
-
-The Amplify CLI deploys REST APIs and handlers using [Amazon API Gateway](http://docs.aws.amazon.com/apigateway/latest/developerguide/) and [AWS Lambda](http://docs.aws.amazon.com/lambda/latest/dg/).
-
-The API category will perform SDK code generation which, when used with the `AWSMobileClient` can be used for creating signed requests for Amazon API Gateway when the service Authorization is set to `AWS_IAM` or when using a [Cognito User Pools Authorizer](https://docs.aws.amazon.com/apigateway/latest/developerguide/apigateway-integrate-with-cognito.html).
-
-See [the authentication section for more details](./authentication) for using the `AWSMobileClient` in your application.
-
-### Set Up Your Backend
-
-In a terminal window, navigate to your project folder (the folder that typically contains your project level `build.gradle`), and add the SDK to your app. 
-
-```terminal
-$ cd ./YOUR_PROJECT_FOLDER
-$ amplify add api
-```
-
-When prompted select the following options:
-
-```terminal
-$ > REST
-$ > Create a new Lambda function
-$ > Serverless express function
-$ > Restrict API access? Yes
-$ > Who should have access? Authenticated and Guest users
-```
-
-When configuration of your API is complete, the CLI displays a message confirming that you have configured local CLI metadata for this category. You can confirm this by running `amplify status`. Finally deploy your changes to the cloud:
-
-```terminal
-$ amplify push
-```
-
-Once the deployment completes a folder called `generated-src` will be added in the folder directory. This is the client SDK that you will add to your project in the next section.
-
-### Connect to Your Backend
-
-Add the following to your `app/build.gradle`:
-
->>>>>>> f3ea7b0c
+
 ```groovy
 	dependencies {
 		implementation 'com.amazonaws:aws-android-sdk-apigateway-core:2.6.+'
@@ -905,11 +604,9 @@
 		implementation ('com.amazonaws:aws-android-sdk-auth-userpools:2.6.+@aar') { transitive = true }
 	}
 ```
-<<<<<<< HEAD
 
 Build your project. Next, you will need to import the client that was generated in `./src/main/java` when you ran `amplify push`. For example, an app named `useamplify` with an API resource named `xyz123`, the path of the code file will be `./src/main/java/xyz123/useamplifyabcdClient.java`. The API client name will be `useamplifyabcdClient`. You would have the following entries in your code:
-=======
->>>>>>> f3ea7b0c
+
 
 ```java
 import YOUR_API_RESOURCE_NAME.YOUR_APP_NAME_XXXXClient;
