--- conflicted
+++ resolved
@@ -1,248 +1,3 @@
 ---
-<<<<<<< HEAD
-canonical: https://docs.amplify.aws/lib/analytics/getting-started?platform=android
----
-<br />
-
-**Note**
-This guide shows how to build an app using our Amplify Libraries for Android (Preview) and the Amplify CLI toolchain.
-To use the existing AWS Mobile SDK for Android instead, [click here.](../sdk/android/analytics)
-{: .callout .callout--warning}
-
-# Analytics
-
-The Analytics category enables you to collect analytics data for your application. It comes with built-in support for [Amazon Pinpoint](#using-amazon-pinpoint)], but its extensible interface allows it to be extended to target any cloud provider's backend
-
-## Set up your backend
-
-**Prerequisites:**
-* An Android project targeting at least Android API 15 (Ice Cream Sandwich).
-* Install and configure the Amplify CLI
-
-```terminal
-$ npm install -g @aws-amplify/cli
-$ amplify configure
-```
-
-**Steps**
-
-Go to your project directory and run the following commands to get a fully functioning backend with the Storage category:
-
-Run `amplify init` command as shown:
-
-```terminal
-$ amplify init
-? Enter a name for the project AmplifyAnalytics
-? Enter a name for the environment dev
-? Choose your default editor: Visual Studio Code
-? Choose the type of app that you're building android
-? Do you want to use an AWS profile? Yes
-? Please choose the profile you want to use default
-```
-
-Add analytics using the command `amplify add analytics`. Here is an example:
-
-```perl
-? Provide your pinpoint resource name: `pinpointResourceName`
-Adding analytics would add the Auth category to the project if not already added.
-? Apps need authorization to send analytics events. Do you want to allow guests and unauthenticated users to send analytics events? (we recommend you allow this when getting
-started) `Yes`
-```
-
-Push your changes to the cloud using the push command.
-```terminal
-$ amplify push
-```
-
-When your backend is successfully updated, there should be two newly created files: `amplifyconfiguration.json` and `awsconfiguration.json` in your project folder.
-
-Optional: Run `amplify console analytics` to open the AWS Pinpoint console in a web browser.
-
-## Install Amplify libraries and tools
-
-Open your project `build.gradle` and add the following:
-
-* `mavenCentral()` as a repository
-
-```gradle
-buildscript {
-    repositories {
-        mavenCentral()
-    }
-    dependencies {
-        classpath 'com.android.tools.build:gradle:3.5.0'
-    }
-}
-```
-
-Next add the following dependencies to your app `build.gradle`:
-
-```gradle
-implementation 'com.amplifyframework:core:0.9.1'
-implementation 'com.amplifyframework:aws-analytics-pinpoint:0.9.1'
-```
-
-Sync the project with Maven and then ensure it built successfully.
-
-## Initialize Amplify
-
-Initialize `AWSMobileClient`, `Amplify`, and `AmazonPinpointAnalyticsPlugin`.
-
-Add the following imports to the top of your `MainActivity.java` file:
-
-```java
-import com.amplifyframework.AmplifyException;
-import com.amplifyframework.analytics.AnalyticsException;
-import com.amplifyframework.core.Amplify;
-import com.amplifyframework.analytics.pinpoint.AmazonPinpointAnalyticsPlugin;
-import com.amplifyframework.core.AmplifyConfiguration;
-
-import com.amazonaws.mobile.client.Callback;
-import com.amazonaws.mobile.client.UserStateDetails;
-import com.amazonaws.mobile.config.AWSConfiguration;
-import com.amazonaws.mobile.client.AWSMobileClient;
-```
-
-Add the following code to the onCreate() method of `MainActivity.java`
-
-```java
-private static final String TAG = MainActivity.class.getSimpleName();
-private static final int INITIALIZATION_TIMEOUT_MS = 2000;
-
-@Override
-protected void onCreate(Bundle savedInstanceState) {
-    super.onCreate(savedInstanceState);
-    setContentView(R.layout.activity_main);
-    // Initialize Mobile Client.
-    final AWSConfiguration awsConfiguration = new AWSConfiguration(getApplicationContext());
-    final CountDownLatch mobileClientLatch = new CountDownLatch(1);
-    AWSMobileClient.getInstance().initialize(getApplicationContext(), awsConfiguration,
-            new Callback<UserStateDetails>() {
-                @Override
-                public void onResult(UserStateDetails userStateDetails) {
-                    Log.i(TAG, "Mobile client initialized");
-                    mobileClientLatch.countDown();
-                }
-
-                @Override
-                public void onError(Exception exception) {
-                    Log.e(TAG, "Error initializing AWS Mobile Client", exception);
-                }
-            });
-
-    try {
-        if (!mobileClientLatch.await(INITIALIZATION_TIMEOUT_MS, TimeUnit.MILLISECONDS)) {
-            throw new AnalyticsException("Failed to initialize mobile client.",
-                    "Please check your awsconfiguration json.");
-        }
-    } catch (InterruptedException | AnalyticsException exception) {
-        throw new RuntimeException("Failed to initialize mobile client: " + exception.getLocalizedMessage());
-    }
-
-    // Configure Amplify framework
-    AmplifyConfiguration configuration = new AmplifyConfiguration();
-    try {
-        configuration.populateFromConfigFile(getApplicationContext(), R.raw.amplifyconfiguration);
-        Amplify.addPlugin(new AmazonPinpointAnalyticsPlugin());
-        Amplify.configure(configuration, getApplicationContext());
-    } catch (AmplifyException e) {
-        e.printStackTrace();
-    }
-    Amplify.Analytics.recordEvent("test-event");
-}
-```
-
-## Use cases
-
-The AWSPinpointAnalyticsPlugin provides APIs do the following
-
-1. Record app events which can be viewed through the Pinpoint console.
-
-The following examples assumes you have followed the steps to initialize Amplify and configure it with Analytics. 
-
-### Record event
-
-The Amplify analytics plugin also makes it easy to record custom events within the app. The plugin handles retry logic in the event the device looses network connectivity and automatically batches requests to reduce network bandwidth.
-
-```java
-import com.amplifyframework.core.Amplify;
-import com.amplifyframework.analytics.AnalyticsException;
-import com.amplifyframework.analytics.BasicAnalyticsEvent;
-import com.amplifyframework.analytics.pinpoint.PinpointProperties
-
-public void recordEvent() throws AnalyticsException {
-
-    // Create an instance of BasicAnalyticsEvent.
-    BasicAnalyticsEvent event = new BasicAnalyticsEvent("Amplify-event" + UUID.randomUUID().toString(),
-            PinpointProperties.builder()
-            .add("DemoProperty1", "DemoValue1")
-            .add("DemoProperty2", 2.0)
-            .build());
-
-    Amplify.Analytics.recordEvent(event);
-
-    // Plugin will automatically flush events.
-    // You do not have to do this in the app code.
-    Amplify.Analytics.flushEvents()
-}
-```
-
-### Flush Events
-
-Events have default configuration to flush out to the network every 60 seconds. If you would like to change this, update `amplifyconfiguration.json` with the value you would like for `autoFlushEventsInterval` like so
-```json
-{
-    "UserAgent": "aws-amplify-cli/2.0",
-    "Version": "1.0",
-    "analytics": {
-        "plugins": {
-            "awsPinpointAnalyticsPlugin": {
-                "pinpointAnalytics": {
-                    "appId": "AppID",
-                    "region": "Region"
-                },
-                "pinpointTargeting": {
-                    "region": "Region"
-                },
-                "autoFlushEventsInterval": 30
-            }
-        }
-    }
-}
-```
-
-To manually flush events, call:
-```java
-Amplify.Analytics.flushEvents();
-```
-
-### Disable Analytics
-
-To disable analytics, call:
-```java
-Amplify.Analytics.disable()
-```
-
-### Enable Analytics
-
-To re-enable, call:
-```java
-Amplify.Analytics.enable()
-```
-
-## Escape Hatch
-
-For advanced use cases where Amplify does not provide the functionality, you can retrieve the escape hatch to access AWSPinpoint instance.
-
-```java
-import com.amazonaws.mobileconnectors.pinpoint.analytics.AnalyticsClient;
-
-AmazonPinpointAnalyticsPlugin plugin = (AmazonPinpointAnalyticsPlugin) Amplify
-        .Analytics
-        .getPlugin("amazonPinpointAnalyticsPlugin");
-AnalyticsClient analyticsClient = plugin.getEscapeHatch();
-```
-=======
 redirect_to: https://docs.amplify.aws/lib/analytics/getting-started?platform=android
----
->>>>>>> bda4320c
+---