--- conflicted
+++ resolved
@@ -534,11 +534,8 @@
 2. From `Create App`, choose `Add a New App` (note: this menu label will be
    `My Apps` if you have previously created an app.
 
-<<<<<<< HEAD
+
 ![Image]({{media_base}}/new-facebook-app.png)
-=======
-![Image]({{image_base}}/new-facebook-app.png)
->>>>>>> 2bb61fb3
 
 3. If asked, choose the platform of your app that will use Facebook sign-in, and `basic
    setup`.
@@ -546,38 +543,23 @@
 4. Type a display name for your app, select a category for your app from the `Category`
    drop-down list, and then choose `Create App ID`.
 
-<<<<<<< HEAD
 ![Image]({{media_base}}/new-facebook-app-new-app-id.png)
-=======
-![Image]({{image_base}}/new-facebook-app-new-app-id.png)
->>>>>>> 2bb61fb3
 
 
 5. Complete the `Security Check` that appears. Your new app then appears in the
    `Dashboard`.
 
-<<<<<<< HEAD
 ![Image]({{media_base}}/new-facebook-app-id.png)
 
 6. Copy the App ID and note it for later when using the Amplify CLI.
 
 ![Image]({{media_base}}/facebook-app-id-console-entry.png)
-=======
-![Image]({{image_base}}/new-facebook-app-id.png)
-
-6. Copy the App ID and note it for later when using the Amplify CLI.
-
-![Image]({{image_base}}/facebook-app-id-console-entry.png)
->>>>>>> 2bb61fb3
 
 7. In the Facebook Developer portal's left hand navigation list, choose `Settings`, then
    choose `+ Add Platform`.
 
-<<<<<<< HEAD
 ![Image]({{media_base}}/new-facebook-add-platform.png)
-=======
-![Image]({{image_base}}/new-facebook-add-platform.png)
->>>>>>> 2bb61fb3
+
 
 8. Choose your platform and provide information about your app that Facebook will use for
    integration during credential validation.
@@ -592,11 +574,8 @@
     To authorize users, in the Facebook Developer portal's left hand navigation list, choose
     `Roles`, then `Add Testers`. Provide a valid Facebook ID.
 
-<<<<<<< HEAD
+
 ![Image]({{media_base}}/new-facebook-add-testers.png)
-=======
-![Image]({{image_base}}/new-facebook-add-testers.png)
->>>>>>> 2bb61fb3
 
 
 For more information about integrating with Facebook Login, see the [Facebook Getting Started Guide](https://developers.facebook.com/docs/facebook-login).
