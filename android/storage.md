--- conflicted
+++ resolved
@@ -1,274 +1,3 @@
 ---
-<<<<<<< HEAD
-canonical: https://docs.amplify.aws/lib/storage/getting-started?platform=android
----
-<br />
-
-**Note**
-This guide shows how to build an app using our Amplify Libraries for Android (Preview) and the Amplify CLI toolchain.
-To use the existing AWS Mobile SDK for Android instead, [click here.](../sdk/android/storage)
-{: .callout .callout--warning}
-
-# Storage
-
-The Amplify Storage module provides a simple mechanism for managing user content for your app in public, protected, or private storage buckets. The Storage category comes with default built-in support for Amazon Simple Storage Service (S3).
-
-
-## Set up your backend
-
-The Amplify CLI helps you to create and configure the storage buckets for your app. The Amplify AWS S3 Storage plugin leverages [Amazon S3](https://aws.amazon.com/s3).
-
-**Prerequisites:**
-* An Android project targeting at least Android API 15 (Ice Cream Sandwich).
-* Install and configure the Amplify CLI
-
-```terminal
-$ npm install -g @aws-amplify/cli
-$ amplify configure
-```
-
-**Steps**
-
-Go to your project directory and run the following commands to get a fully functioning backend with the Storage category:
-
-Run `amplify init` command as shown:
-
-```terminal
-$ amplify init
-? Enter a name for the project AmplifyStorage
-? Enter a name for the environment dev
-? Choose your default editor: Visual Studio Code
-? Choose the type of app that you're building android
-? Do you want to use an AWS profile? Yes
-? Please choose the profile you want to use default
-```
-
-Add storage using the command `amplify add storage`. Here is an example:
-
-```terminal
-$ amplify add storage
-? Please select from one of the below mentioned services: `Content (Images, audio, video, etc.)`
-? You need to add auth (Amazon Cognito) to your project in order to add storage for user files. Do you want to add auth now? `Yes`
-? Do you want to use the default authentication and security configuration? `Default configuration`
-? How do you want users to be able to sign in? `Username`
-? Do you want to configure advanced settings? `No, I am done.`
-? Please provide a friendly name for your resource that will be used to label this category in the project: `S3friendlyName`
-? Please provide bucket name: `storagebucketName`
-? Who should have access: `Auth and guest users`
-? What kind of access do you want for Authenticated users? `create/update, read, delete`
-? What kind of access do you want for Guest users? `create/update, read, delete`
-? Do you want to add a Lambda Trigger for your S3 Bucket? `No`
-```
-
-Push your changes to the cloud using the push command
-```terminal
-$ amplify push
-```
-
-When your backend is successfully provisioned, there should be two new generated files : `amplifyconfiguration.json` and `awsconfiguration.json` in your app/src/main/res/raw directory.
-
-Run `amplify console storage` to open the AWS S3 console in a web browser.
-
-## Install Amplify libraries
-
-Add the following dependencies to your app build.gradle file and click "Sync Now" when asked:
-
-```java
-dependencies {
-    implementation 'com.amplifyframework:core:0.9.1'
-    implementation 'com.amplifyframework:aws-storage-s3:0.9.1'
-    implementation 'com.amazonaws:aws-android-sdk-mobile-client:2.16.+'
-}
-```
-
-Also up above in the same file, add this piece of code to support the Java 8 features Amplify uses:
-
-```java
-android {
-  compileOptions {
-        sourceCompatibility JavaVersion.VERSION_1_8
-        targetCompatibility JavaVersion.VERSION_1_8
-    }
-}
-```
-
-## Initialize Amplify
-
-Add the following code to the bottom of your MainActivity `onCreate` method (ideally this would go in your Application class but this works for getting started quickly):
-
-```java
-  AWSMobileClient.getInstance().initialize(getApplicationContext(), new Callback<UserStateDetails>() {
-        @Override
-        public void onResult(UserStateDetails userStateDetails) {
-            try {
-                Amplify.addPlugin(new AWSS3StoragePlugin());
-                Amplify.configure(getApplicationContext());
-                Log.i("StorageQuickstart", "All set and ready to go!");
-            } catch (Exception e) {
-                Log.e("StorageQuickstart", e.getMessage());
-            }
-        }
-
-        @Override
-        public void onError(Exception e) {
-            Log.e("StorageQuickstart", "Initialization error.", e);
-        }
-    });
-```
-
-## Use cases
-
-The Storage category provides APIs do the following:
-
-1. Upload data to or from a file to S3 cloud storage
-2. Download data from S3 to a file
-4. List all the objects stored in S3
-5. Remove objects from S3.
-6. Access the AWSS3 client to perform additional actions to S3 directly.
-
-The following code examples assume you have followed the previous steps to set up the backend, initialize Amplify, and configure it with Storage.
-
-### Upload
-
-To upload to S3 from a data object, specify the key and the data object to be uploaded. Call the below method after `Amplify.configure(...)`
-
-```java
-  private void uploadFile() {
-    File sampleFile = new File(getApplicationContext().getFilesDir(), "sample.txt");
-    try {
-        BufferedWriter writer = new BufferedWriter(new FileWriter(sampleFile));
-        writer.append("Howdy World!");
-        writer.close();
-    }
-    catch(Exception e) {
-        Log.e("StorageQuickstart", e.getMessage());
-    }
-
-    Amplify.Storage.uploadFile(
-            "myUploadedFileName.txt",
-            sampleFile.getAbsolutePath(),
-            new ResultListener<StorageUploadFileResult>() {
-                @Override
-                public void onResult(StorageUploadFileResult result) {
-                   Log.i("StorageQuickStart", "Successfully uploaded: " + result.getKey());
-                }
-
-                @Override
-                public void onError(Throwable error) {
-                    Log.e("StorageQuickstart", "Upload error.", error);
-                }
-            }
-    );
-  }
-```
-
-### Download
-
-If you uploaded the data at key `myUploadedFileName.txt` like in the previous example, you can retrieve the data using `Amplify.Storage.downloadFile` - you can replace the call to `uploadFile` after `Amplify.configure` with a call to this method to try it out:
-
-```java
-  private void downloadFile() {
-      Amplify.Storage.downloadFile(
-              "myUploadedFileName.txt",
-              getApplicationContext().getFilesDir() + "/download.txt",
-              new ResultListener<StorageDownloadFileResult>() {
-                  @Override
-                  public void onResult(StorageDownloadFileResult result) {
-                      Log.i("StorageQuickStart", "Successfully downloaded: " + result.getFile().getName());
-                  }
-
-                  @Override
-                  public void onError(Throwable error) {
-                      Log.e("StorageQuickStart", error.getMessage());
-                  }
-              }
-      );
-  }
-```
-
-### List
-
-You can list all of the objects uploaded.
-```java
-    private void listFiles() {
-        Amplify.Storage.list(
-                "",
-                new ResultListener<StorageListResult>() {
-                    @Override
-                    public void onResult(StorageListResult storageListResult) {
-                        for(StorageListResult.Item item : storageListResult.getItems()) {
-                            Log.i("StorageQuickStart", "Item: " + item.getKey());
-                        }
-                    }
-
-                    @Override
-                    public void onError(Throwable error) {
-                        Log.e("StorageQuickStart", error.getMessage());
-                    }
-                }
-        );
-    }
-```
-### Remove
-
-Delete an object uploaded to S3 by using `Amplify.Storage.remove` and specify the key
-
-```java
-    private void removeFile() {
-        Amplify.Storage.remove(
-                "myUploadedFileName.txt",
-                new ResultListener<StorageRemoveResult>() {
-                    @Override
-                    public void onResult(StorageRemoveResult storageRemoveResult) {
-                        Log.i("StorageQuickStart", "Successfully removed: " + storageRemoveResult.getKey());
-                    }
-
-                    @Override
-                    public void onError(Throwable error) {
-                        Log.e("StorageQuickStart", error.getMessage());
-                    }
-                }
-        );
-    }
-```
-
-
-### Escape Hatch
-
-For advanced use cases where Amplify does not provide the functionality, you can retrieve the escape hatch to access the AWSS3 instance.
-
-After the `Amplify.configure` call put these two lines:
-
-```java
-    AmazonS3Client client = ((AWSS3StoragePlugin) Amplify.Storage.getPlugin("awsS3StoragePlugin")).getEscapeHatch();
-    Log.i("StorageQuickStart", client.getRegionName());
-```
-
-### Restrict Access
-
-Create an options object with the protected access level to restrict access for certain objects.
-
-```java
-  StorageUploadFileOptions options =
-    StorageUploadFileOptions.builder()
-    .accessLevel(StorageAccessLevel.PROTECTED)
-    .build();
-
-  Amplify.Storage.uploadFile(uploadFileName, localFilePath, options, resultListener) { ... }
-```
-
-Another user that wants to read the file can specify the user that created it:
-
-```java
-  StorageDownloadFileOptions options =
-    StorageDownloadFileOptions.builder()
-      .accessLevel(StorageAccessLevel.PROTECTED)
-      .targetIdentityId("OtherUserId")
-      .build();
-
-  Amplify.Storage.downloadFile(fileNameToDownload, localFilePath, options, resultListener) { ... }    
-```
-=======
 redirect_to: https://docs.amplify.aws/lib/storage/getting-started?platform=android
----
->>>>>>> bda4320c
+---