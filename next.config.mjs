import { createRequire } from 'module';
import dotenv from 'dotenv';
import _withMDX from '@next/mdx';
import { directory } from './src/directory/directory.mjs';
const require = createRequire(import.meta.url);

dotenv.config({ path: './.env.custom' });

const mdxRenderer = `
  import { mdx } from "@mdx-js/react";
`;

export default async (phase, { defaultConfig }) => {
  // eslint-disable-next-line @typescript-eslint/no-var-requires
  const headingLinkPlugin = await require('./src/plugins/headings.tsx');
  // eslint-disable-next-line @typescript-eslint/no-var-requires
  const pagePlugin = await require('./src/plugins/page.tsx');
  // eslint-disable-next-line @typescript-eslint/no-var-requires
  const internalLinkPlugin = await require('./src/plugins/internal-link.tsx');
  // eslint-disable-next-line @typescript-eslint/no-var-requires
  const codeBlockPlugin = await require('./src/plugins/code-block.tsx');
  // eslint-disable-next-line @typescript-eslint/no-var-requires
  const importPlugin = await require('./src/plugins/import.tsx');
  // eslint-disable-next-line @typescript-eslint/no-var-requires
  const frontmatterPlugin = await require('./src/plugins/frontmatter.tsx');

  const withMDX = _withMDX({
    extension: /\.mdx$/,
    options: {
      remarkPlugins: [
        frontmatterPlugin,
        importPlugin,
        headingLinkPlugin,
        pagePlugin,
        internalLinkPlugin
      ],
      rehypePlugins: [codeBlockPlugin],
      renderer: mdxRenderer
    }
  });

  const nextConfig = withMDX({
    env: {
      PROD_ENV: process.env.PROD_ENV
    },
    pageExtensions: ['js', 'jsx', 'mdx', 'tsx', 'ts'],
    typescript: {
      // !! WARN !!
      // Dangerously allow production builds to successfully complete even if
      // your project has type errors.
      // !! WARN !!
      ignoreBuildErrors: true
    },
    exportPathMap,
    trailingSlash: true,
<<<<<<< HEAD
    transpilePackages: ['@algolia/autocomplete-shared'],
=======
    transpilePackages: [
      '@algolia/autocomplete-shared',
      '@cloudscape-design/components',
      '@cloudscape-design/component-toolkit'
    ],
>>>>>>> b71c7451
    // eslint-disable-next-line @typescript-eslint/require-await
    async headers() {
      return [
        {
          // Apply these headers to all routes in your application.
          source: '/(.*)',
          headers: [
            // IMPORTANT:
            // These are ONLY used for the Dev server and MUST
            // be kept in sync with customHttp.yml
            {
              key: 'Strict-Transport-Security',
              value: 'max-age=63072000; includeSubDomains'
            },
            {
              key: 'X-Frame-Options',
              value: 'SAMEORIGIN'
            },
            {
              key: 'X-Content-Type-Options',
              value: 'nosniff'
            }
          ]
        }
      ];
    }
  });

  return nextConfig;
};

// eslint-disable-next-line @typescript-eslint/no-var-requires
const generatePathMap = require('./generatePathMap.cjs');
function exportPathMap(defaultPathMap, props) {
  return generatePathMap(directory);
}<|MERGE_RESOLUTION|>--- conflicted
+++ resolved
@@ -53,15 +53,11 @@
     },
     exportPathMap,
     trailingSlash: true,
-<<<<<<< HEAD
-    transpilePackages: ['@algolia/autocomplete-shared'],
-=======
     transpilePackages: [
       '@algolia/autocomplete-shared',
       '@cloudscape-design/components',
       '@cloudscape-design/component-toolkit'
     ],
->>>>>>> b71c7451
     // eslint-disable-next-line @typescript-eslint/require-await
     async headers() {
       return [
