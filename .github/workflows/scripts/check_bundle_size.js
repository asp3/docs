module.exports = {
  checkBundleSize: () => {
    console.log('are you there god, its me, console.log')
    const fs = require('fs');
    const jsonString = fs.readFileSync('.github/analyze/bundles.json');
    const data = JSON.parse(jsonString);
    const pagesToCheck = [
      '/',
      '/[platform]/tools/cli/start/set-up-cli',
      '/[platform]/build-a-backend/auth/set-up-auth',
      '/[platform]/start',
      '/[platform]/tools/cli'
    ];
    const bundleSizes = [];
    data.pages.filter((page) => {
      if (pagesToCheck.includes(page.label)) {
        bundleSizes.push({
          page: page.label,
          gzipSize: page.gzipSize,
          parsedSize: page.parsedSize,
          statSize: page.statSize,
          totalGzipSize: page.totalGzipSize,
          totalParsedSize: page.totalParsedSize,
          totalStatSize: page.totalStatSize
        });
      }
    });
    console.log(bundleSizes)
    return bundleSizes;
  },

  compareBundles: (baseBundles, headBundles) => {
    const fails = [];
    baseBundles.forEach((basePage) => {
      headBundles.forEach((headPage) => {
        if (
          basePage.page == headPage.page &&
          basePage.parsedSize < headPage.parsedSize
        ) {
          const fail = {
<<<<<<< HEAD
            name: basePage.page,
            baseSize: basePage.parsedSize,
            headSize: headPage.parsedSize
=======
            page: basePage.page,
            baseSize: basePage.parsedSize,
            headSize: headPage.parsedize
>>>>>>> c8e9aca2
          }
          fails.push(fail);
        }
      });
    });

    if (fails.length > 0) {
<<<<<<< HEAD
      const list = fails.map((page) => `${page.name} (from ${page.baseSize} to ${page.headSize})`)
      
      console.log(
        `Bundle size increased with this PR for the following tracked pages: ${list}`
=======
      console.log(
        `The bundle size of ${fails.page} increased from ${fails.baseSize} to ${fails.headSize} with this PR`
>>>>>>> c8e9aca2
      );
    }
    return fails.length;
  }
};<|MERGE_RESOLUTION|>--- conflicted
+++ resolved
@@ -38,15 +38,9 @@
           basePage.parsedSize < headPage.parsedSize
         ) {
           const fail = {
-<<<<<<< HEAD
             name: basePage.page,
             baseSize: basePage.parsedSize,
             headSize: headPage.parsedSize
-=======
-            page: basePage.page,
-            baseSize: basePage.parsedSize,
-            headSize: headPage.parsedize
->>>>>>> c8e9aca2
           }
           fails.push(fail);
         }
@@ -54,15 +48,10 @@
     });
 
     if (fails.length > 0) {
-<<<<<<< HEAD
       const list = fails.map((page) => `${page.name} (from ${page.baseSize} to ${page.headSize})`)
       
       console.log(
         `Bundle size increased with this PR for the following tracked pages: ${list}`
-=======
-      console.log(
-        `The bundle size of ${fails.page} increased from ${fails.baseSize} to ${fails.headSize} with this PR`
->>>>>>> c8e9aca2
       );
     }
     return fails.length;
