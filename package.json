{
  "name": "docs",
  "version": "2.0.0",
  "main": "index.js",
  "repository": {
    "type": "git",
    "url": "https://github.com/aws-amplify/docs.git"
  },
  "license": "Apache-2.0",
  "private": true,
  "workspaces": [
    "capi"
  ],
  "dependencies": {
    "@algolia/autocomplete-js": "^1.5.3",
    "@algolia/autocomplete-plugin-query-suggestions": "^1.5.6",
    "@algolia/autocomplete-plugin-recent-searches": "^1.5.6",
    "@algolia/autocomplete-shared": "^1.5.6",
    "@algolia/autocomplete-theme-classic": "^1.6.1",
    "@algolia/client-search": "^4.13.0",
    "@aws-amplify/amplify-cli-core": "^4.1.0",
    "@aws-amplify/ui-components": "latest",
<<<<<<< HEAD
    "@code-hike/mdx": "^0.9.0",
    "@mdx-js/mdx": "^2.3.0",
    "@mdx-js/react": "^2.3.0",
    "@aws-amplify/ui-react": "^4.6.0",
=======
    "@aws-amplify/ui-react": "^5.0.2",
    "@cloudscape-design/components": "^3.0.238",
    "@cloudscape-design/global-styles": "^1.0.8",
>>>>>>> f01f8295
    "@emotion/react": "^11.1.5",
    "@emotion/styled": "^11.3.0",
    "@octokit/rest": "^19.0.7",
    "algoliasearch": "^4.12.1",
    "array-flatten": "^3.0.0",
    "aws-amplify": "^5.0.5",
    "copy-to-clipboard": "^3.2.1",
    "dotenv": "^16.0.0",
    "emotion": "^10.0.23",
    "eslint-config-next": "^13.2.4",
    "extract-mdx-metadata": "^2.0.0",
    "gray-matter": "4.0.3",
    "html-entities": "^1.2.1",
    "instantsearch.js": "^4.39.1",
    "next": "^13.2.4",
    "next-transpile-modules": "^9.0.0",
    "parse-imports": "^1.1.0",
    "prismjs": "^1.21.0",
    "ramda": "^0.28.0",
    "react": "^18.2.0",
    "react-dom": "^18.2.0",
    "react-icons": "^4.7.1",
    "react-syntax-highlighter": "^15.5.0",
    "rehype": "^11.0.0",
    "remark": "^14.0.2",
    "remark-mdx": "^2.0.0",
    "remark-mdx-searchable": "^0.1.3",
    "theme-ui": "^0.7.5",
    "unified": "^10.1.2",
    "unist-util-visit": "^4.1.0"
  },
  "devDependencies": {
<<<<<<< HEAD
    "@mdx-js/loader": "^2.3.0",
    "@next/mdx": "^12.1.4",
=======
    "@cloudscape-design/jest-preset": "^2.0.0",
    "@mdx-js/loader": "^1.6.22",
    "@next/mdx": "^10.1.3",
>>>>>>> f01f8295
    "@stencil/core": "^1.17.0",
    "@stencil/eslint-plugin": "^0.2.1",
    "@stencil/router": "^1.0.1",
    "@stencil/sass": "^1.3.1",
    "@testing-library/jest-dom": "^5.16.2",
    "@testing-library/react": "^14.0.0",
    "@testing-library/user-event": "^13.5.0",
    "@types/fs-extra": "^9.0.1",
    "@types/jest": "^26.0.19",
    "@types/node": "^12.12.9",
    "@types/react": "^17.0.3",
    "@types/url-parse": "^1.4.3",
    "@typescript-eslint/eslint-plugin": "^2.7.0",
    "@typescript-eslint/parser": "^2.7.0",
    "axios": "^1.3.4",
    "cspell": "^6.2.3",
    "eslint": "^6.6.0",
    "eslint-config-airbnb": "^18.0.1",
    "eslint-config-prettier": "^6.5.0",
    "eslint-plugin-prettier": "^3.1.1",
    "eslint-plugin-react": "^7.16.0",
    "fs-extra": "^9.0.1",
    "git-jiggy": "1.1.1",
    "husky": "^8.0.1",
    "jest": "^26.6.3",
    "jest-cli": "^26.6.3",
    "prettier": "^1.19.1",
    "puppeteer": "^20.1.2",
    "rollup-plugin-node-polyfills": "^0.2.1",
    "sass": "^1.54.8",
    "tiny-glob": "0.2.9",
    "ts-jest": "^26.0.3",
    "ts-node": "^8.5.0",
    "typescript": "^4.3.2",
    "workbox-build": "4.3.1"
  },
  "resolutions": {
    "**/trim": "0.0.3",
    "loader-utils": "2.0.4",
    "minimatch": "3.1.2",
    "json5": "2.2.2",
    "decode-uri-component": "0.2.1",
    "vm2": "3.9.18",
    "fast-xml-parser": "4.2.4"
  },
  "jest": {
    "preset": "./preset.js",
    "roots": [
      "<rootDir>/src"
    ],
    "transform": {
      "^.+\\.(ts|tsx|js|mjs)$": [
        "babel-jest",
        {
          "presets": [
            "next/babel"
          ]
        }
      ]
    },
    "testPathIgnorePatterns": [
      "capi",
      ".next",
      "client"
    ],
    "setupFilesAfterEnv": [
      "<rootDir>/jest.setup.js"
    ]
  },
  "scripts": {
    "clean": "rm -rf node_modules yarn.lock",
    "refresh": "yarn clean && yarn",
    "test": "jest",
    "dev": "next dev",
    "spellcheck": "cspell \"src/**/*.mdx\"",
    "spellcheck-diff": "git diff --name-only --cached | awk \"/src.*\\.mdx/{print}\" | npx cspell --no-must-find-files --file-list stdin",
    "build": "node tasks/generate-sitemap.mjs && next build && next export -o client/www/next-build",
    "next-build": "next build",
    "next-start": "next start",
    "amplify:submissionsLambda": "cd amplify/backend/function/submissionsLambda/src && yarn install && yarn build && yarn test",
    "prepare": "husky install"
  }
}<|MERGE_RESOLUTION|>--- conflicted
+++ resolved
@@ -20,16 +20,12 @@
     "@algolia/client-search": "^4.13.0",
     "@aws-amplify/amplify-cli-core": "^4.1.0",
     "@aws-amplify/ui-components": "latest",
-<<<<<<< HEAD
     "@code-hike/mdx": "^0.9.0",
     "@mdx-js/mdx": "^2.3.0",
     "@mdx-js/react": "^2.3.0",
-    "@aws-amplify/ui-react": "^4.6.0",
-=======
     "@aws-amplify/ui-react": "^5.0.2",
     "@cloudscape-design/components": "^3.0.238",
     "@cloudscape-design/global-styles": "^1.0.8",
->>>>>>> f01f8295
     "@emotion/react": "^11.1.5",
     "@emotion/styled": "^11.3.0",
     "@octokit/rest": "^19.0.7",
@@ -62,14 +58,9 @@
     "unist-util-visit": "^4.1.0"
   },
   "devDependencies": {
-<<<<<<< HEAD
     "@mdx-js/loader": "^2.3.0",
     "@next/mdx": "^12.1.4",
-=======
     "@cloudscape-design/jest-preset": "^2.0.0",
-    "@mdx-js/loader": "^1.6.22",
-    "@next/mdx": "^10.1.3",
->>>>>>> f01f8295
     "@stencil/core": "^1.17.0",
     "@stencil/eslint-plugin": "^0.2.1",
     "@stencil/router": "^1.0.1",
