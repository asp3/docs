{
  "name": "docs",
  "version": "2.0.0",
  "main": "index.js",
  "repository": {
    "type": "git",
    "url": "https://github.com/aws-amplify/docs.git"
  },
  "license": "Apache-2.0",
  "private": true,
  "workspaces": [
    "capi"
  ],
  "dependencies": {
    "@algolia/autocomplete-js": "^1.5.3",
    "@algolia/autocomplete-plugin-query-suggestions": "^1.5.6",
    "@algolia/autocomplete-plugin-recent-searches": "^1.5.6",
    "@algolia/autocomplete-shared": "^1.5.6",
    "@algolia/autocomplete-theme-classic": "^1.6.1",
    "@algolia/client-search": "^4.13.0",
    "@aws-amplify/amplify-cli-core": "^4.2.3",
    "@aws-amplify/ui-components": "latest",
<<<<<<< HEAD
    "@aws-amplify/ui-react": "^5.0.4",
=======
    "@aws-amplify/ui-react": "^5.0.6",
>>>>>>> dfea5a0c
    "@cloudscape-design/components": "^3.0.238",
    "@cloudscape-design/global-styles": "^1.0.8",
    "@emotion/react": "^11.1.5",
    "@emotion/styled": "^11.3.0",
    "@mdx-js/mdx": "^2.0.0",
    "@octokit/rest": "^19.0.7",
    "algoliasearch": "^4.12.1",
    "array-flatten": "^3.0.0",
    "aws-amplify": "^5.0.5",
    "copy-to-clipboard": "^3.2.1",
    "dotenv": "^16.0.0",
    "emotion": "^10.0.23",
    "eslint-config-next": "^13.2.4",
    "extract-mdx-metadata": "^2.0.0",
    "gray-matter": "4.0.3",
    "html-entities": "^1.2.1",
    "instantsearch.js": "^4.39.1",
    "next": "^13.2.4",
    "next-transpile-modules": "^9.0.0",
    "parse-imports": "^1.1.0",
    "prismjs": "^1.21.0",
    "ramda": "^0.28.0",
    "react": "^18.2.0",
    "react-dom": "^18.2.0",
    "react-icons": "^4.7.1",
    "react-syntax-highlighter": "^15.5.0",
    "rehype": "^11.0.0",
    "remark": "^14.0.2",
    "remark-mdx": "^2.0.0",
    "remark-mdx-searchable": "^0.1.3",
    "theme-ui": "^0.7.5",
    "unified": "^10.1.2",
    "unist-util-visit": "^4.1.0"
  },
  "devDependencies": {
    "@cloudscape-design/jest-preset": "^2.0.0",
    "@mdx-js/loader": "^1.6.22",
    "@next/mdx": "^10.1.3",
    "@stencil/core": "^1.17.0",
    "@stencil/eslint-plugin": "^0.2.1",
    "@stencil/router": "^1.0.1",
    "@stencil/sass": "^1.3.1",
    "@testing-library/jest-dom": "^5.16.2",
    "@testing-library/react": "^14.0.0",
    "@testing-library/user-event": "^13.5.0",
    "@types/fs-extra": "^9.0.1",
    "@types/jest": "^26.0.19",
    "@types/node": "^12.12.9",
    "@types/react": "^17.0.3",
    "@types/url-parse": "^1.4.3",
    "@typescript-eslint/eslint-plugin": "^2.7.0",
    "@typescript-eslint/parser": "^2.7.0",
    "axios": "^1.3.4",
    "cspell": "^6.2.3",
    "eslint": "^6.6.0",
    "eslint-config-airbnb": "^18.0.1",
    "eslint-config-prettier": "^6.5.0",
    "eslint-plugin-prettier": "^3.1.1",
    "eslint-plugin-react": "^7.16.0",
    "fs-extra": "^9.0.1",
    "git-jiggy": "1.1.1",
    "husky": "^8.0.1",
    "jest": "^26.6.3",
    "jest-cli": "^26.6.3",
    "prettier": "^1.19.1",
    "puppeteer": "^20.8.2",
    "rollup-plugin-node-polyfills": "^0.2.1",
    "sass": "^1.54.8",
    "tiny-glob": "0.2.9",
    "ts-jest": "^26.0.3",
    "ts-node": "^8.5.0",
    "typescript": "^4.3.2",
    "workbox-build": "4.3.1"
  },
  "resolutions": {
    "**/trim": "0.0.3",
    "loader-utils": "2.0.4",
    "minimatch": "3.1.2",
    "json5": "2.2.2",
    "decode-uri-component": "0.2.1",
    "fast-xml-parser": "4.2.5",
    "proxy-agent": "^6.3.0",
    "semver": "7.5.2",
    "tough-cookie": "4.1.3",
    "aws-cdk-lib": "2.80.0"
  },
  "jest": {
    "preset": "./preset.js",
    "roots": [
      "<rootDir>/src"
    ],
    "transform": {
      "^.+\\.(ts|tsx|js|mjs)$": [
        "babel-jest",
        {
          "presets": [
            "next/babel"
          ]
        }
      ]
    },
    "testPathIgnorePatterns": [
      "capi",
      ".next",
      "client"
    ],
    "setupFilesAfterEnv": [
      "<rootDir>/jest.setup.js"
    ]
  },
  "scripts": {
    "clean": "rm -rf node_modules yarn.lock",
    "refresh": "yarn clean && yarn",
    "test": "jest",
    "dev": "next dev",
    "spellcheck": "cspell \"src/**/*.mdx\"",
    "spellcheck-diff": "git diff --name-only --cached | awk \"/src.*\\.mdx/{print}\" | npx cspell --no-must-find-files --file-list stdin",
    "build": "node tasks/generate-sitemap.mjs && next build && next export -o client/www/next-build",
    "next-build": "next build",
    "next-start": "next start",
    "amplify:submissionsLambda": "cd amplify/backend/function/submissionsLambda/src && yarn install && yarn build && yarn test",
    "prepare": "husky install"
  }
}<|MERGE_RESOLUTION|>--- conflicted
+++ resolved
@@ -20,11 +20,7 @@
     "@algolia/client-search": "^4.13.0",
     "@aws-amplify/amplify-cli-core": "^4.2.3",
     "@aws-amplify/ui-components": "latest",
-<<<<<<< HEAD
-    "@aws-amplify/ui-react": "^5.0.4",
-=======
     "@aws-amplify/ui-react": "^5.0.6",
->>>>>>> dfea5a0c
     "@cloudscape-design/components": "^3.0.238",
     "@cloudscape-design/global-styles": "^1.0.8",
     "@emotion/react": "^11.1.5",
