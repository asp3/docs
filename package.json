{
  "name": "docs",
  "version": "2.0.0",
  "main": "index.js",
  "repository": {
    "type": "git",
    "url": "https://github.com/aws-amplify/docs.git"
  },
  "license": "Apache-2.0",
  "private": true,
  "workspaces": [
    "capi"
  ],
  "dependencies": {
    "@algolia/autocomplete-js": "^1.5.3",
    "@algolia/autocomplete-plugin-query-suggestions": "^1.5.6",
    "@algolia/autocomplete-plugin-recent-searches": "^1.5.6",
    "@algolia/autocomplete-shared": "^1.5.6",
    "@algolia/autocomplete-theme-classic": "^1.6.1",
    "@algolia/client-search": "^4.13.0",
    "@aws-amplify/amplify-cli-core": "^4.0.4",
    "@aws-amplify/ui-components": "latest",
<<<<<<< HEAD
    "@aws-amplify/ui-react": "^4.3.8",
    "@code-hike/mdx": "^0.8.1",
    "@emotion/react": "^11.1.5",
    "@emotion/styled": "^11.3.0",
    "@mdx-js/mdx": "^2.3.0",
    "@mdx-js/react": "^2.3.0",
=======
    "@aws-amplify/ui-react": "^4.6.0",
    "@emotion/react": "^11.1.5",
    "@emotion/styled": "^11.3.0",
    "@mdx-js/mdx": "^2.0.0",
    "@octokit/rest": "^19.0.7",
>>>>>>> a6d9fdc0
    "algoliasearch": "^4.12.1",
    "array-flatten": "^3.0.0",
    "aws-amplify": "^5.0.5",
    "copy-to-clipboard": "^3.2.1",
    "dotenv": "^16.0.0",
    "emotion": "^10.0.23",
    "eslint-config-next": "^13.2.4",
    "extract-mdx-metadata": "^2.0.0",
    "gray-matter": "4.0.3",
    "html-entities": "^1.2.1",
    "instantsearch.js": "^4.39.1",
    "next": "^13.2.4",
    "next-transpile-modules": "^9.0.0",
    "parse-imports": "^1.1.0",
    "prismjs": "^1.21.0",
    "ramda": "^0.28.0",
<<<<<<< HEAD
    "react": "^18.1.0",
    "react-dom": "^18.1.0",
=======
    "react": "^18.2.0",
    "react-dom": "^18.2.0",
    "react-icons": "^4.7.1",
    "react-syntax-highlighter": "^15.5.0",
>>>>>>> a6d9fdc0
    "rehype": "^11.0.0",
    "remark": "^14.0.2",
    "remark-mdx": "^2.0.0",
    "remark-mdx-searchable": "^0.1.3",
    "theme-ui": "^0.7.5",
    "unified": "^10.1.2",
    "unist-util-visit": "^4.1.0"
  },
  "devDependencies": {
    "@mdx-js/loader": "^2.3.0",
    "@next/mdx": "^12.1.4",
    "@stencil/core": "^1.17.0",
    "@stencil/eslint-plugin": "^0.2.1",
    "@stencil/router": "^1.0.1",
    "@stencil/sass": "^1.3.1",
    "@testing-library/jest-dom": "^5.16.2",
    "@testing-library/react": "^14.0.0",
    "@testing-library/user-event": "^13.5.0",
    "@types/fs-extra": "^9.0.1",
    "@types/jest": "^26.0.19",
    "@types/node": "^12.12.9",
    "@types/puppeteer": "1.20.2",
    "@types/react": "^17.0.3",
    "@types/url-parse": "^1.4.3",
    "@typescript-eslint/eslint-plugin": "^2.7.0",
    "@typescript-eslint/parser": "^2.7.0",
    "cspell": "^6.2.3",
    "eslint": "^6.6.0",
    "eslint-config-airbnb": "^18.0.1",
    "eslint-config-prettier": "^6.5.0",
    "eslint-plugin-prettier": "^3.1.1",
    "eslint-plugin-react": "^7.16.0",
    "fs-extra": "^9.0.1",
    "git-jiggy": "1.1.1",
    "husky": "^8.0.1",
    "jest": "^26.6.3",
    "jest-cli": "^26.6.3",
    "prettier": "^1.19.1",
    "puppeteer": "1.20.0",
    "rollup-plugin-node-polyfills": "^0.2.1",
    "sass": "^1.54.8",
    "tiny-glob": "0.2.9",
    "ts-jest": "^26.0.3",
    "ts-node": "^8.5.0",
    "typescript": "^4.3.2",
    "workbox-build": "4.3.1"
  },
  "resolutions": {
    "**/trim": "0.0.3",
    "loader-utils": "2.0.4",
    "minimatch": "3.1.2",
    "json5": "2.2.2",
    "decode-uri-component": "0.2.1",
    "vm2": "3.9.17"
  },
  "jest": {
    "preset": "ts-jest",
    "roots": [
      "<rootDir>/src"
    ],
    "transform": {
      "^.+\\.(ts|tsx|js|mjs)$": [
        "babel-jest",
        {
          "presets": [
            "next/babel"
          ]
        }
      ]
    },
    "testPathIgnorePatterns": [
      "capi",
      ".next",
      "client"
    ],
    "setupFilesAfterEnv": [
      "<rootDir>/jest.setup.js"
    ]
  },
  "scripts": {
    "clean": "rm -rf node_modules yarn.lock",
    "refresh": "yarn clean && yarn",
    "test": "jest",
    "dev": "next dev",
    "spellcheck": "cspell \"src/**/*.mdx\"",
    "spellcheck-diff": "git diff --name-only --cached | awk \"/src.*\\.mdx/{print}\" | npx cspell --no-must-find-files --file-list stdin",
<<<<<<< HEAD
    "build": "yarn task generate-sitemap && next build --debug && next export -o client/www/next-build",
=======
    "build": "node tasks/generate-sitemap.mjs && next build && next export -o client/www/next-build",
>>>>>>> a6d9fdc0
    "next-build": "next build",
    "next-start": "next start",
    "amplify:submissionsLambda": "cd amplify/backend/function/submissionsLambda/src && yarn install && yarn build && yarn test",
    "prepare": "husky install"
  }
}<|MERGE_RESOLUTION|>--- conflicted
+++ resolved
@@ -20,20 +20,13 @@
     "@algolia/client-search": "^4.13.0",
     "@aws-amplify/amplify-cli-core": "^4.0.4",
     "@aws-amplify/ui-components": "latest",
-<<<<<<< HEAD
-    "@aws-amplify/ui-react": "^4.3.8",
     "@code-hike/mdx": "^0.8.1",
-    "@emotion/react": "^11.1.5",
-    "@emotion/styled": "^11.3.0",
     "@mdx-js/mdx": "^2.3.0",
     "@mdx-js/react": "^2.3.0",
-=======
     "@aws-amplify/ui-react": "^4.6.0",
     "@emotion/react": "^11.1.5",
     "@emotion/styled": "^11.3.0",
-    "@mdx-js/mdx": "^2.0.0",
     "@octokit/rest": "^19.0.7",
->>>>>>> a6d9fdc0
     "algoliasearch": "^4.12.1",
     "array-flatten": "^3.0.0",
     "aws-amplify": "^5.0.5",
@@ -50,15 +43,10 @@
     "parse-imports": "^1.1.0",
     "prismjs": "^1.21.0",
     "ramda": "^0.28.0",
-<<<<<<< HEAD
-    "react": "^18.1.0",
-    "react-dom": "^18.1.0",
-=======
     "react": "^18.2.0",
     "react-dom": "^18.2.0",
     "react-icons": "^4.7.1",
     "react-syntax-highlighter": "^15.5.0",
->>>>>>> a6d9fdc0
     "rehype": "^11.0.0",
     "remark": "^14.0.2",
     "remark-mdx": "^2.0.0",
@@ -145,11 +133,7 @@
     "dev": "next dev",
     "spellcheck": "cspell \"src/**/*.mdx\"",
     "spellcheck-diff": "git diff --name-only --cached | awk \"/src.*\\.mdx/{print}\" | npx cspell --no-must-find-files --file-list stdin",
-<<<<<<< HEAD
-    "build": "yarn task generate-sitemap && next build --debug && next export -o client/www/next-build",
-=======
     "build": "node tasks/generate-sitemap.mjs && next build && next export -o client/www/next-build",
->>>>>>> a6d9fdc0
     "next-build": "next build",
     "next-start": "next start",
     "amplify:submissionsLambda": "cd amplify/backend/function/submissionsLambda/src && yarn install && yarn build && yarn test",
