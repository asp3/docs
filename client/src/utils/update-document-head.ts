--- conflicted
+++ resolved
@@ -1,6 +1,18 @@
 import {Page} from "../api";
 
-<<<<<<< HEAD
+const ROOT_TITLE = "Amplify Framework Docs";
+const BASE_PAGE_TITLE = "Amplify Docs";
+
+function getPageTitle(page: Page) {
+  if (page.title) {
+    if (page.sectionTitle) {
+      return `${page.sectionTitle} - ${page.title} - ${BASE_PAGE_TITLE}`;
+    }
+    return `${page.title} - ${BASE_PAGE_TITLE}`;
+  }
+  return BASE_PAGE_TITLE;
+}
+
 const createOgTag = (type: string, content: string) => {
   let el = document.head.querySelector(`meta[property="${type}"]`);
   if (!el) {
@@ -28,7 +40,14 @@
 };
 
 export const updateDocumentHead = (page: Page): void => {
-  const title = `Amplify Docs –– ${page.title}`;
+  let title = "";
+  if (page.route === "/") {
+    title = ROOT_TITLE;
+  } else {
+    title = getPageTitle(page);
+  }
+  document.title = title;
+
   createOgTag("og:title", title);
   createOgTag("og:description", page.description);
   createOgTag("og:url", window.location.href);
@@ -37,33 +56,4 @@
   createTwitterTag("twitter:title", title);
   createTwitterTag("twitter:description", page.description);
   createTwitterTag("twitter:image", "https://docs.amplify.aws/assets/ogp.jpg");
-=======
-const ROOT_TITLE = "Amplify Framework Docs";
-const BASE_PAGE_TITLE = "Amplify Docs";
-
-function getPageTitle(page) {
-  if (page.title) {
-    if (page.sectionTitle) {
-      return `${page.sectionTitle} - ${page.title} - ${BASE_PAGE_TITLE}`;
-    }
-    return `${page.title} - ${BASE_PAGE_TITLE}`;
-  }
-  return BASE_PAGE_TITLE;
-}
-
-export const updateDocumentHead = (page: Page): void => {
-  let title = "";
-  if (page.route === "/") {
-    title = ROOT_TITLE;
-  } else {
-    title = getPageTitle(page);
-  }
-  document.title = title;
-
-  if (Build.isBrowser) {
-    const meta = document.getElementsByTagName("meta");
-    meta.namedItem("description")?.setAttribute("content", title);
-    meta.namedItem("description")?.setAttribute("content", page.description);
-  }
->>>>>>> d3661c4e
 };