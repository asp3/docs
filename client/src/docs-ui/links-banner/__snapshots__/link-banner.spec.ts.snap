// Jest Snapshot v1, https://goo.gl/fbAQLP

exports[`docs-link-banner Render logic should render 1`] = `
<docs-link-banner>
  <docs-container class="css-1gfnuqu" innerclass="css-1ym5me9">
    <amplify-external-link graphic="black" href="https://github.com/aws-amplify">
      <img class="css-14cx9l" src="/assets/github.svg">
      Amplify GitHub
    </amplify-external-link>
    <amplify-external-link graphic="black" href="https://discord.gg/jWVbPfC">
<<<<<<< HEAD
      <img alt="Discord Logo" class="css-14cx9l" src="/assets/discord-blue.svg">
=======
      <img class="css-14cx9l" src="/assets/discord-blue.svg">
>>>>>>> 1d64e572
      Amplify on Discord
    </amplify-external-link>
    <amplify-external-link graphic="black" href="https://aws.amazon.com/amplify/framework/">
      <img class="css-14cx9l" src="/assets/aws-dark.svg">
      Amplify Resources
    </amplify-external-link>
    <amplify-external-link graphic="black" href="https://amplify.aws/community">
      <img class="css-14cx9l" src="/assets/logo-dark.svg">
      Amplify Community
    </amplify-external-link>
  </docs-container>
</docs-link-banner>
`;<|MERGE_RESOLUTION|>--- conflicted
+++ resolved
@@ -8,11 +8,7 @@
       Amplify GitHub
     </amplify-external-link>
     <amplify-external-link graphic="black" href="https://discord.gg/jWVbPfC">
-<<<<<<< HEAD
       <img alt="Discord Logo" class="css-14cx9l" src="/assets/discord-blue.svg">
-=======
-      <img class="css-14cx9l" src="/assets/discord-blue.svg">
->>>>>>> 1d64e572
       Amplify on Discord
     </amplify-external-link>
     <amplify-external-link graphic="black" href="https://aws.amazon.com/amplify/framework/">
