--- conflicted
+++ resolved
@@ -5,6 +5,7 @@
   logoStyle,
 } from "./link-banner.style";
 import * as links from "../../constants/links";
+import * as img from "../../constants/img";
 
 @Component({tag: "docs-link-banner", shadow: false})
 export class DocsLinkBanner {
@@ -19,15 +20,11 @@
           Amplify GitHub
         </amplify-external-link>
         <amplify-external-link href={links.DISCORD} graphic="black">
-<<<<<<< HEAD
           <img
             class={logoStyle}
             alt={img.DISCORD.alt}
             src={img.DISCORD.blueSrc}
           />
-=======
-          <img src="/assets/discord-blue.svg" class={logoStyle} />
->>>>>>> 1d64e572
           Amplify on Discord
         </amplify-external-link>
         <amplify-external-link href={links.MARKETING} graphic="black">
