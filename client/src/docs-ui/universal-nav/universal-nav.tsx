--- conflicted
+++ resolved
@@ -6,11 +6,7 @@
   brandStyle,
   linksStyle,
   hideAboutLinkStyle,
-<<<<<<< HEAD
-  searchContainerStyle,
-=======
   searchStyle,
->>>>>>> fc195a47
 } from "./universal-nav.style";
 
 @Component({tag: "docs-universal-nav", shadow: false})
@@ -49,13 +45,7 @@
               <sup>NEW</sup>
             </stencil-route-link>
 
-<<<<<<< HEAD
-            <div class={searchContainerStyle}>
-              <docs-search-bar />
-            </div>
-=======
             <docs-search-bar class={searchStyle} />
->>>>>>> fc195a47
 
             <div class={linksStyle}>
               <amplify-external-link
