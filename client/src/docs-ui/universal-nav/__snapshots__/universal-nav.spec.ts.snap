--- conflicted
+++ resolved
@@ -11,13 +11,7 @@
           NEW
         </sup>
       </stencil-route-link>
-<<<<<<< HEAD
-      <div class="css-1w9noqt">
-        <docs-search-bar></docs-search-bar>
-      </div>
-=======
       <docs-search-bar class="css-1o86vap"></docs-search-bar>
->>>>>>> fc195a47
       <div class="css-1w8xurc">
         <amplify-external-link anchortitle="Amplify Community" href="https://amplify.aws/community" redirect="">
           <span>
