--- conflicted
+++ resolved
@@ -3,14 +3,8 @@
 export const menuStyle = css`
   display: block;
   padding: 0 2.5rem;
-<<<<<<< HEAD
   overflow-y: overlay;
-  padding-bottom: 3rem;
-=======
-  overflow-y: auto;
-  min-height: 100vh;
   padding-bottom: 6rem;
->>>>>>> f85036b0
 `;
 
 export const menuItemContainerStyle = css`
