<<<<<<< HEAD
import * as links from "../../constants/links";
=======
>>>>>>> fc195a47
import {Component, Host, h, Prop, State, Listen} from "@stencil/core";
import {
  secondaryNavStyle,
  hostStyle,
  linkActiveStyle,
  shadowStyle,
} from "./secondary-nav.style";
import {createVNodeFromHyperscriptNode} from "../../utils/hyperscript";
import {pageContext} from "../page/page.context";
import {SelectedFilters} from "../page/page.types";
<<<<<<< HEAD
=======
import {
  AWS_USER_GUIDE,
  IOS_REFERENCE,
  ANDROID_REFERENCE,
  JS_REFERENCE,
} from "../../constants/links";
>>>>>>> fc195a47

@Component({tag: "docs-secondary-nav", shadow: false})
export class DocsSecondaryNav {
  /*** the current filter state */
  @Prop() readonly selectedFilters?: SelectedFilters;

  render() {
    return (
      <Host class={hostStyle} id="secondary-nav">
        <docs-container>
          <div class={secondaryNavStyle}>
            <div>
              <div>
                {[
                  {
                    label: "Getting Started",
                    url: "/start",
                  },
                  {
                    label: "Libraries",
                    url: "/lib",
                    additionalActiveChildRoots: ["/lib", "/sdk"],
                  },
                  {
                    label: "UI Components",
                    url: "/ui",
                    additionalActiveChildRoots: ["/ui"],
                  },
                  {
                    label: "CLI",
                    url: "/cli",
                  },
                  {
                    label: "Console",
                    url: AWS_USER_GUIDE,
                    external: true,
                  },
                  ...(this.selectedFilters?.platform
                    ? [
                        {
                          label: "API Reference",
                          url: (() => {
                            switch (this.selectedFilters.platform) {
                              case "ios": {
                                return IOS_REFERENCE;
                              }
                              case "android": {
                                return ANDROID_REFERENCE;
                              }
                              case "js": {
                                return JS_REFERENCE;
                              }
                            }
                          })(),
                          external: true,
                        },
                      ]
                    : []),
                ].map(({url, label, external, additionalActiveChildRoots}) =>
                  createVNodeFromHyperscriptNode([
                    external ? "amplify-external-link" : "docs-internal-link",
                    {
                      key: label,
                      href: url,
                      ...(external
                        ? {graphic: "black"}
                        : {
                            childActiveClass: linkActiveStyle,
                            additionalActiveChildRoots,
                          }),
                    },
                    ["span", null, label],
                  ]),
                )}
                <div class={shadowStyle}></div>
              </div>
            </div>
            <docs-search-bar />
          </div>
        </docs-container>
      </Host>
    );
  }
}

pageContext.injectProps(DocsSecondaryNav, ["selectedFilters"]);<|MERGE_RESOLUTION|>--- conflicted
+++ resolved
@@ -1,7 +1,3 @@
-<<<<<<< HEAD
-import * as links from "../../constants/links";
-=======
->>>>>>> fc195a47
 import {Component, Host, h, Prop, State, Listen} from "@stencil/core";
 import {
   secondaryNavStyle,
@@ -12,15 +8,12 @@
 import {createVNodeFromHyperscriptNode} from "../../utils/hyperscript";
 import {pageContext} from "../page/page.context";
 import {SelectedFilters} from "../page/page.types";
-<<<<<<< HEAD
-=======
 import {
   AWS_USER_GUIDE,
   IOS_REFERENCE,
   ANDROID_REFERENCE,
   JS_REFERENCE,
 } from "../../constants/links";
->>>>>>> fc195a47
 
 @Component({tag: "docs-secondary-nav", shadow: false})
 export class DocsSecondaryNav {
