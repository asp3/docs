import {Component, h} from "@stencil/core";
import {
  footerContainerStyle,
  footerStyle,
  leftLinkContainerStyle,
  rightLinkContainerStyle,
  legalStyle,
  socialLinkContainerStyle,
} from "./footer.style";
import * as links from "../../constants/links";

@Component({tag: "docs-footer", shadow: false})
export class DocsFooter {
  render() {
    return (
      <docs-container class={footerContainerStyle}>
        <div class={footerStyle}>
          <div class={leftLinkContainerStyle}>
            <img src="/assets/logo-light.svg" />
            <div>
              <h3>Amplify</h3>
              <docs-internal-link href="/start">
                Getting Started
              </docs-internal-link>
              <amplify-external-link href={links.DISCORD}>
                Support
              </amplify-external-link>
            </div>
            <div>
              <h3>Community</h3>
              <amplify-external-link href={links.COMMUNITY_EVENTS}>
                Events
              </amplify-external-link>
              <amplify-external-link href={links.COMMUNITY_POSTS}>
                Posts
              </amplify-external-link>
              <amplify-external-link href={links.COMMUNITY_CONTRIBUTORS}>
                Members
              </amplify-external-link>
              <amplify-external-link href={links.COMMUNITY_NEWSLETTERS}>
                Newsletters
              </amplify-external-link>
            </div>
          </div>
          <div class={rightLinkContainerStyle}>
            <div class={socialLinkContainerStyle}>
              <amplify-external-link anchorTitle="Twitter" href={links.TWITTER}>
                <img src="/assets/twitter.svg" />
              </amplify-external-link>
              <amplify-external-link anchorTitle="Discord" href={links.DISCORD}>
<<<<<<< HEAD
                <img alt={img.DISCORD.alt} src={img.DISCORD.lightSrc} />
=======
                <img src="/assets/discord-white.svg" />
>>>>>>> 1d64e572
              </amplify-external-link>
              <amplify-external-link anchorTitle="GitHub" href={links.GITHUB}>
                <img src="/assets/github-light.svg" />
              </amplify-external-link>
            </div>
            <div class={legalStyle}>
              <span>
                <img src="/assets/aws.svg" />
                {`Amplify open source, documentation and community are supported
                by Amazon Web Services © 2020, Amazon Web Services, Inc. and its
                affiliates. All rights reserved. View the `}
                <amplify-external-link href={links.TERMS}>
                  site terms
                </amplify-external-link>
                {` and `}
                <amplify-external-link href={links.PRIVACY}>
                  privacy policy
                </amplify-external-link>
                .
              </span>
            </div>
          </div>
        </div>
      </docs-container>
    );
  }
}<|MERGE_RESOLUTION|>--- conflicted
+++ resolved
@@ -8,6 +8,7 @@
   socialLinkContainerStyle,
 } from "./footer.style";
 import * as links from "../../constants/links";
+import * as img from "../../constants/img";
 
 @Component({tag: "docs-footer", shadow: false})
 export class DocsFooter {
@@ -48,11 +49,7 @@
                 <img src="/assets/twitter.svg" />
               </amplify-external-link>
               <amplify-external-link anchorTitle="Discord" href={links.DISCORD}>
-<<<<<<< HEAD
                 <img alt={img.DISCORD.alt} src={img.DISCORD.lightSrc} />
-=======
-                <img src="/assets/discord-white.svg" />
->>>>>>> 1d64e572
               </amplify-external-link>
               <amplify-external-link anchorTitle="GitHub" href={links.GITHUB}>
                 <img src="/assets/github-light.svg" />
