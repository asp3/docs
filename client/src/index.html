--- conflicted
+++ resolved
@@ -102,12 +102,11 @@
         var global = window;
       }
     </script>
-<<<<<<< HEAD
+    <script type="module" src="/build/app.esm.js"></script>
+    <script nomodule src="/build/app.js"></script>
     <!-- preloads -->
     <link rel="preload" href="/build/app.css" as="style" />
     <link rel="modulepreload" href="/build/app.esm.js" />
-    <link rel="preload" href="/build/app.js" as="script" />
-    <!---->
     <link rel="modulepreload" href="/build/docs-landing-hero-cta.entry.js" />
     <link rel="modulepreload" href="/build/docs-router.entry.js" />
     <link rel="modulepreload" href="/build/stencil-router.entry.js" />
@@ -122,25 +121,12 @@
     <link rel="modulepreload" href="/build/docs-chat-button.entry.js" />
     <link rel="modulepreload" href="/build/docs-page.entry.js" />
     <link rel="modulepreload" href="/build/docs-hero.entry.js" />
-    <!-- render-blocking resources -->
-    <link rel="stylesheet" href="/build/app.css" />
-=======
->>>>>>> 1d64e572
-    <script type="module" src="/build/app.esm.js"></script>
-    <script nomodule src="/build/app.js"></script>
   </head>
   <body>
     <docs-router></docs-router>
-<<<<<<< HEAD
-    <script
-      defer
-      src="https://cdn.jsdelivr.net/npm/docsearch.js@2.6.3/dist/cdn/docsearch.min.js"
-    ></script>
+    <script src="https://cdn.jsdelivr.net/npm/docsearch.js@2.6.3/dist/cdn/docsearch.min.js"></script>
     <noscript>
       This website requires your browser to execute JavaScript.
     </noscript>
-=======
-    <script src="https://cdn.jsdelivr.net/npm/docsearch.js@2.6.3/dist/cdn/docsearch.min.js"></script>
->>>>>>> 1d64e572
   </body>
 </html>