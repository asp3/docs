<<<<<<< HEAD
import * as path from "path";
import * as fs from "fs-extra";
=======
>>>>>>> 1d64e572
import * as c from "capi/src";
import * as path from "path";
import {spawn} from "child_process";
import {filterOptionsByName} from "../client/src/utils/filter-data";
import * as fs from "fs-extra";

const clientDir = path.join(__dirname, "../client");

// ensure that `aws-exports.ts` is present, as to avoid Rollup error in GitHub CI
const awsExportsPathWithoutExtension = path.join(clientDir, "src/aws-exports");
const awsExportsJSPath = [awsExportsPathWithoutExtension, ".js"].join("");
const awsExportsTSPath = [awsExportsPathWithoutExtension, ".ts"].join("");
try {
  const awsExportsJSContents = fs.readFileSync(awsExportsJSPath, {
    encoding: "utf8",
  });
  fs.writeFileSync(awsExportsTSPath, awsExportsJSContents, {encoding: "utf8"});
} catch (e) {
  fs.writeFileSync(awsExportsTSPath, "export default {};", {encoding: "utf8"});
}

const StencilBuildProcess = (flags: string[]) =>
  spawn(`stencil`, ["build", ...flags], {
    stdio: "inherit",
    cwd: clientDir,
  });

const DEV_FLAGS = ["--dev", "--watch", "--serve"];
const PROD_FLAGS = ["--prerender", "--debug"];

<<<<<<< HEAD
const onTargetsWritten = () => {
  StencilBuildProcess(PROD_FLAGS);
};
=======
const onWatching = () => StencilBuildProcess(DEV_FLAGS);
const onTargetsWritten = () => StencilBuildProcess(PROD_FLAGS);
>>>>>>> 1d64e572

const watch = !!(process.argv[3] === "--watch");
const skipClientBuild = !!(process.argv[3] === "--skip-client-build");
const hooks = skipClientBuild ? {} : watch ? {onWatching} : {onTargetsWritten};

c.API({
  cwd: path.join(__dirname, ".."),
  contentDir: "docs",
  filters: filterOptionsByName,
  hooks,
  outDir: "client/src/api",
  publicDir: "client/src/assets",
  watch,
  srcDir: "client/src",
});<|MERGE_RESOLUTION|>--- conflicted
+++ resolved
@@ -1,13 +1,8 @@
-<<<<<<< HEAD
-import * as path from "path";
-import * as fs from "fs-extra";
-=======
->>>>>>> 1d64e572
 import * as c from "capi/src";
 import * as path from "path";
 import {spawn} from "child_process";
 import {filterOptionsByName} from "../client/src/utils/filter-data";
-import * as fs from "fs-extra";
+import * as fs from "fs";
 
 const clientDir = path.join(__dirname, "../client");
 
@@ -31,16 +26,15 @@
   });
 
 const DEV_FLAGS = ["--dev", "--watch", "--serve"];
-const PROD_FLAGS = ["--prerender", "--debug"];
+const PROD_FLAGS = ["--prod", "--prerender", "--debug"];
 
-<<<<<<< HEAD
+const onWatching = () => {
+  StencilBuildProcess(DEV_FLAGS);
+};
+
 const onTargetsWritten = () => {
   StencilBuildProcess(PROD_FLAGS);
 };
-=======
-const onWatching = () => StencilBuildProcess(DEV_FLAGS);
-const onTargetsWritten = () => StencilBuildProcess(PROD_FLAGS);
->>>>>>> 1d64e572
 
 const watch = !!(process.argv[3] === "--watch");
 const skipClientBuild = !!(process.argv[3] === "--skip-client-build");
