# Node Version Update
<<<<<<< HEAD
AWS Lambda deprecated its runtime support for Node.js 8.10 on December 31st, 2019[[ref]](https://docs.aws.amazon.com/lambda/latest/dg/runtime-support-policy.html),
and it has started to support Node.js 10.x [[ref]](https://aws.amazon.com/about-aws/whats-new/2019/05/aws_lambda_adds_support_for_node_js_v10/).
=======

## Node.js 8.10 to Node.js 10.x
According to AWS Lambda [Runtime Support Policy](https://docs.aws.amazon.com/lambda/latest/dg/runtime-support-policy.html), AWS Lambda deprecates Node.js 
runtime Node.js 8.10 on January 6th, 2020. 

The Amplify CLI code base has been updated to reflect this change. Amplify CLI replaces Node.js 8.10 with Node.js 10 in the Lambda functions that it creates for you. If you use Amplify CLI version 4.10.0 and above to create new aws resources, this does not concern you.

However, if you have used previous versions of the Amplify CLI to create AWS resources in the following categories, 
you will need to manually update your project artifacts to avoid NodeJS runtime upgrade issues with AWS Lambda. 
- auth
- function
- interactions

Before you make the following manual changes, please make sure to back up your entire project. 

After you make the following manual changes, run `amplify push` to update the AWS Lambda functions in the cloud. 

### auth
Auth category allows you to add/configure Lambda Triggers for cognito, such as PostAuthentication and PostConfirmation using amplify add/update auth command. 
Lambda triggers are stored as a part of the functions category under the `amplify/function/<prefix><TriggerName>/src` directory.

In the index files for the Lambda Triggers, Located in `amplify/function/<prefix><TriggerName>/src/index.js`   

Replace 
```js
//...
const { handler } = require(`${modules[i]}`);
//...
```
With 
```js
//...
const { handler } = require(`./${modules[i]}`);
//...
```

### function
If you use NodeJS [`require`](https://nodejs.org/dist/latest-v12.x/docs/api/modules.html#modules_require_id) to import local modules, relative path is needed to specify the local module's location. 
However, we have noticed that you can just use the module name to require them with `nodejs8.10` runtime on AWS Lambda Functions. 
But with the `nodejs10.x` runtime, it is not allowed anymore. AWS Lambda Function will throw an error complaining that it can not find the module, and you have to provide the relative path instead of just the module name to require a local module.
So, if you added resources in the `function` category, and you did not specify relative path to require local modules, you need to update the code base just like the above section for the auth triggers.

### interactions
In the `<project-root>/amplify/backend/interactions/<resource-name>/src/index.js` file

Replace 
```js
const response = require('cfn-response');
//...
```
With
```js
const response = require('./cfn-response');
//...
```

### runtime string replacement
With the latest version of the Amplify CLI (> 4.7.0), when you execute any `amplify` command on a project initialized by CLI version prior to 4.7.0, it will prompt for your confirmation to automatically upgrade your NodeJS Lambda runtime versions, from `nodejs8.10` to `nodejs10.x` in all the CloudFormation template files under the `amplify/backend` folder. If you do not confirm, you will need to manually carry out such replacements. You can go to each category subdirectory, then each resource subdirectory under it, and locate the template file (it could be either `.yml` or `.json` file), the template file has `template` in its name. Then do a global string replacement of `nodejs8.10` to `nodejs10.x` in the file. 

## Node.js 6.10 to Node.js 8.10
AWS Lambda deprecated its runtime support for Node.js 6.10  on April 30th, 2019[[ref]](https://docs.aws.amazon.com/lambda/latest/dg/runtime-support-policy.html),
and it has started to support Node.js 8.10 [[ref]](https://aws.amazon.com/about-aws/whats-new/2018/04/aws-lambda-supports-nodejs/).
>>>>>>> a23af9fd

The Amplify CLI code base has been updated to reflect this change, if you use Amplify CLI version 4.12.0 and above
to create new aws resources, this does not concern you.

However, if you have used previous versions of the Amplify CLI to create aws resources in the following categories,
you will need to manually update your project to avoid Node.js runtime issues with AWS Lambda.
- analytics
- auth
- interactions

Before you make the following manual changes, please make sure to back up your entire project.

After you make the following manual changes, run `amplify push` to update the AWS Lambda functions in the cloud.

### analytics
In the `<project-root>/amplify/backend/analytics/<resource-name>/pinpoint-cloudformation-template.json` file
1. replace `"Runtime": "nodejs8.10"` with `"Runtime": "nodejs10.x"`
2. search for `pinpoint.createApp(params).promise()`, and if there is a `return` in front of it, remove the `return`.

### auth
In the `<project-root>/amplify/backend/auth/<resource-name>/xxxxxxx-cloudformation-template.yml` file
- replace `Runtime: nodejs8.10` with `Runtime: nodejs10.x`

### interactions
In the `<project-root>/amplify/backend/interactions/<resource-name>/xxxxxxx-cloudformation-template.json` file

- replace `"Runtime": "nodejs8.10"` with `"Runtime": "nodejs10.x"`

In the `<project-root>/amplify/backend/interactions/<resource-name>/src/index.js` file

- search for `checkAndCreateLexServiceRole()`, and if there is a `return` in front of it, remove the `return`.<|MERGE_RESOLUTION|>--- conflicted
+++ resolved
@@ -1,8 +1,4 @@
 # Node Version Update
-<<<<<<< HEAD
-AWS Lambda deprecated its runtime support for Node.js 8.10 on December 31st, 2019[[ref]](https://docs.aws.amazon.com/lambda/latest/dg/runtime-support-policy.html),
-and it has started to support Node.js 10.x [[ref]](https://aws.amazon.com/about-aws/whats-new/2019/05/aws_lambda_adds_support_for_node_js_v10/).
-=======
 
 ## Node.js 8.10 to Node.js 10.x
 According to AWS Lambda [Runtime Support Policy](https://docs.aws.amazon.com/lambda/latest/dg/runtime-support-policy.html), AWS Lambda deprecates Node.js 
@@ -65,7 +61,6 @@
 ## Node.js 6.10 to Node.js 8.10
 AWS Lambda deprecated its runtime support for Node.js 6.10  on April 30th, 2019[[ref]](https://docs.aws.amazon.com/lambda/latest/dg/runtime-support-policy.html),
 and it has started to support Node.js 8.10 [[ref]](https://aws.amazon.com/about-aws/whats-new/2018/04/aws-lambda-supports-nodejs/).
->>>>>>> a23af9fd
 
 The Amplify CLI code base has been updated to reflect this change, if you use Amplify CLI version 4.12.0 and above
 to create new aws resources, this does not concern you.
