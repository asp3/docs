---
---
{% if jekyll.environment == 'production' %}
  {% assign base_dir = site.amplify.docs_baseurl %}
{% endif %}
{% assign media_base = base_dir | append: page.dir | append: "images" %}

# GraphQL Transform

The GraphQL Transform provides a simple to use abstraction that helps you quickly
create backends for your web and mobile applications on AWS. With the GraphQL Transform,
you define your application's data model using the GraphQL Schema Definition Language (SDL)
and the library handles converting your SDL definition into a set of fully descriptive
AWS CloudFormation templates that implement your data model.

For example you might create the backend for a blog like this:

```
type Blog @model {
  id: ID!
  name: String!
  posts: [Post] @connection(name: "BlogPosts")
}
type Post @model {
  id: ID!
  title: String!
  blog: Blog @connection(name: "BlogPosts")
  comments: [Comment] @connection(name: "PostComments")
}
type Comment @model {
  id: ID!
  content: String
  post: Post @connection(name: "PostComments")
}
```

When used along with tools like the Amplify CLI, the GraphQL Transform simplifies the process of 
developing, deploying, and maintaining GraphQL APIs. With it, you define your API using the 
[GraphQL Schema Definition Language (SDL)](https://facebook.github.io/graphql/June2018/) and can then use automation to transform it into a fully 
descriptive cloudformation template that implements the spec. The transform also provides a framework
through which you can define your own transformers as `@directives` for custom workflows.

## Quick Start

Navigate into the root of a JavaScript, iOS, or Android project and run:

```bash
amplify init
```

Follow the wizard to create a new app. After finishing the wizard run:

```bash
amplify add api

# Select the graphql option and when asked if you 
# have a schema, say No.
# Select one of the default samples. You can change it later.
# Choose to edit the schema and it will open your schema.graphql in your editor.
```

You can leave the sample as is or try this schema.

```
type Blog @model {
  id: ID!
  name: String!
  posts: [Post] @connection(name: "BlogPosts")
}
type Post @model {
  id: ID!
  title: String!
  blog: Blog @connection(name: "BlogPosts")
  comments: [Comment] @connection(name: "PostComments")
}
type Comment @model {
  id: ID!
  content: String
  post: Post @connection(name: "PostComments")
}
```

Once you are happy with your schema, save the file and click enter in your
terminal window. if no error messages are thrown this means the transformation 
was successful and you can deploy your new API.

```bash
amplify push
```

Go to AWS CloudFormation to view it. You can also find your project assets in the amplify/backend folder under your API.

Once the API is finished deploying, try going to the AWS AppSync console and
running some of these queries in your new API's query page.

```
# Create a blog. Remember the returned id.
# Provide the returned id as the "blogId" variable.
mutation CreateBlog {
  createBlog(input: {
    name: "My New Blog!"
  }) {
    id
    name
  }
}

# Create a post and associate it with the blog via the "postBlogId" input field.
# Provide the returned id as the "postId" variable.
mutation CreatePost($blogId:ID!) {
  createPost(input:{title:"My Post!", postBlogId: $blogId}) {
    id
    title
    blog {
      id
      name
    }
  }
}

# Provide the returned id from the CreateBlog mutation as the "blogId" variable 
# in the "variables" pane (bottom left pane) of the query editor:
{
  "blogId": "returned-id-goes-here"
}

# Create a comment and associate it with the post via the "commentPostId" input field.
mutation CreateComment($postId:ID!) {
  createComment(input:{content:"A comment!", commentPostId:$postId}) {
    id
    content
    post {
      id
      title
      blog {
        id
        name
      }
    }
  }
}

# Provide the returned id from the CreatePost mutation as the "postId" variable 
# in the "variables" pane (bottom left pane) of the query editor:
{
  "postId": "returned-id-goes-here"
}

# Get a blog, its posts, and its posts' comments.
query GetBlog($blogId:ID!) {
  getBlog(id:$blogId) {
    id
    name
    posts(filter: {
      title: {
        eq: "My Post!"
      }
    }) {
      items {
        id
        title
        comments {
          items {
            id
            content
          }
        }
      }
    }
  }
}

# List all blogs, their posts, and their posts' comments.
query ListBlogs {
  listBlogs { # Try adding: listBlog(filter: { name: { eq: "My New Blog!" } })
    items {
      id
      name
      posts { # or try adding: posts(filter: { title: { eq: "My Post!" } })
        items {
          id
          title
          comments { # and so on ...
            items {
              id
              content
            }
          }
        }
      }
    }
  }
}
```

If you want to update your API, open your project's `backend/api/~apiname~/schema.graphql` file (NOT the one in the `backend/api/~apiname~/build` folder) and edit it in your favorite code editor. You can compile the `backend/api/~apiname~/schema.graphql` by running:

```bash
amplify api gql-compile
```

and view the compiled schema output in `backend/api/~apiname~/build/schema.graphql`.

You can then push updated changes with:

```bash
amplify push
```

## Directives

### @model

Object types that are annotated with `@model` are top-level entities in the
generated API. Objects annotated with `@model` are stored in Amazon DynamoDB and are
capable of being protected via `@auth`, related to other objects via `@connection`,
and streamed into Amazon Elasticsearch via `@searchable`. You may also apply the
`@versioned` directive to instantly add a version field and conflict detection to a
model type.

#### Definition

The following SDL defines the `@model` directive that allows you to easily define
top level object types in your API that are backed by Amazon DynamoDB.

```
directive @model(
    queries: ModelQueryMap, 
    mutations: ModelMutationMap
) on OBJECT
input ModelMutationMap { create: String, update: String, delete: String }
input ModelQueryMap { get: String, list: String }
```

#### Usage

Define a GraphQL object type and annotate it with the `@model` directive to store
objects of that type in DynamoDB and automatically configure CRUDL queries and
mutations.

```
type Post @model {
    id: ID! # id: ID! is a required attribute.
    title: String!
    tags: [String!]!
}
```

You may also override the names of any generated queries, mutations and subscriptions, or remove operations entirely.

```
type Post @model(queries: { get: "post" }, mutations: null, subscriptions: null) {
    id: ID!
    title: String!
    tags: [String!]!
}
```

This would create and configure a single query field `post(id: ID!): Post` and
no mutation fields.

#### Generates

A single `@model` directive configures the following AWS resources:

- An Amazon DynamoDB table with PAY_PER_REQUEST billing mode enabled by default.
- An AWS AppSync DataSource configured to access the table above.
- An AWS IAM role attached to the DataSource that allows AWS AppSync to call the above table on your behalf.
- Up to 8 resolvers (create, update, delete, get, list, onCreate, onUpdate, onDelete) but this is configurable via the `queries`, `mutations`, and `subscriptions` arguments on the `@model` directive.
- Input objects for create, update, and delete mutations.
- Filter input objects that allow you to filter objects in list queries and connection fields.

This input schema document

```
type Post @model {
    id: ID!
    title: String
    metadata: MetaData
}
type MetaData {
    category: Category
}
enum Category { comedy news }
```

would generate the following schema parts

```
type Post {
  id: ID!
  title: String!
  metadata: MetaData
}

type MetaData {
  category: Category
}

enum Category {
  comedy
  news
}

input MetaDataInput {
  category: Category
}

enum ModelSortDirection {
  ASC
  DESC
}

type ModelPostConnection {
  items: [Post]
  nextToken: String
}

input ModelStringFilterInput {
  ne: String
  eq: String
  le: String
  lt: String
  ge: String
  gt: String
  contains: String
  notContains: String
  between: [String]
  beginsWith: String
}

input ModelIDFilterInput {
  ne: ID
  eq: ID
  le: ID
  lt: ID
  ge: ID
  gt: ID
  contains: ID
  notContains: ID
  between: [ID]
  beginsWith: ID
}

input ModelIntFilterInput {
  ne: Int
  eq: Int
  le: Int
  lt: Int
  ge: Int
  gt: Int
  contains: Int
  notContains: Int
  between: [Int]
}

input ModelFloatFilterInput {
  ne: Float
  eq: Float
  le: Float
  lt: Float
  ge: Float
  gt: Float
  contains: Float
  notContains: Float
  between: [Float]
}

input ModelBooleanFilterInput {
  ne: Boolean
  eq: Boolean
}

input ModelPostFilterInput {
  id: ModelIDFilterInput
  title: ModelStringFilterInput
  and: [ModelPostFilterInput]
  or: [ModelPostFilterInput]
  not: ModelPostFilterInput
}

type Query {
  getPost(id: ID!): Post
  listPosts(filter: ModelPostFilterInput, limit: Int, nextToken: String): ModelPostConnection
}

input CreatePostInput {
  title: String!
  metadata: MetaDataInput
}

input UpdatePostInput {
  id: ID!
  title: String
  metadata: MetaDataInput
}

input DeletePostInput {
  id: ID
}

type Mutation {
  createPost(input: CreatePostInput!): Post
  updatePost(input: UpdatePostInput!): Post
  deletePost(input: DeletePostInput!): Post
}

type Subscription {
  onCreatePost: Post @aws_subscribe(mutations: ["createPost"])
  onUpdatePost: Post @aws_subscribe(mutations: ["updatePost"])
  onDeletePost: Post @aws_subscribe(mutations: ["deletePost"])
}
```

### @key

The `@key` directive makes it simple to configure custom index structures for `@model` types. 

DynamoDB is a distributed hash table that can execute efficient range queries on extremely large data sets but doing so effectively takes a bit of forethought. DynamoDB query operations may use at most two attributes to efficiently query data. The first query argument passed to a query (the partition key) must use strict equality and the second attribute (the sort key) may use gt, ge, lt, le, eq, beginsWith, and between. Despite these restrictions, DynamoDB can effectively implement a wide variety of access patterns that are powerful enough for the majority of applications.

#### Definition

```
directive @key(fields: [String!]!, name: String, queryField: String) on OBJECT
```

**Argument**

| Argument  | Description  |
|---|---|
| fields  | A list of fields in the @model type that should comprise the key. The first field in the list will always be the **HASH** key. If two fields are provided the second field will be the **SORT** key. If more than two fields are provided, a single composite **SORT** key will be created from `fields[1...n]`. All generated GraphQL queries & mutations will be updated to work with custom `@key` directives. |
| name  | When omitted, specifies that the @key is defining the primary index. When provided, specifies the name of the secondary index. You may one have one @key without a name per @model type.  |
| queryField  | When defining a secondary index (by specifying the *name* argument), specifies that a top level query field that queries the secondary index should be generated with the given name.  |

#### How to use @key

When designing data models using the `@key` directive, the first step should be to write down your application's expected access patterns. For example, let's say we were building an e-commerce application 
and needed to implement access patterns like:

1. Get customers by email.
2. Get orders by customer by createdAt.
3. Get items by order by status by createdAt.
4. Get items by status by createdAt.

When thinking about your access patterns, it is useful to lay them out using the same "by X by Y" structure. Once you have them laid out like this you can translate them directly into a @key by including the "X" and "Y" values as fields. Let's take a look at how you would define these custom keys in your `schema.graphql`.

```
# Get customers by email.
type Customer @model @key(fields: ["email"]) {
    email: String!
    username: String
}
```

A @key without a *name* specifies the key for the DynamoDB table's primary index. You may only provide 1 @key without a *name* per @model type. The example above shows the simplest case where we are specifying that the table's primary primary index should have a simple key where the hash key is *email*. This allows us to get unique customers by their *email*. 

```
query GetCustomerById {
  getCustomer(email:"me@email.com") {
    email
    username
  }
}
```

This is great for simple lookup operations, but what if we need to perform slightly more complex queries?

```
# Get orders by customer by createdAt.
type Order @model @key(fields: ["customerEmail", "createdAt"]) {
    customerEmail: String!
    createdAt: String!
    orderId: ID!
}
```

This @key above allows us to efficiently query *Order* objects by both a *customerEmail* and the *createdAt* time stamp. The @key above creates a DynamoDB table where the primary index's hash key is *customerEmail* and the sort key is *createdAt*. This allows us to write queries like this:

```
query ListOrdersForCustomerIn2019 {
  listOrders(customerEmail:"me@email.com", createdAt: { beginsWith: "2019" }) {
    items {
      orderId
      customerEmail
      createdAt
    }
  }
}
```

The query above shows how we can use compound key structures to implement more powerful query patterns on top of DynamoDB but we are not quite done yet. Given that DynamoDB limits you to query by at most two attributes at a time, the @key directive helps by streamlining the process of creating composite sort keys such that you can support querying by more than two attributes at a time. For example, we can implement “Get items by order, status, and createdAt” as well as “Get items by status and createdAt” for a single @model with this schema.

```
type Item @model
    @key(fields: ["orderId", "status", "createdAt"])
    @key(name: "ByStatus", fields: ["status", "createdAt"], queryField: "itemsByStatus")
{
    orderId: ID!
    status: Status!
    createdAt: AWSDateTime!
    name: String!
}
enum Status {
    DELIVERED
    IN_TRANSIT
    PENDING
    UNKNOWN
}
```

The primary @key with 3 fields performs a bit more magic than the 1 and 2 field variants. The first field orderId will be the **HASH** key as expected, but the **SORT** key will be a new composite key named *status#createdAt* that is made of the *status* and *createdAt* fields on the @model. The @key directive creates the table structures and also generates resolvers that inject composite key values for you during queries and mutations.

Using this schema, you can query the primary index to get IN_TRANSIT items created in 2019 for a given order.

```
# Get items for order by status by createdAt.
query ListInTransitItemsForOrder {
  listItems(orderId:"order1", statusCreatedAt: { beginsWith: { status: IN_TRANSIT, createdAt: "2019" }}) {
    items {
      orderId
      status
      createdAt
      name
    }
  }
}
```

The query above exposes the *statusCreatedAt* argument that allows you to configure DynamoDB key condition expressions without worrying about how the composite key is formed under the hood. Using the same schema, you can get all PENDING items created in 2019 by querying the secondary index "ByStatus" via the `Query.itemsByStatus` field.

```
query ItemsByStatus {
  itemsByStatus(status: PENDING, createdAt: {beginsWith:"2019"}) {
    items {
      orderId
      status
      createdAt
      name
    }
    nextToken
  }
}
```

#### Evolving APIs with @key

There are a few important things to think about when making changes to APIs using `@key`. When you need to enable a new access pattern or change an existing access pattern you should follow these steps.

1. Create a new index that enables the new or updated access pattern.
2. If adding a @key with 3 or more fields, you will need to back-fill the new composite sort key for existing data. With a `@key(fields: ["email", "status", "date"])`, you would need to backfill the `status#date` field with composite key values made up of each object's *status* and *date* fields joined by a `#`. You do not need to backfill data for @key directives with 1 or 2 fields.
3. Deploy your additive changes and update any downstream applications to use the new access pattern.
4. Once you are certain that you do not need the old index, remove it's @key and deploy the API again.

### @auth

Object types that are annotated with `@auth` are protected by a set of authorization
rules. Currently, @auth only supports APIs with Amazon Cognito User Pools enabled. 
You may use the `@auth` directive on object type definitions and field definitions
in your project's schema.

When using the `@auth` directive on object type definitions that are also annotated with
`@model`, all resolvers that return objects of that type will be protected. When using the
`@auth` directive on a field definition, a resolver will be added to the field that authorize access
based on attributes found the parent type.

#### Definition

```
# When applied to a type, augments the application with
# owner and group-based authorization rules.
directive @auth(rules: [AuthRule!]!) on OBJECT, FIELD_DEFINITION
input AuthRule {
    allow: AuthStrategy!
    ownerField: String # defaults to "owner"
    identityField: String # defaults to "username"
    groupsField: String
    groups: [String]
    operations: [ModelOperation]

    # The following arguments are deprecated. It is encouraged to use the 'operations' argument.
    queries: [ModelQuery]
    mutations: [ModelMutation]
}
enum AuthStrategy { owner groups }
enum ModelOperation { create update delete read }

# The following objects are deprecated. It is encouraged to use ModelOperations.
enum ModelQuery { get list }
enum ModelMutation { create update delete }
```

> Note: The operations argument was added to replace the 'queries' and 'mutations' arguments. The 'queries' and 'mutations' arguments will continue to work but it is encouraged to move to 'operations'. If both are provided, the 'operations' argument takes precedence over 'queries'.

#### Usage

**Owner Authorization**

```
# The simplest case
type Post @model @auth(rules: [{allow: owner}]) {
  id: ID!
  title: String!
}

# The long form way
type Post 
  @model 
  @auth(
    rules: [
      {allow: owner, ownerField: "owner", operations: [create, update, delete, read]},
    ]) 
{
  id: ID!
  title: String!
  owner: String
}
```

Owner authorization specifies that a user can access an object. To
do so, each object has an *ownerField* (by default "owner") that stores ownership information
and is verified in various ways during resolver execution.

You can use the *operations* argument to specify which operations are augmented as follows:

- **read**: If the record's owner is not the same as the logged in user (via `$ctx.identity.username`), throw `$util.unauthorized()` in any resolver that returns an object of this type.
- **create**: Inject the logged in user's `$ctx.identity.username` as the *ownerField* automatically.
- **update**: Add conditional update that checks the stored *ownerField* is the same as `$ctx.identity.username`.
- **delete**: Add conditional update that checks the stored *ownerField* is the same as `$ctx.identity.username`.

You may also apply multiple ownership rules on a single `@model` type. For example, imagine you have a type **Draft**
that stores unfinished posts for a blog. You might want to allow the **Draft's owner** to create, update, delete, and
read **Draft** objects. However, you might also want the **Draft's editors** to be able to update and read **Draft** objects.
To allow for this use case you could use the following type definition:

```
type Draft 
    @model 
    @auth(rules: [

        # Defaults to use the "owner" field.
        { allow: owner },

        # Authorize the update mutation and both queries. Use `queries: null` to disable auth for queries.
        { allow: owner, ownerField: "editors", operations: [update] }
    ]) {
    id: ID!
    title: String!
    content: String
    owner: String
    editors: [String]!
}
```

**Ownership with create mutations**

The ownership authorization rule tries to make itself as easy as possible to use. One
feature that helps with this is that it will automatically fill ownership fields unless 
told explicitly not to do so. To show how this works, lets look at how the create mutation
would work for the **Draft** type above:

```
mutation CreateDraft {
    createDraft(input: { title: "A new draft" }) {
        id
        title
        owner
        editors
    }
}
```

Let's assume that when I call this mutation I am logged in as `someuser@my-domain.com`. The result would be:

```json
{
    "data": {
        "createDraft": {
            "id": "...",
            "title": "A new draft",
            "owner": "someuser@my-domain.com",
            "editors": ["someuser@my-domain.com"]
        }
    }
}
```

The `Mutation.createDraft` resolver is smart enough to match your auth rules to attributes
and will fill them in be default. If you do not want the value to be automatically set all
you need to do is include a value for it in your input. For example, to have the resolver
automatically set the **owner** but not the **editors**, you would run this:

```
mutation CreateDraft {
    createDraft(
        input: { 
            title: "A new draft", 
            editors: [] 
        }
    ) {
        id
        title
        owner
        editors
    }
}
```

This would return:

```json
{
    "data": {
        "createDraft": {
            "id": "...",
            "title": "A new draft",
            "owner": "someuser@my-domain.com",
            "editors": []
        }
    }
}
```

You can try to do the same to **owner** but this will throw an **Unauthorized** exception because you are no longer the owner of the object you are trying to create

```
mutation CreateDraft {
    createDraft(
        input: { 
            title: "A new draft", 
            editors: [],
            owner: null
        }
    ) {
        id
        title
        owner
        editors
    }
}
```

To set the owner to null with the current schema, you would still need to be in the editors list:

```
mutation CreateDraft {
    createDraft(
        input: { 
            title: "A new draft", 
            editors: ["someuser@my-domain.com"],
            owner: null
        }
    ) {
        id
        title
        owner
        editors
    }
}
```

Would return:

```json
{
    "data": {
        "createDraft": {
            "id": "...",
            "title": "A new draft",
            "owner": null,
            "editors": ["someuser@my-domain.com"]
        }
    }
}
```


**Static Group Authorization**

Static group authorization allows you to protect `@model` types by restricting access
to a known set of groups. For example, you can allow all **Admin** users to create,
update, delete, get, and list Salary objects.

```
type Salary @model @auth(rules: [{allow: groups, groups: ["Admin"]}]) {
  id: ID!
  wage: Int
  currency: String
}
```

When calling the GraphQL API, if the user credential (as specified by the resolver's `$ctx.identity`) is not
enrolled in the *Admin* group, the operation will fail.

To enable advanced authorization use cases, you can layer auth rules to provide specialized functionality.
To show how we might do that, let's expand the **Draft** example we started in the **Owner Authorization**
section above. When we last left off, a **Draft** object could be updated and read by both its owner
and any of its editors and could be created and deleted only by its owner. Let's change it so that 
now any member of the "Admin" group can also create, update, delete, and read a **Draft** object.

```
type Draft 
    @model 
    @auth(rules: [
        
        # Defaults to use the "owner" field.
        { allow: owner },
        
        # Authorize the update mutation and both queries. Use `queries: null` to disable auth for queries.
        { allow: owner, ownerField: "editors", operations: [update] },

        # Admin users can access any operation.
        { allow: groups, groups: ["Admin"] }
    ]) {
    id: ID!
    title: String!
    content: String
    owner: String
    editors: [String]!
}
```

**Dynamic Group Authorization**

```
# Dynamic group authorization with multiple groups
type Post @model @auth(rules: [{allow: groups, groupsField: "groups"}]) {
  id: ID!
  title: String
  groups: [String]
}

# Dynamic group authorization with a single group
type Post @model @auth(rules: [{allow: groups, groupsField: "group"}]) {
  id: ID!
  title: String
  group: String
}
```

With dynamic group authorization, each record contains an attribute specifying
what groups should be able to access it. Use the *groupsField* argument to
specify which attribute in the underlying data store holds this group
information. To specify that a single group should have access, use a field of
type `String`. To specify that multiple groups should have access, use a field of
type `[String]`.

Just as with the other auth rules, you can layer dynamic group rules on top of other rules.
Let's again expand the **Draft** example from the **Owner Authorization** and **Static Group Authorization**
sections above. When we last left off editors could update and read objects, owners had full
access, and members of the admin group had full access to **Draft** objects. Now we have a new
requirement where each record should be able to specify an optional list of groups that can read
the draft. This would allow you to share an individual document with an external team, for example.

```
type Draft 
    @model 
    @auth(rules: [
        
        # Defaults to use the "owner" field.
        { allow: owner },
        
        # Authorize the update mutation and both queries. Use `queries: null` to disable auth for queries.
        { allow: owner, ownerField: "editors", operations: [update] },

        # Admin users can access any operation.
        { allow: groups, groups: ["Admin"] }

        # Each record may specify which groups may read them.
        { allow: groups, groupsField: "groupsCanAccess", operations: [read] }
    ]) {
    id: ID!
    title: String!
    content: String
    owner: String
    editors: [String]!
    groupsCanAccess: [String]!
}
```

With this setup, you could create an object that can be read by the "BizDev" group:

```
mutation CreateDraft {
    createDraft(input: {
        title: "A new draft",
        editors: [],
        groupsCanAccess: ["BizDev"]
    }) {
        id
        groupsCanAccess
    }
}
```

And another draft that can be read by the "Marketing" group:

```
mutation CreateDraft {
    createDraft(input: {
        title: "Another draft",
        editors: [],
        groupsCanAccess: ["Marketing"]
    }) {
        id
        groupsCanAccess
    }
}
```

#### Field Level Authorization

The `@auth` directive specifies that access to a specific field should be restricted
 according to its own set of rules. Here are a few situations where this is useful:

1. Protect access to a field that has different permissions than the parent model.
For example, we might want to have a user model where some fields, like *username*, are a part of the
public profile and the *ssn* field is visible to owners.

```
type User @model {
    id: ID!
    username: String

    ssn: String @auth(rules: [{ allow: owner, ownerField: "username" }])
}
```

2. Protect access to a `@connection` resolver based on some attribute in the source object.
For example, this schema will protect access to Post objects connected to a user based on an attribute
in the User model. You may turn off top level queries by specifying `queries: null` in the `@model`
declaration which restricts access such that queries must go through the `@connection` resolvers
to reach the model.

```
type User @model {
    id: ID!
    username: String
    
    posts: [Post] 
      @connection(name: "UserPosts") 
      @auth(rules: [{ allow: owner, ownerField: "username" }])
}
type Post @model(queries: null) { ... }
```

3. Protect mutations such that certain fields can have different access rules than the parent model.

When used on field definitions, `@auth` directives protect all operations by default.
To protect read operations, a resolver is added to the protected field that implements authorization logic.
To protect mutation operations, logic is added to existing mutations that will be run if the mutation's input
contains the protected field. For example, here is a model where owners and admins can read employee 
salaries but only admins may create or update them.

```
type Employee @model {
    id: ID!
    email: String

    # Owners & members of the "Admin" group may read employee salaries.
    # Only members of the "Admin" group may create an employee with a salary
    # or update a salary.
    salary: String 
      @auth(rules: [
        { allow: owner, ownerField: "username", operations: [read] },
        { allow: groups, groups: ["Admin"], operations: [create, update, read] }
      ])
}
```

**Note** The `delete` operation, when used in @auth directives on field definitions, translates
to protecting the update mutation such that the field cannot be set to null unless authorized.

#### Generates

The `@auth` directive will add authorization snippets to any relevant resolver 
mapping templates at compile time. Different operations use different methods
of authorization.

**Owner Authorization**

```
type Post @model @auth(rules: [{allow: owner}]) {
  id: ID!
  title: String!
}
```

The generated resolvers would be protected like so:

- `Mutation.createX`: Verify the requesting user has a valid credential and automatically set the **owner** attribute to equal `$ctx.identity.username`.
- `Mutation.updateX`: Update the condition expression so that the DynamoDB `UpdateItem` operation only succeeds if the record's **owner** attribute equals the caller's `$ctx.identity.username`.
- `Mutation.deleteX`: Update the condition expression so that the DynamoDB `DeleteItem` operation only succeeds if the record's **owner** attribute equals the caller's `$ctx.identity.username`.
- `Query.getX`: In the response mapping template verify that the result's **owner** attribute is the same as the `$ctx.identity.username`. If it is not return null.
- `Query.listX`: In the response mapping template filter the result's **items** such that only items with an **owner** attribute that is the same as the `$ctx.identity.username` are returned.
- `@connection` resolvers: In the response mapping template filter the result's **items** such that only items with an **owner** attribute that is the same as the `$ctx.identity.username` are returned. This is not enabled when using the `queries` argument.

**Multi Owner Authorization**

Work in progress.

**Static Group Authorization**

```
type Post @model @auth(rules: [{allow: groups, groups: ["Admin"]}]) {
  id: ID!
  title: String!
  groups: String 
}
```

Static group auth is simpler than the others. The generated resolvers would be protected like so:

- `Mutation.createX`: Verify the requesting user has a valid credential and that `$ctx.identity.claims.get("cognito:groups")` contains the **Admin** group. If it does not, fail.
- `Mutation.updateX`: Verify the requesting user has a valid credential and that `$ctx.identity.claims.get("cognito:groups")` contains the **Admin** group. If it does not, fail.
- `Mutation.deleteX`: Verify the requesting user has a valid credential and that `$ctx.identity.claims.get("cognito:groups")` contains the **Admin** group. If it does not, fail.
- `Query.getX`: Verify the requesting user has a valid credential and that `$ctx.identity.claims.get("cognito:groups")` contains the **Admin** group. If it does not, fail.
- `Query.listX`: Verify the requesting user has a valid credential and that `$ctx.identity.claims.get("cognito:groups")` contains the **Admin** group. If it does not, fail.
- `@connection` resolvers: Verify the requesting user has a valid credential and that `$ctx.identity.claims.get("cognito:groups")` contains the **Admin** group. If it does not, fail. This is not enabled when using the `queries` argument.

**Dynamic Group Authorization**

```
type Post @model @auth(rules: [{allow: groups, groupsField: "groups"}]) {
  id: ID!
  title: String!
  groups: String 
}
```

The generated resolvers would be protected like so:

- `Mutation.createX`: Verify the requesting user has a valid credential and that it contains a claim to at least one group passed to the query in the `$ctx.args.input.groups` argument.
- `Mutation.updateX`: Update the condition expression so that the DynamoDB `UpdateItem` operation only succeeds if the record's **groups** attribute contains at least one of the caller's claimed groups via `$ctx.identity.claims.get("cognito:groups")`.
- `Mutation.deleteX`: Update the condition expression so that the DynamoDB `DeleteItem` operation only succeeds if the record's **groups** attribute contains at least one of the caller's claimed groups via `$ctx.identity.claims.get("cognito:groups")`
- `Query.getX`: In the response mapping template verify that the result's **groups** attribute contains at least one of the caller's claimed groups via `$ctx.identity.claims.get("cognito:groups")`.
- `Query.listX`: In the response mapping template filter the result's **items** such that only items with a 
**groups** attribute that contains at least one of the caller's claimed groups via `$ctx.identity.claims.get("cognito:groups")`.
- `@connection` resolver: In the response mapping template filter the result's **items** such that only items with a 
**groups** attribute that contains at least one of the caller's claimed groups via `$ctx.identity.claims.get("cognito:groups")`. This is not enabled when using the `queries` argument.

### @function

The `@function` directive allows you to quickly & easily configure AWS Lambda resolvers within your AWS AppSync API.

#### Definition

```
directive @function(name: String!, region: String) on FIELD_DEFINITION
```

#### Usage

The @function directive allows you to quickly connect lambda resolvers to an AppSync API. You may deploy the AWS Lambda functions via the Amplify CLI, AWS Lambda console, or any other tool. To connect an AWS Lambda resolver, add the `@function` directive to a field in your `schema.graphql`.

Let's assume we have deployed an *echo* function with the following contents:

```javascript
exports.handler = function (event, context) {
  context.done(null, event.arguments.msg);
};
```

**If you deployed your function using the 'amplify function' category**

The Amplify CLI provides support for maintaining multiple environments out of the box. When you deploy a function via `amplify add function`, it will automatically add the environment suffix to your Lambda function name. For example if you create a function named **echofunction** using `amplify add function` in the **dev** environment, the deployed function will be named **echofunction-dev**. The `@function` directive allows you to use `${env}` to reference the current Amplify CLI environment.

```
type Query {
  echo(msg: String): String @function(name: "echofunction-${env}")
}
```

**If you deployed your function without amplify**

If you deployed your API without amplify then you must provide the full Lambda function name. If we deployed the same function with the name **echofunction** then you would have:

```
type Query {
  echo(msg: String): String @function(name: "echofunction")
}
```

<<<<<<< HEAD
=======
**Example: Return custom data and run custom logic**

You can use the `@function` directive to write custom business logic in an AWS Lambda function. To get started, use
`amplify add function`, the AWS Lambda console, or other tool to deploy an AWS Lambda function with the following contents.

For example purposes assume the function is named `GraphQLResolverFunction`:

```javascript
const POSTS = [
    { id: 1, title: "AWS Lambda: How To Guide." },
    { id: 2, title: "AWS Amplify Launches @function and @key directives." },
    { id: 3, title: "Serverless 101" }
];
const COMMENTS = [
    { postId: 1, content: "Great guide!" },
    { postId: 1, content: "Thanks for sharing!" },
    { postId: 2, content: "Can't wait to try them out!" }
];

// Get all posts. Write your own logic that reads from any data source.
function getPosts() {
    return POSTS;
}

// Get the comments for a single post.
function getCommentsForPost(postId) {
    return COMMENTS.filter(comment => comment.postId === postId);
}

/**
 * Using this as the entry point, you can use a single function to handle many resolvers.
 */
const resolvers = {
  Query: {
    posts: ctx => {
      return getPosts();
    },
  },
  Post: {
    comments: ctx => {
      return getCommentsForPost(ctx.source.id);
    },
  },
}

// event
// {
//   "typeName": "Query", /* Filled dynamically based on @function usage location */
//   "fieldName": "me", /* Filled dynamically based on @function usage location */
//   "arguments": { /* GraphQL field arguments via $ctx.arguments */ },
//   "identity": { /* AppSync identity object via $ctx.identity */ },
//   "source": { /* The object returned by the parent resolver. E.G. if resolving field 'Post.comments', the source is the Post object. */ },
//   "request": { /* AppSync request object. Contains things like headers. */ },
//   "prev": { /* If using the built-in pipeline resolver support, this contains the object returned by the previous function. */ },
// }
exports.handler = async (event) => {
  const typeHandler = resolvers[event.typeName];
  if (typeHandler) {
    const resolver = typeHandler[event.fieldName];
    if (resolver) {
      return await resolver(event);
    }
  }
  throw new Error("Resolver not found.");
};
```

>>>>>>> 0cd95d9b
**Example: Get the logged in user from Amazon Cognito User Pools**

When building applications, it is often useful to fetch information for the current user. We can use the `@function` directive to quickly add a resolver that uses AppSync identity information to fetch a user from Amazon Cognito User Pools. First make sure you have added Amazon Cognito User Pools enabled via `amplify add auth` and a GraphQL API via `amplify add api` to an amplify project. Once you have created the user pool, get the **UserPoolId** from **amplify-meta.json** in the **backend/** directory of your amplify project. You will provide this value as an environment variable in a moment. Next, using the Amplify function category, AWS console, or other tool, deploy a AWS Lambda function with the following contents.

For example purposes assume the function is named `GraphQLResolverFunction`:

```javascript
const { CognitoIdentityServiceProvider } = require('aws-sdk');
const cognitoIdentityServiceProvider = new CognitoIdentityServiceProvider();

/**
 * Get user pool information from environment variables.
 */
const COGNITO_USERPOOL_ID = process.env.COGNITO_USERPOOL_ID;
if (!COGNITO_USERPOOL_ID) {
  throw new Error(`Function requires environment variable: 'COGNITO_USERPOOL_ID'`);
}
const COGNITO_USERNAME_CLAIM_KEY = 'cognito:username';

/**
 * Using this as the entry point, you can use a single function to handle many resolvers.
 */
const resolvers = {
  Query: {
    echo: ctx => {
      return ctx.arguments.msg;
    },
    me: async ctx => {
      var params = {
        UserPoolId: COGNITO_USERPOOL_ID, /* required */
        Username: ctx.identity.claims[COGNITO_USERNAME_CLAIM_KEY], /* required */
      };
      try {
        // Read more: https://docs.aws.amazon.com/AWSJavaScriptSDK/latest/AWS/CognitoIdentityServiceProvider.html#adminGetUser-property
        return await cognitoIdentityServiceProvider.adminGetUser(params).promise();
      } catch (e) {
        throw new Error(`NOT FOUND`);
      }
    }
  },
}

// event
// {
//   "typeName": "Query", /* Filled dynamically based on @function usage location */
//   "fieldName": "me", /* Filled dynamically based on @function usage location */
//   "arguments": { /* GraphQL field arguments via $ctx.arguments */ },
//   "identity": { /* AppSync identity object via $ctx.identity */ },
//   "source": { /* The object returned by the parent resolver. E.G. if resolving field 'Post.comments', the source is the Post object. */ },
//   "request": { /* AppSync request object. Contains things like headers. */ },
//   "prev": { /* If using the built-in pipeline resolver support, this contains the object returned by the previous function. */ },
// }
exports.handler = async (event) => {
  const typeHandler = resolvers[event.typeName];
  if (typeHandler) {
    const resolver = typeHandler[event.fieldName];
    if (resolver) {
      return await resolver(event);
    }
  }
  throw new Error("Resolver not found.");
};
```

<<<<<<< HEAD
=======
You can connect this function to your AppSync API deployed via Amplify using this schema:

```
type Query {
    posts: [Post] @function(name: "GraphQLResolverFunction")
}
type Post {
    id: ID!
    title: String!
    comments: [Comment] @function(name: "GraphQLResolverFunction")
}
type Comment {
    postId: ID!
    content: String
}
```

This simple lambda function shows how you can write your own custom logic using a language of your choosing. Try enhancing the example with your own data and logic.

>>>>>>> 0cd95d9b
> When deploying the function make sure you supply an environment variable named COGNITO_USERPOOL_ID with the value defined under the key **UserPoolId** in **amplify-meta.json**

When deploying your function make sure you have provided an execution role with permission to call the Amazon Cognito User Pools admin APIs. Attaching this policy to your function execution role will give you the permissions you need.

```json
{
    "Version": "2012-10-17",
    "Statement": [
        {
            "Effect": "Allow",
            "Action": [
                "cognito-idp:*",
            ],
            "Resource": "*"
        }
    ]
}
```

After deploying our function, we can connect it to AppSync by defining some types and using the @function directive. Add this to your schema, to connect the
`Query.echo` and `Query.me` resolvers to our new function.

```
type Query {
  me: User @function(name: "ResolverFunction")
  echo(msg: String): String @function(name: "ResolverFunction")
}
# These types derived from https://docs.aws.amazon.com/AWSJavaScriptSDK/latest/AWS/CognitoIdentityServiceProvider.html#adminGetUser-property
type User {
  Username: String!
  UserAttributes: [Value]
  UserCreateDate: String
  UserLastModifiedDate: String
  Enabled: Boolean
  UserStatus: UserStatus
  MFAOptions: [MFAOption]
  PreferredMfaSetting: String
  UserMFASettingList: String
}
type Value {
  Name: String!
  Value: String
}
type MFAOption {
  DeliveryMedium: String
  AttributeName: String
}
enum UserStatus {
  UNCONFIRMED
  CONFIRMED
  ARCHIVED
  COMPROMISED
  UNKNOWN
  RESET_REQUIRED
  FORCE_CHANGE_PASSWORD
}
```

<<<<<<< HEAD
Next run `amplify push` and wait as your project finishes deploying. To test that everything is working as expected run `amplify api console` to open the GraphiQL editor for your API. You are going to need to open the Amazon Cognito User Pools console to create a user if you do not yet have any. Once you have created a user go back to the AppSync console's query page and click "Login with User Pools". You can find the **ClientId** in **amplify-meta.json** under the key **AppClientIDWeb**. Paste that value into the modal and login using your username and password. You can know run this query:
=======
Next run `amplify push` and wait as your project finishes deploying. To test that everything is working as expected run `amplify api console` to open the GraphiQL editor for your API. You are going to need to open the Amazon Cognito User Pools console to create a user if you do not yet have any. Once you have created a user go back to the AppSync console's query page and click "Login with User Pools". You can find the **ClientId** in **amplify-meta.json** under the key **AppClientIDWeb**. Paste that value into the modal and login using your username and password. You can now run this query:
>>>>>>> 0cd95d9b

```
query {
  me {
    Username
    UserStatus
    UserCreateDate
    UserAttributes {
      Name
      Value
    }
    MFAOptions {
      AttributeName
      DeliveryMedium
    }
    Enabled
    PreferredMfaSetting
    UserMFASettingList
    UserLastModifiedDate
  }
}
```

which will return user information related to the current user directly from your user pool.

**Structure of the AWS Lambda function event**

When writing lambda function's that are connected via the `@function` directive, you can expect the following structure for the AWS Lambda event object.

| Key  | Description  |
|---|---|
| typeName  | The name of the parent object type of the field being resolver.  |
| fieldName  | The name of the field being resolved.  |
| arguments  | A map containing the arguments passed to the field being resolved.  |
| identity  | A map containing identity information for the request. Contains a nested key 'claims' that will contains the JWT claims if they exist. |
| source  | When resolving a nested field in a query, the source contains parent value at runtime. For example when resolving `Post.comments`, the source will be the Post object.  |
| request   | The AppSync request object. Contains header information.  |
| prev | When using pipeline resolvers, this contains the object returned by the previous function. You can return the previous value for auditing use cases. |

**Calling functions in different regions**

By default, we expect the function to be in the same region as the amplify project. If you need to call a function in a different (or static) region, you can provide the **region** argument.

```
type Query {
  echo(msg: String): String @function(name: "echofunction", region: "us-east-1")
}
```

Calling functions in different AWS accounts is not supported via the @function directive but is supported by AWS AppSync.

**Chaining functions**

The @function directive supports AWS AppSync pipeline resolvers. That means, you can chain together multiple functions such that they are invoked in series when your field's resolver is invoked. To create a pipeline resolver that calls out to multiple AWS Lambda functions in series, use multiple `@function` directives on the field.

```
type Mutation {
  doSomeWork(msg: String): String @function(name: "worker-function") @function(name: "audit-function")
}
```

In the example above when you run a mutation that calls the `Mutation.doSomeWork` field, the **worker-function** will be invoked first then the **audit-function** will be invoked with an event that contains the results of the **worker-function** under the **event.prev.result** key. The **audit-function** would need to return **event.prev.result** if you want the result of **worker-function** to be returned for the field. Under the hood, Amplify creates an `AppSync::FunctionConfiguration` for each unique instance of `@function` in a document and a pipeline resolver containing a pointer to a function for each `@function` on a given field.

#### Generates

The `@function` directive generates these resources as necessary:

1. An AWS IAM role that has permission to invoke the function as well as a trust policy with AWS AppSync.
2. An AWS AppSync data source that registers the new role and existing function with your AppSync API.
3. An AWS AppSync pipeline function that prepares the lambda event and invokes the new data source.
4. An AWS AppSync resolver that attaches to the GraphQL field and invokes the new pipeline functions.

### @connection

The `@connection` directive enables you to specify relationships between `@model` object types.
Currently, this supports one-to-one, one-to-many, and many-to-one relationships. You may implement many-to-many relationships
yourself using two one-to-many connections and joining `@model` type. See the usage section for details.

#### Definition

```
directive @connection(name: String, keyField: String, sortField: String) on FIELD_DEFINITION
```

#### Usage

Relationships between data are specified by annotating fields on an `@model` object type with the `@connection` directive. You can use the `keyField` to specify what field should be used to partition the elements within the index and the `sortField` argument to specify how the records should be sorted.

**Unnamed Connections**

In the simplest case, you can define a one-to-one connection:

```
type Project @model {
    id: ID!
    name: String
    team: Team @connection
}
type Team @model {
    id: ID!
    name: String!
}
```

After it's transformed, you can create projects with a team as follows:

```
mutation CreateProject {
    createProject(input: { name: "New Project", projectTeamId: "a-team-id"}) {
        id
        name
        team {
            id
            name
        }
    }
}
```

> **Note** The **Project.team** resolver is configured to work with the defined connection.

Likewise, you can make a simple one-to-many connection as follows:

```
type Post {
    id: ID!
    title: String!
    comments: [Comment] @connection
}
type Comment {
    id: ID!
    content: String!
}
```

After it's transformed, you can create comments with a post as follows:

```
mutation CreateCommentOnPost {
    createComment(input: { content: "A comment", postCommentsId: "a-post-id"}) {
        id
        content
    }
}
```

> **Note** The postCommentsId field on the input may seem unusual. In the one-to-many case without a provided `name` argument there is only partial information to work with, which results in the unusual name. To fix this, provide a value for the `@connection`'s *name* argument and complete the bi-directional relationship by adding a corresponding `@connection` field to the **Comment** type.

**Named Connections**

The **name** argument specifies a name for the
connection and it's used to create bi-directional relationships that reference
the same underlying foreign key. 

For example, if you wanted your `Post.comments`
and `Comment.post` fields to refer to opposite sides of the same relationship,
you need to provide a name.

```
type Post {
    id: ID!
    title: String!
    comments: [Comment] @connection(name: "PostComments", sortField: "createdAt")
}
type Comment {
    id: ID!
    content: String!
    post: Post @connection(name: "PostComments", sortField: "createdAt")
    createdAt: String
}
```

After it's transformed, create comments with a post as follows:

```
mutation CreateCommentOnPost {
    createComment(input: { content: "A comment", commentPostId: "a-post-id"}) {
        id
        content
        post {
            id
            title
            comments {
                id
                # and so on...
            }
        }
    }
}
```

When you query the connection, the comments will return sorted by their `createdAt` field.

```
query GetPostAndComments {
    getPost(id: "...") {
        id
        title
        comments {
          items {
            content
            createdAt
          }
        }
    }
}
```


**Many-To-Many Connections**

You can implement many to many yourself using two 1-M @connections and a joining @model. For example:

```
type Post @model {
  id: ID!
  title: String!
  editors: [PostEditor] @connection(name: "PostEditors")
}

# Create a join model and disable queries as you don't need them
# and can query through Post.editors and User.posts
type PostEditor @model(queries: null) {
  id: ID!
  post: Post! @connection(name: "PostEditors")
  editor: User! @connection(name: "UserEditors")
}

type User @model {
  id: ID!
  username: String!
  posts: [PostEditor] @connection(name: "UserEditors")
}
```

You can then create Posts & Users independently and join them in a many-to-many by creating PostEditor objects. In the future we will support more native support for many to many out of the box. The issue is being [tracked on github here](https://github.com/aws-amplify/amplify-cli/issues/91).

#### Generates

In order to keep connection queries fast and efficient, the GraphQL transform manages
global secondary indexes (GSIs) on the generated tables on your behalf. In the future we
are investigating using adjacency lists along side GSIs for different use cases that are
connection heavy.

### @versioned

The `@versioned` directive adds object versioning and conflict resolution to a type.

#### Definition

```
directive @versioned(versionField: String = "version", versionInput: String = "expectedVersion") on OBJECT
```

#### Usage

Add `@versioned` to a type that is also annotate with `@model` to enable object versioning and conflict detection for a type.

```
type Post @model @versioned {
  id: ID!
  title: String!
  version: Int!   # <- If not provided, it is added for you.
}
```

**Creating a Post automatically sets the version to 1**

```
mutation Create {
  createPost(input:{
    title:"Conflict detection in the cloud!"
  }) {
    id
    title
    version  # will be 1
  }
}
```

**Updating a Post requires passing the "expectedVersion" which is the object's last saved version**

> Note: When updating an object, the version number will automatically increment.

```
mutation Update($postId: ID!) {
  updatePost(
    input:{
      id: $postId,
      title: "Conflict detection in the cloud is great!",
      expectedVersion: 1
    }
  ) {
    id
    title
    version # will be 2
  }
}
```

**Deleting a Post requires passing the "expectedVersion" which is the object's last saved version**

```
mutation Delete($postId: ID!) {
  deletePost(
    input: {
      id: $postId,
      expectedVersion: 2
    }
  ) {
    id
    title
    version
  }
}
```

Update and delete operations will fail if the **expectedVersion** does not match the version
stored in DynamoDB. You may change the default name of the version field on the type as well as the name
of the input field via the **versionField** and **versionInput** arguments on the `@versioned` directive.

#### Generates

The `@versioned` directive manipulates resolver mapping templates and will store a `version` field in versioned objects.

### @searchable

The `@searchable` directive handles streaming the data of an `@model` object type to
Amazon Elasticsearch Service and configures search resolvers that search that information.

> Note: Support for adding the `@searchable` directive does not yet provide automatic indexing for any existing data to Elasticsearch. View the feature request [here](https://github.com/aws-amplify/amplify-cli/issues/98).

#### Definition

```
# Streams data from DynamoDB to Elasticsearch and exposes search capabilities.
directive @searchable(queries: SearchableQueryMap) on OBJECT
input SearchableQueryMap { search: String }
```

#### Usage

Store posts in Amazon DynamoDB and automatically stream them to Amazon ElasticSearch
via AWS Lambda and connect a searchQueryField resolver.

```
type Post @model @searchable {
  id: ID!
  title: String!
  createdAt: String!
  updatedAt: String!
  upvotes: Int
}
```

You may then create objects in DynamoDB that will be automatically streamed to lambda
using the normal `createPost` mutation.

```
mutation CreatePost {
  createPost(input: { title: "Stream me to Elasticsearch!" }) {
    id
    title
    createdAt
    updatedAt
    upvotes
  }
}
```

And then search for posts using a `match` query:

```
query SearchPosts {
  searchPost(filter: { title: { match: "Stream" }}) {
    items {
      id
      title
    }
  }
}
```

There are multiple `SearchableTypes` generated in the schema, based on the datatype of the fields you specify in the Post type.

The `filter` parameter in the search query has a searchable type field that corresponds to the field listed in the Post type. For example, the `title` field of the `filter` object, has the following properties (containing the operators that are applicable to the `string` type):

* `eq` - which uses the Elasticsearch keyword type to match for the exact term.
* `ne` - this is the inverse operation of `eq`.
* `matchPhrase` - searches using the Elasticsearch's [Match Phrase Query](https://www.elastic.co/guide/en/elasticsearch/reference/6.2/query-dsl-match-query-phrase.html) to filter the documents in the search query.
* `matchPhrasePrefix` - This uses the Elasticsearch's [Match Phrase Prefix Query](https://www.elastic.co/guide/en/elasticsearch/reference/6.2/query-dsl-match-query-phrase-prefix.html) to filter the documents in the search query.
* `multiMatch` - Corresponds to the Elasticsearch [Multi Match Query](https://www.elastic.co/guide/en/elasticsearch/reference/6.2/query-dsl-multi-match-query.html).
* `exists` - Corresponds to the Elasticsearch [Exists Query](https://www.elastic.co/guide/en/elasticsearch/reference/6.2/query-dsl-exists-query.html).
* `wildcard` - Corresponds to the Elasticsearch [Wildcard Query](https://www.elastic.co/guide/en/elasticsearch/reference/6.2/query-dsl-wildcard-query.html).
* `regexp` - Corresponds to the Elasticsearch [Regexp Query](https://www.elastic.co/guide/en/elasticsearch/reference/6.2/query-dsl-regexp-query.html).


For example, you can filter using the wildcard expression to search for posts using the following `wildcard` query:

```
query SearchPosts {
  searchPost(filter: { title: { wildcard: "S*Elasticsearch!" }}) {
    items {
      id
      title
    }
  }
}
```

The above query returns all documents whose `title` begins with `S` and ends with `Elasticsearch!`.

Moreover you can use the `filter` parameter to pass a nested `and`/`or`/`not` condition. By default, every operation in the filter properties is *AND* ed. You can use the `or` or `not` properties in the `filter` parameter of the search query to override this behavior. Each of these operators (`and`, `or`, `not` properties in the filter object) accepts an array of searchable types which are in turn joined by the corresponding operator. For example, consider the following search query:

```
query SearchPosts {
  searchPost(filter: {
    title: { wildcard: "S*" }
    or: [
      { createdAt: { eq: "08/20/2018" } },
      { updatedAt: { eq: "08/20/2018" } }
    ]
  }) {
    items {
      id
      title
    }
  }
}
```

Assuming you used the `createPost` mutation to create new posts with `title`, `createdAt` and `updatedAt` values, the above search query will return you a list of all `Posts`, whose `title` starts with `S` _and_ have `createdAt` _or_ `updatedAt` value as `08/20/2018`.

Here is a complete list of searchable operations per GraphQL type supported as of today:

| GraphQL Type        | Searchable Operation           |
|-------------:|:-------------|
| String      | `ne`, `eq`, `match`, `matchPhrase`, `matchPhrasePrefix`, `multiMatch`, `exists`, `wildcard`, `regexp` |
| Int     | `ne`, `gt`, `lt`, `gte`, `lte`, `eq`, `range`      |
| Float | `ne`, `gt`, `lt`, `gte`, `lte`, `eq`, `range`      |
| Boolean | `eq`, `ne`      |

## API Category Project Structure

At a high level, the transform libraries take a schema defined in the GraphQL Schema Definition Language (SDL) and converts it into a set of AWS CloudFormation templates and other assets that are deployed as part of `amplify push`. The full set of assets uploaded can be found at *amplify/backend/api/YOUR-API-NAME/build*.

When creating APIs, you will make changes to the other files and directories in the *amplify/backend/api/YOUR-API-NAME/* directory but you should not manually change anything in the *build* directory. The build directory will be overwritten the next time you run `amplify push` or `amplify api gql-compile`. Here is an overview of the API directory:

```terminal
- resolvers/ 
| # Store any resolver templates written in vtl here. E.G.
|-- Query.ping.req.vtl
|-- Query.ping.res.vtl
|
- stacks/
| # Create custom resources with CloudFormation stacks that will be deployed as part of `amplify push`.
|-- CustomResources.json
|
- parameters.json
| # Tweak certain behaviors with custom CloudFormation parameters.
|
- schema.graphql
| # Write your GraphQL schema in SDL
- schema/
| # Optionally break up your schema into many files. You must remove schema.graphql to use this.
|-- Query.graphql
|-- Post.graphql
```

### Common Patterns for the API Category

The Amplify CLI exposes the GraphQL Transform libraries to help create APIs with common
patterns and best practices baked in but it also provides number of escape hatches for
those situations where you might need a bit more control. Here are a few common use cases
you might find useful.

#### Overwrite a resolver generated by the GraphQL Transform

Let's say you have a simple *schema.graphql*...

```
type Todo @model {
  id: ID!
  name: String!
  description: String
}
```

and you want to change the behavior of request mapping template for the *Query.getTodo* resolver that will be generated when the project compiles. To do this you would create a file named `Query.getTodo.req.vtl` in the *resolvers* directory of your API project. The next time you run `amplify push` or `amplify api gql-compile`, your resolver template will be used instead of the auto-generated template. You may similarly create a `Query.getTodo.res.vtl` file to change the behavior of the resolver's response mapping template.

#### Add a custom resolver that targets a DynamoDB table from @model

This is useful if you want to write a more specific query against a DynamoDB table that was created by *@model*. For example, assume you had this schema with two *@model* types and a pair of *@connection* directives.

```
type Todo @model {
  id: ID!
  name: String!
  description: String
  comments: [Comment] @connection(name: "TodoComments")
}
type Comment @model {
  id: ID!
  content: String
  todo: Todo @connection(name: "TodoComments")
}
```

This schema will generate resolvers for *Query.getTodo*, *Query.listTodos*, *Query.getComment*, and *Query.listComments* at the top level as well as for *Todo.comments*, and *Comment.todo* to implement the *@connection*. Under the hood, the transform will create a global secondary index on the Comment table in DynamoDB but it will not generate a top level query field that queries the GSI because you can fetch the comments for a given todo object via the *Query.getTodo.comments* query path. If you want to fetch all comments for a todo object via a top level query field i.e. *Query.commentsForTodo* then do the following:

1. Add the desired field to your *schema.graphql*.

```
// ... Todo and Comment types from above

type CommentConnection {
  items: [Comment]
  nextToken: String
}
type Query {
  commentsForTodo(todoId: ID!, limit: Int, nextToken: String): CommentConnection
}
```

2. Add a resolver resource to a stack in the *stacks/* directory.

```
{
  // ... The rest of the template
  "Resources": {
    "QueryCommentsForTodoResolver": {
      "Type": "AWS::AppSync::Resolver",
      "Properties": {
        "ApiId": {
          "Ref": "AppSyncApiId"
        },
        "DataSourceName": "CommentTable",
        "TypeName": "Query",
        "FieldName": "commentsForTodo",
        "RequestMappingTemplateS3Location": {
          "Fn::Sub": [
            "s3://${S3DeploymentBucket}/${S3DeploymentRootKey}/resolvers/Query.commentsForTodo.req.vtl",
            {
              "S3DeploymentBucket": {
                "Ref": "S3DeploymentBucket"
              },
              "S3DeploymentRootKey": {
                "Ref": "S3DeploymentRootKey"
              }
            }
          ]
        },
        "ResponseMappingTemplateS3Location": {
          "Fn::Sub": [
            "s3://${S3DeploymentBucket}/${S3DeploymentRootKey}/resolvers/Query.commentsForTodo.res.vtl",
            {
              "S3DeploymentBucket": {
                "Ref": "S3DeploymentBucket"
              },
              "S3DeploymentRootKey": {
                "Ref": "S3DeploymentRootKey"
              }
            }
          ]
        }
      }
    }
  }
}
```

3. Write the resolver templates.

```
## Query.commentsForTodo.req.vtl **

#set( $limit = $util.defaultIfNull($context.args.limit, 10) )
{
  "version": "2017-02-28",
  "operation": "Query",
  "query": {
    "expression": "#connectionAttribute = :connectionAttribute",
    "expressionNames": {
        "#connectionAttribute": "commentTodoId"
    },
    "expressionValues": {
        ":connectionAttribute": {
            "S": "$context.args.todoId"
        }
    }
  },
  "scanIndexForward": true,
  "limit": $limit,
  "nextToken": #if( $context.args.nextToken ) "$context.args.nextToken" #else null #end,
  "index": "gsi-TodoComments"
}
```

```
## Query.commentsForTodo.res.vtl **

$util.toJson($ctx.result)
```

#### Add a custom resolver that targets an AWS Lambda function

Velocity is useful as a fast, secure environment to run arbitrary code but when it comes to writing complex business logic you can just as easily call out to an AWS lambda function. Here is how:

1. First create a function by running `amplify add function`. The rest of the example assumes you created a function named "echofunction" via the `amplify add function` command. If you already have a function then you may skip this step.

2. Add a field to your schema.graphql that will invoke the AWS Lambda function.

```
type Query {
  echo(msg: String): String
}
```

3. Add the function as an AppSync data source in the stack's *Resources* block.

```
"EchoLambdaDataSource": {
  "Type": "AWS::AppSync::DataSource",
  "Properties": {
    "ApiId": {
      "Ref": "AppSyncApiId"
    },
    "Name": "EchoFunction",
    "Type": "AWS_LAMBDA",
    "ServiceRoleArn": {
      "Fn::GetAtt": [
        "EchoLambdaDataSourceRole",
        "Arn"
      ]
    },
    "LambdaConfig": {
      "LambdaFunctionArn": {
        "Fn::Sub": [
          "arn:aws:lambda:${AWS::Region}:${AWS::AccountId}:function:echofunction-${env}",
          { "env": { "Ref": "env" } }
        ]
      }
    }
  }
}
```

4. Create an AWS IAM role that allows AppSync to invoke the lambda function on your behalf to the stack's *Resources* block.

```
"EchoLambdaDataSourceRole": {
  "Type": "AWS::IAM::Role",
  "Properties": {
    "RoleName": {
      "Fn::Sub": [
        "EchoLambdaDataSourceRole-${env}",
        { "env": { "Ref": "env" } }
      ]
    },
    "AssumeRolePolicyDocument": {
      "Version": "2012-10-17",
      "Statement": [
        {
          "Effect": "Allow",
          "Principal": {
            "Service": "appsync.amazonaws.com"
          },
          "Action": "sts:AssumeRole"
        }
      ]
    },
    "Policies": [
      {
        "PolicyName": "InvokeLambdaFunction",
        "PolicyDocument": {
          "Version": "2012-10-17",
          "Statement": [
            {
              "Effect": "Allow",
              "Action": [
                "lambda:invokeFunction"
              ],
              "Resource": [
                {
                  "Fn::Sub": [
                    "arn:aws:lambda:${AWS::Region}:${AWS::AccountId}:function:echofunction-${env}",
                    { "env": { "Ref": "env" } }
                  ]
                }
              ]
            }
          ]
        }
      }
    ]
  }
}
```

5. Create an AppSync resolver in the stack's *Resources* block.

```
"QueryEchoResolver": {
  "Type": "AWS::AppSync::Resolver",
  "Properties": {
    "ApiId": {
      "Ref": "AppSyncApiId"
    },
    "DataSourceName": {
      "Fn::GetAtt": [
        "EchoLambdaDataSource",
        "Name"
      ]
    },
    "TypeName": "Query",
    "FieldName": "echo",
    "RequestMappingTemplateS3Location": {
      "Fn::Sub": [
        "s3://${S3DeploymentBucket}/${S3DeploymentRootKey}/resolvers/Query.echo.req.vtl",
        {
          "S3DeploymentBucket": {
            "Ref": "S3DeploymentBucket"
          },
          "S3DeploymentRootKey": {
            "Ref": "S3DeploymentRootKey"
          }
        }
      ]
    },
    "ResponseMappingTemplateS3Location": {
      "Fn::Sub": [
        "s3://${S3DeploymentBucket}/${S3DeploymentRootKey}/resolvers/Query.echo.res.vtl",
        {
          "S3DeploymentBucket": {
            "Ref": "S3DeploymentBucket"
          },
          "S3DeploymentRootKey": {
            "Ref": "S3DeploymentRootKey"
          }
        }
      ]
    }
  }
}
```

6. Create the resolver templates in the project's *resolvers* directory.

**resolvers/Query.echo.req.vtl**

```
{
    "version": "2017-02-28",
    "operation": "Invoke",
    "payload": {
        "type": "Query",
        "field": "echo",
        "arguments": $utils.toJson($context.arguments),
        "identity": $utils.toJson($context.identity),
        "source": $utils.toJson($context.source)
    }
}
```

**resolvers/Query.echo.res.vtl**

```
$util.toJson($ctx.result)
```

After running `amplify push` open the AppSync console with `amplify api console` and test your API with this simple query:

```
query {
  echo(msg:"Hello, world!")
}
```

#### Add a custom geolocation search resolver that targets an Elasticsearch domain created by @searchable

To add a geolocation search capabilities to an API add the *@searchable* directive to an *@model* type.

```
type Todo @model @searchable {
  id: ID!
  name: String!
  description: String
  comments: [Todo] @connection(name: "TodoComments")
}
```

The next time you run `amplify push`, an Amazon Elasticsearch domain will be created and configured such that data automatically streams from DynamoDB into Elasticsearch. The *@searchable* directive on the Todo type will generate a *Query.searchTodos* query field and resolver but it is not uncommon to want more specific search capabilities. You can write a custom search resolver by following these steps:

1. Add the relevant location and search fields to the schema.

```
type Location {
  lat: Float
  lon: Float
}
input LocationInput {
  lat: Float
  lon: Float
}
type Todo @model @searchable {
  id: ID!
  name: String!
  description: String
  comments: [Todo] @connection(name: "TodoComments")
  location: Location
}
type Query {
  nearbyTodos(location: LocationInput!, km: Int): TodoConnection
}
```

2. Create the resolver record in the stack's *Resources* block.

```
"QueryNearbyTodos": {
    "Type": "AWS::AppSync::Resolver",
    "Properties": {
        "ApiId": {
            "Ref": "AppSyncApiId"
        },
        "DataSourceName": "ElasticSearchDomain",
        "TypeName": "Query",
        "FieldName": "nearbyTodos",
        "RequestMappingTemplateS3Location": {
            "Fn::Sub": [
                "s3://${S3DeploymentBucket}/${S3DeploymentRootKey}/resolvers/Query.nearbyTodos.req.vtl",
                {
                    "S3DeploymentBucket": {
                        "Ref": "S3DeploymentBucket"
                    },
                    "S3DeploymentRootKey": {
                        "Ref": "S3DeploymentRootKey"
                    }
                }
            ]
        },
        "ResponseMappingTemplateS3Location": {
            "Fn::Sub": [
                "s3://${S3DeploymentBucket}/${S3DeploymentRootKey}/resolvers/Query.nearbyTodos.res.vtl",
                {
                    "S3DeploymentBucket": {
                        "Ref": "S3DeploymentBucket"
                    },
                    "S3DeploymentRootKey": {
                        "Ref": "S3DeploymentRootKey"
                    }
                }
            ]
        }
    }
}
```

3. Write the resolver templates.

```
## Query.nearbyTodos.req.vtl
## Objects of type Todo will be stored in the /todo index

#set( $indexPath = "/todo/doc/_search" )
#set( $distance = $util.defaultIfNull($ctx.args.km, 200) )
{
    "version": "2017-02-28",
    "operation": "GET",
    "path": "$indexPath.toLowerCase()",
    "params": {
        "body": {
            "query": {
                "bool" : {
                    "must" : {
                        "match_all" : {}
                    },
                    "filter" : {
                        "geo_distance" : {
                            "distance" : "${distance}km",
                            "location" : $util.toJson($ctx.args.location)
                        }
                    }
                }
            }
        }
    }
}
```

```
## Query.nearbyTodos.res.vtl

#set( $items = [] )
#foreach( $entry in $context.result.hits.hits )
  #if( !$foreach.hasNext )
    #set( $nextToken = "$entry.sort.get(0)" )
  #end
  $util.qr($items.add($entry.get("_source")))
#end
$util.toJson({
  "items": $items,
  "total": $ctx.result.hits.total,
  "nextToken": $nextToken
})
```

4. Run `amplify push`

Amazon Elasticsearch domains can take a while to deploy. Take this time to read up on Elasticsearch to see what capabilities you are about to unlock.

[Getting Started with Elasticsearch](https://www.elastic.co/guide/en/elasticsearch/reference/current/getting-started.html)

4. After the update is complete but before creating any objects, update your Elasticsearch index mapping.

An index mapping tells Elasticsearch how it should treat the data that you are trying to store. By default, if we create an object with field `"location": { "lat": 40, "lon": -40 }`, Elasticsearch will treat that data as an *object* type when in reality we want it to be treated as a *geo_point*. You use the mapping APIs to tell Elasticsearch how to do this.

Make sure you tell Elasticsearch that your location field is a *geo_point* before creating objects in the index because otherwise you will need delete the index and try again. Go to the [Amazon Elasticsearch Console](https://console.aws.amazon.com/es/home) and find the Elasticsearch domain that contains this environment's GraphQL API ID. Click on it and open the kibana link. To get kibana to show up you need to install a browser extension such as [AWS Agent](https://addons.mozilla.org/en-US/firefox/addon/aws-agent/) and configure it with your AWS profile's public key and secret so the browser can sign your requests to kibana for security reasons. Once you have kibana open, click the "Dev Tools" tab on the left and run the commands below using the in browser console.

```
# Create the /todo index if it does not exist
PUT /todo

# Tell Elasticsearch that the location field is a geo_point
PUT /todo/_mapping/doc
{
    "properties": {
        "location": {
            "type": "geo_point"
        }
    }
}
```

5. Use your API to create objects and immediately search them.

After updating the Elasticsearch index mapping, open the AWS AppSync console with `amplify api console` and try out these queries.

```
mutation CreateTodo {
  createTodo(input:{
    name: "Todo 1",
    description: "The first thing to do",
    location: {
      lat:43.476446,
      lon:-110.767786
    }
  }) {
    id
    name
    location {
      lat
      lon
    }
    description
  }
}

query NearbyTodos {
  nearbyTodos(location: {
    lat: 43.476546,
    lon: -110.768786
  }, km: 200) {
    items {
      id
      name
      location {
        lat
        lon
      }
    }
  }
}
```

When you run *Mutation.createTodo*, the data will automatically be streamed via AWS Lambda into Elasticsearch such that it nearly immediately available via *Query.nearbyTodos*.

## AWS CloudFormation Template Parameters

Much of the behavior of the GraphQL Transform logic is configured by passing arguments to the directives in the GraphQL SDL definition. However, certain other things are configured by passing parameters to the CloudFormation template itself. This provides escape hatches without leaking too many implementation details into the SDL definition. You can pass values to these parameters by adding them to the `parameters.json` file in the API directory of your amplify project.

### AppSyncApiName

**Override the name of the generated AppSync API**

```
{
  "AppSyncApiName": "AppSyncAPI"
}
```

### APIKeyExpirationEpoch

**Resets the API Key to expire 1 week after the next `amplify push`**

```
{
  "APIKeyExpirationEpoch": "0"
}
```

**Do not create an API key**

```
{
  "APIKeyExpirationEpoch": "-1"
}
```

**Set a custom API key expiration date**

```
{
  "APIKeyExpirationEpoch": "1544745428"
}
```

> The value specified is the expiration date in seconds since Epoch

### DynamoDBBillingMode

**Set the DynamoDB billing mode for the API. One of "PROVISIONED" or "PAY_PER_REQUEST".**

```
{
  "DynamoDBBillingMode": "PAY_PER_REQUEST"
}
```

### DynamoDBModelTableReadIOPS

**Override the default read IOPS provisioned for each @model table**

**Only valid if the "DynamoDBBillingMode" is set to "PROVISIONED"**

```
{
  "DynamoDBModelTableReadIOPS": 5
}
```

### DynamoDBModelTableWriteIOPS

**Override the default write IOPS provisioned for each @model table**

**Only valid if the "DynamoDBBillingMode" is set to "PROVISIONED"**

```
{
  "DynamoDBModelTableWriteIOPS": 5
}
```

### ElasticsearchStreamingFunctionName

**Override the name of the AWS Lambda searchable streaming function**

```
{
  "ElasticsearchStreamingFunctionName": "CustomFunctionName"
}
```

### ElasticsearchInstanceCount

**Override the number of instances launched into the Elasticsearch domain created by @searchable**

```
{
  "ElasticsearchInstanceCount": 1
}
```

### ElasticsearchInstanceType

**Override the type of instance launched into the Elasticsearch domain created by @searchable**

```
{
  "ElasticsearchInstanceType": "t2.small.elasticsearch"
}
```

### ElasticsearchEBSVolumeGB

**Override the amount of disk space allocated to each instance in the Elasticsearch domain created by @searchable**

```
{
  "ElasticsearchEBSVolumeGB": 10
}
```

## S3 Objects

The GraphQL Transform, Amplify CLI, and Amplify Library make it simple to add complex object
support with Amazon S3 to an application.

### Basics

At a minimum the steps to add S3 Object support are as follows:

**Create a Amazon S3 bucket to hold files via `amplify add storage`.**

**Create a user pool in Amazon Cognito User Pools via `amplify add auth`.**

**Create a GraphQL API via `amplify add api` and add the following type definition:**

```
type S3Object {
  bucket: String!
  region: String!
  key: String!
}
```

**Reference the S3Object type from some `@model` type:**

```
type Picture @model @auth(rules: [{allow: owner}]) {
  id: ID!
  name: String
  owner: String

  # Reference the S3Object type from a field.
  file: S3Object
}
```

The GraphQL Transform handles creating the relevant input types and will store pointers to S3 objects in Amazon DynamoDB. The AppSync SDKs and Amplify library handle uploading the files to S3 transparently.

**Run a mutation with s3 objects from your client app:**

```
mutation ($input: CreatePictureInput!) {
  createPicture(input: $input) {
    id
    name
    visibility
    owner
    createdAt
    file {
      region
      bucket
      key
    }
  }
}
```

### Handling Common Errors



### Tutorial (S3 & React)

**First create an amplify project:**

```bash
amplify init
```

**Next add the `auth` category to enable Amazon Cognito User Pools:**

```bash
amplify add auth

# You may use the default settings.
```

**Then add the `storage` category and configure an Amazon S3 bucket to store files.**

```bash
amplify add storage

# Select "Content (Images, audio, video, etc.)"
# Follow the rest of the instructions and customize as necessary.
```

**Next add the `api` category and configure a GraphQL API with Amazon Cognito User Pools enabled.**

```bash
amplify add api

# Select the graphql option and then Amazon Cognito User Pools option.
# When asked if you have a schema, say No.
# Select one of the default samples. You can change it later.
# Choose to edit the schema and it will open your schema.graphql in your editor.
```

**Once your `schema.graphql` is open in your editor of choice, enter the following:**

```
type Picture @model @auth(rules: [{allow: owner}]) {
  id: ID!
  name: String
  owner: String
  visibility: Visibility
  file: S3Object
  createdAt: String
}

type S3Object {
  bucket: String!
  region: String!
  key: String!
}

enum Visibility {
  public
  private
}
```

**After defining your API's schema.graphql deploy it to AWS.**

```bash
amplify push
```

**In your top level `App.js` (or similar), instantiate the AppSync client and include
the necessary `<Provider />` and `<Rehydrated />` components.**

```javascript
import React, { Component } from 'react';
import Amplify, { Auth } from 'aws-amplify';
import { withAuthenticator } from 'aws-amplify-react';
import AWSAppSyncClient from "aws-appsync";
import { Rehydrated } from 'aws-appsync-react';
import { ApolloProvider } from 'react-apollo';
import awsconfig from './aws-exports';

// Amplify init
Amplify.configure(awsconfig);

const GRAPHQL_API_REGION = awsconfig.aws_appsync_region
const GRAPHQL_API_ENDPOINT_URL = awsconfig.aws_appsync_graphqlEndpoint
const S3_BUCKET_REGION = awsconfig.aws_user_files_s3_bucket_region
const S3_BUCKET_NAME = awsconfig.aws_user_files_s3_bucket
const AUTH_TYPE = awsconfig.aws_appsync_authenticationType

// AppSync client instantiation
const client = new AWSAppSyncClient({
  url: GRAPHQL_API_ENDPOINT_URL,
  region: GRAPHQL_API_REGION,
  auth: {
    type: AUTH_TYPE,
    // Get the currently logged in users credential from 
    // Amazon Cognito User Pools.
    jwtToken: async () => (
        await Auth.currentSession()).getAccessToken().getJwtToken(),
  },
  // Uses Amazon IAM credentials to authorize requests to S3.
  complexObjectsCredentials: () => Auth.currentCredentials(),
});

// Define you root app component
class App extends Component {
    render() {
        // ... your code here
    }
}

const AppWithAuth = withAuthenticator(App, true);

export default () => (
  <ApolloProvider client={client}>
    <Rehydrated>
      <AppWithAuth />
    </Rehydrated>
  </ApolloProvider>
);
```

**Then define a component and call a mutation to create a Picture object and upload
a file.**

```javascript
import React, { Component } from 'react';
import gql from 'graphql-tag';

// Define your component
class AddPhoto extends Component {
    render() {
        <Button onClick={async () => {
            const visibility = 'private';
            const { identityId } = await Auth.currentCredentials();
            const name = 'Friendly File Name';
            const file = {
                bucket: this.props.s3Bucket,
                key: `${visibility}/${identityId}/${this.state.selectedFile.name}`,
                region,
                mimeType,
                
                // This comes from an HTML file input element.
                // <input type="file" onChange={this.updateStateOnFileSelected} />
                localUri: this.state.selectedFile,
            };
            // Fires the createPicture mutation and transparently uploads the
            // file to Amazon S3.
            this.props.createPicture({ name, visibility, file });
        }} />
    }
}

// Write your mutation
const MutationCreatePicture = gql`
mutation ($input: CreatePictureInput!) {
  createPicture(input: $input) {
    id
    name
    visibility
    owner
    createdAt
    file {
      region
      bucket
      key
    }
  }
}`;

// Decorate your component with your mutation. 
export default graphql(
    MutationCreatePicture,
    {
        options: {
            // Tell the SDK how to store the new "Picture" 
            // object in the offline cache.
            update: (proxy, { data: { createPicture } }) => {
                const query = QueryListPictures;
                const data = proxy.readQuery({ query });
                data.listPictures.items = [
                    ...data.listPictures.items,
                    createPicture
                ];
                proxy.writeQuery({ query, data });
            }
        },
        props: ({ ownProps, mutate }) => ({

            // Add a "createPicture" prop that will trigger 
            // our mutation from our component.
            createPicture: photo => mutate({

                // Pass our photo (NOTE: with the file object as variables)
                // The AppSync SDK will know how to upload the file to S3.
                variables: { input: photo },

                // Optionally provide an optimistic update rule 
                // for snappy UIs.
                optimisticResponse: () => ({
                    createPicture: {
                        ...photo,
                        id: uuid(),
                        createdAt: new Date().toISOString(),
                        __typename: 'Picture',
                        file: { ...photo.file, __typename: 'S3Object' }
                    }
                }),
            }),
        }),
    }
)(AddPhoto);
```

> See [https://github.com/aws-samples/aws-amplify-graphql](https://github.com/aws-samples/aws-amplify-graphql) for the full code.

## Examples

### Simple Todo

```
type Todo @model {
  id: ID!
  name: String!
  description: String
}
```

### Blog

```
type Blog @model {
  id: ID!
  name: String!
  posts: [Post] @connection(name: "BlogPosts")
}
type Post @model {
  id: ID!
  title: String!
  blog: Blog @connection(name: "BlogPosts")
  comments: [Comment] @connection(name: "PostComments")
}
type Comment @model {
  id: ID!
  content: String
  post: Post @connection(name: "PostComments")
}
```

#### Blog Queries

```
# Create a blog. Remember the returned id.
# Provide the returned id as the "blogId" variable.
mutation CreateBlog {
  createBlog(input: {
    name: "My New Blog!"
  }) {
    id
    name
  }
}

# Create a post and associate it with the blog via the "postBlogId" input field.
# Provide the returned id as the "postId" variable.
mutation CreatePost($blogId:ID!) {
  createPost(input:{title:"My Post!", postBlogId: $blogId}) {
    id
    title
    blog {
      id
      name
    }
  }
}

# Create a comment and associate it with the post via the "commentPostId" input field.
mutation CreateComment($postId:ID!) {
  createComment(input:{content:"A comment!", commentPostId:$postId}) {
    id
    content
    post {
      id
      title
      blog {
        id
        name
      }
    }
  }
}

# Get a blog, its posts, and its posts comments.
query GetBlog($blogId:ID!) {
  getBlog(id:$blogId) {
    id
    name
    posts(filter: {
      title: {
        eq: "My Post!"
      }
    }) {
      items {
        id
        title
        comments {
          items {
            id
            content
          }
        }
      }
    }
  }
}

# List all blogs, their posts, and their posts comments.
query ListBlogs {
  listBlogs { # Try adding: listBlog(filter: { name: { eq: "My New Blog!" } })
    items {
      id
      name
      posts { # or try adding: posts(filter: { title: { eq: "My Post!" } })
        items {
          id
          title
          comments { # and so on ...
            items {
              id
              content
            }
          }
        }
      }
    }
  }
}
```

### Task App

**Note: To use the @auth directive, the API must be configured to use Amazon Cognito user pools.**

```
type Task 
  @model 
  @auth(rules: [
      {allow: groups, groups: ["Managers"], mutations: [create, update, delete], queries: null},
      {allow: groups, groups: ["Employees"], mutations: null, queries: [get, list]}
    ])
{
  id: ID!
  title: String!
  description: String
  status: String
}
type PrivateNote
  @model
  @auth(rules: [{allow: owner}])
{
  id: ID!
  content: String!
}
```

#### Task Queries

```
# Create a task. Only allowed if a manager.
mutation M {
  createTask(input:{
    title:"A task",
    description:"A task description",
    status: "pending"
  }) {
    id
    title
    description
  }
}

# Get a task. Allowed if an employee.
query GetTask($taskId:ID!) {
  getTask(id:$taskId) {
    id
    title
    description
  }
}

# Automatically inject the username as owner attribute.
mutation CreatePrivateNote {
  createPrivateNote(input:{content:"A private note of user 1"}) {
    id
    content
  }
}

# Unauthorized error if not owner.
query GetPrivateNote($privateNoteId:ID!) {
  getPrivateNote(id:$privateNoteId) {
    id
    content
  }
}

# Return only my own private notes.
query ListPrivateNote {
  listPrivateNote {
    items {
      id
      content
    }
  }
}
```

### Conflict Detection

```
type Note @model @versioned {
  id: ID!
  content: String!
  version: Int! # You can leave this out. Validation fails if this is not a int like type (Int/BigInt) and is always coerced to non-null.
}
```

#### Conflict Detection Queries

```
mutation Create {
  createNote(input:{
    content:"A note"
  }) {
    id
    content
    version
  }
}

mutation Update($noteId: ID!) {
  updateNote(input:{
    id: $noteId,
    content:"A second version",
    expectedVersion: 1
  }) {
    id
    content
    version
  }
}

mutation Delete($noteId: ID!) {
  deleteNote(input:{
    id: $noteId,
    expectedVersion: 2
  }) {
    id
    content
    version
  }
}
```

## Automatically Import Existing DataSources

The Amplify CLI currently supports importing serverless Amazon Aurora MySQL 5.6 databases running in the us-east-1 region. The following instruction show how to create an Amazon Aurora Serverless database, import this database as a GraphQL data source and test it.

**First, if you do not have an Amplify project with a GraphQL API create one using these simple commands.**

```bash
amplify init
amplify add api
```

**Go to the AWS RDS console and click "Create database".**


![Create cluster]({{media_base}}/create-database.png)


**Select "Serverless" for the capacity type and fill in some information.**


![Database details]({{media_base}}/database-details.png)


**Click next and configure any advanced settings. Click "Create database"**


![Database details]({{media_base}}/configure-database.png)


**After creating the database, wait for the "Modify" button to become clickable. When ready, click "Modify" and scroll down to enable the "Data API"**


![Database details]({{media_base}}/data-api.png)


**Click continue, verify the changes and apply them immediately. Click "Modify cluster"**


![Database details]({{media_base}}/modify-after-data-api.png)


**Next click on "Query Editor" in the left nav bar and fill in connection information when prompted.**


![Database details]({{media_base}}/connect-to-db-from-queries.png)


**After connecting, create a database and some tables.**


![Database details]({{media_base}}/create-a-database-and-schema.png)

```sql
CREATE DATABASE MarketPlace;
USE MarketPlace;
CREATE TABLE Customers (
  id int(11) NOT NULL PRIMARY KEY,
  name varchar(50) NOT NULL,
  phone varchar(50) NOT NULL,
  email varchar(50) NOT NULL
);
CREATE TABLE Orders (
  id int(11) NOT NULL PRIMARY KEY,
  customerId int(11) NOT NULL,
  orderDate datetime DEFAULT CURRENT_TIMESTAMP,
  KEY `customerId` (`customerId`),
  CONSTRAINT `customer_orders_ibfk_1` FOREIGN KEY (`customerId`) REFERENCES `Customers` (`id`)
);
```


**Return to your command line and run `amplify api add-graphql-datasource` from the root of your amplify project.**


![Add GraphQL Data Source]({{media_base}}/add-graphql-datasource.png)

**Push your project to AWS with `amplify push`.**

Run `amplify push` to push your project to AWS. You can then open the AppSync console with `amplify api console`, to try interacting with your RDS database via your GraphQL API.

**Interact with your SQL database from GraphQL**

Your API is now configured to work with your serverless Amazon Aurora MySQL database. Try running a mutation to create a customer from the [AppSync Console](https://console.aws.amazon.com/appsync/home) and then query it from the [RDS Console](https://console.aws.amazon.com/rds/home) to double check.

Create a customer:

```
mutation CreateCustomer {
  createCustomers(createCustomersInput: {
    id: 1,
    name: "Hello",
    phone: "111-222-3333",
    email: "customer1@mydomain.com"
  }) {
    id
    name
    phone
    email
  }
}
```

![GraphQL Results]({{media_base}}/graphql-results.png)

Then open the RDS console and run a simple select statement to see the new customer:

```sql
USE MarketPlace;
SELECT * FROM Customers;
```

![SQL Results]({{media_base}}/sql-results.png)

### How does this work?

The `add-graphql-datasource` will add a custom stack to your project that provides a basic set of functionality for working
with an existing data source. You can find the new stack in the `stacks/` directory, a set of new resolvers in the `resolvers/` directory, and will also find a few additions to your `schema.graphql`. You may edit details in the custom stack and/or resolver files without worry. You may run `add-graphql-datasource` again to update your project with changes in the database but be careful as these will overwrite any existing templates in the `stacks/` or `resolvers/` directories. When using multiple environment with the Amplify CLI, you will be asked to configure the data source once per environment.


## Writing Custom Transformers

This document outlines the process of writing custom GraphQL transformers. The `graphql-transform` package serves as a lightweight framework that takes as input a GraphQL SDL document
and a list of **GraphQL Transformers** and returns a cloudformation document that fully implements the data model defined by the input schema. A GraphQL Transformer is a class the defines a directive and a set of functions that manipulate a context and are called whenever that directive is found in an input schema.

For example, the AWS Amplify CLI calls the GraphQL Transform like this:

```javascript
import GraphQLTransform from 'graphql-transformer-core'
import DynamoDBModelTransformer from 'graphql-dynamodb-transformer'
import ModelConnectionTransformer from 'graphql-connection-transformer'
import ModelAuthTransformer from 'graphql-auth-transformer'
import AppSyncTransformer from 'graphql-appsync-transformer'
import VersionedModelTransformer from 'graphql-versioned-transformer'

// Note: This is not exact as we are omitting the @searchable transformer.
const transformer = new GraphQLTransform({
    transformers: [
        new AppSyncTransformer(),
        new DynamoDBModelTransformer(),
        new ModelAuthTransformer(),
        new ModelConnectionTransformer(),
        new VersionedModelTransformer()
    ]
})
const schema = `
type Post @model {
    id: ID!
    title: String!
    comments: [Comment] @connection(name: "PostComments")
}
type Comment @model {
    id: ID!
    content: String!
    post: Post @connection(name: "PostComments")
}
`
const cfdoc = transformer.transform(schema);
const out = await createStack(cfdoc, name, region)
console.log('Application creation successfully started. It may take a few minutes to finish.')
```

As shown above the `GraphQLTransform` class takes a list of transformers and later is able to transform
GraphQL SDL documents into CloudFormation documents.

### The Transform Lifecycle

At a high level the `GraphQLTransform` takes the input SDL, parses it, and validates the schema
is complete and satisfies the directive definitions. It then iterates through the list of transformers
passed to the transform when it was created and calls `.before()` if it exists. It then walks the parsed AST 
and calls the relevant transformer methods (e.g. `object()`, `field()`, `interface()` etc) as directive matches are found.
In reverse order it then calls each transformer's `.after()` method if it exists, and finally returns the context's finished template.

Here is pseudo code for how `const cfdoc = transformer.transform(schema);` works.

```javascript
function transform(schema: string): Template {
    
    // ...

    for (const transformer of this.transformers) {
        // Run the before function one time per transformer.
        if (isFunction(transformer.before)) {
            transformer.before(context)
        }
        // Transform each definition in the input document.
        for (const def of context.inputDocument.definitions as TypeDefinitionNode[]) {
            switch (def.kind) {
                case 'ObjectTypeDefinition':
                    this.transformObject(transformer, def, context)
                    // Walk the fields and call field transformers.
                    break
                case 'InterfaceTypeDefinition':
                    this.transformInterface(transformer, def, context)
                    // Walk the fields and call field transformers.
                    break;
                case 'ScalarTypeDefinition':
                    this.transformScalar(transformer, def, context)
                    break;
                case 'UnionTypeDefinition':
                    this.transformUnion(transformer, def, context)
                    break;
                case 'EnumTypeDefinition':
                    this.transformEnum(transformer, def, context)
                    break;
                case 'InputObjectTypeDefinition':
                    this.transformInputObject(transformer, def, context)
                    break;
                // Note: Extension and operation definition nodes are not supported.
                default:
                    continue
            }
        }
    }
    // After is called in the reverse order as if they were popping off a stack.
    let reverseThroughTransformers = this.transformers.length - 1;
    while (reverseThroughTransformers >= 0) {
        const transformer = this.transformers[reverseThroughTransformers]
        if (isFunction(transformer.after)) {
            transformer.after(context)
        }
        reverseThroughTransformers -= 1
    }
    // Return the template.
    // In the future there will likely be a formatter concept here.
    return context.template
}
```

### The Transformer Context

The transformer context serves like an accumulator that is manipulated by transformers. See the code to see what methods are available
to you.

[https://github.com/aws-amplify/amplify-cli/blob/7f0cb11915fa945ad9d518e8f9a8f74378fef5de/packages/graphql-transformer-core/src/TransformerContext.ts](https://github.com/aws-amplify/amplify-cli/blob/7f0cb11915fa945ad9d518e8f9a8f74378fef5de/packages/graphql-transformer-core/src/TransformerContext.ts)

> For now, the transform only support cloudformation and uses a library called `cloudform` to create cloudformation resources in code. In the future we would like to support alternative deployment mechanisms like terraform.

### Example

As an example let's walk through how we implemented the @versioned transformer. The first thing to do is to define a directive for our transformer.

```javascript
const VERSIONED_DIRECTIVE = `
    directive @versioned(versionField: String = "version", versionInput: String = "expectedVersion") on OBJECT
`
```

Our `@versioned` directive can be applied to `OBJECT` type definitions and automatically adds object versioning and conflict detection to an APIs mutations. For example, we might write

```
# Any mutations that deal with the Post type will ask for an `expectedVersion`
# input that will be checked using DynamoDB condition expressions.
type Post @model @versioned {
    id: ID!
    title: String!
    version: Int!
}
```

> Note: @versioned depends on @model so we must pass `new new DynamoDBModelTransformer()` before `new new VersionedModelTransformer()`. Also note that `new AppSyncTransformer()` must go first for now. In the future we can add a dependency mechanism and topologically sort it ourselves.

The next step after defining the directive is to implement the transformer's business logic. The `graphql-transformer-core` package makes this a little easier
by exporting a common class through which we may define transformers. User's extend the `Transformer` class and implement the required functions.

```javascript
export class Transformer {
    before?: (acc: TransformerContext) => void
    after?: (acc: TransformerContext) => void
    object?: (definition: ObjectTypeDefinitionNode, directive: DirectiveNode, acc: TransformerContext) => void
    interface?: (definition: InterfaceTypeDefinitionNode, directive: DirectiveNode, acc: TransformerContext) => void
    field?: (
        parent: ObjectTypeDefinitionNode | InterfaceTypeDefinitionNode,
        definition: FieldDefinitionNode,
        directive: DirectiveNode,
        acc: TransformerContext) => void
    argument?: (definition: InputValueDefinitionNode, directive: DirectiveNode, acc: TransformerContext) => void
    union?: (definition: UnionTypeDefinitionNode, directive: DirectiveNode, acc: TransformerContext) => void
    enum?: (definition: EnumTypeDefinitionNode, directive: DirectiveNode, acc: TransformerContext) => void
    enumValue?: (definition: EnumValueDefinitionNode, directive: DirectiveNode, acc: TransformerContext) => void
    scalar?: (definition: ScalarTypeDefinitionNode, directive: DirectiveNode, acc: TransformerContext) => void
    input?: (definition: InputObjectTypeDefinitionNode, directive: DirectiveNode, acc: TransformerContext) => void
    inputValue?: (definition: InputValueDefinitionNode, directive: DirectiveNode, acc: TransformerContext) => void
}
```

Since our `VERSIONED_DIRECTIVE` only specifies `OBJECT` in its **on** condition, we only **NEED* to implement the `object` function. You may also
implement the `before` and `after` functions which will be called once at the beginning and end respectively of the transformation process.

```javascript
/**
 * Users extend the Transformer class and implement the relevant functions.
 */
export class VersionedModelTransformer extends Transformer {

    constructor() {
        super(
            'VersionedModelTransformer',
            VERSIONED_DIRECTIVE
        )
    }

    /**
     * When a type is annotated with @versioned enable conflict resolution for the type.
     *
     * Usage:
     *
     * type Post @model @versioned(versionField: "version", versionInput: "expectedVersion") {
     *   id: ID!
     *   title: String
     *   version: Int!
     * }
     *
     * Enabling conflict resolution automatically manages a "version" attribute in
     * the @model type's DynamoDB table and injects a conditional expression into
     * the types mutations that actually perform the conflict resolutions by
     * checking the "version" attribute in the table with the "expectedVersion" passed
     * by the user.
     */
    public object = (def: ObjectTypeDefinitionNode, directive: DirectiveNode, ctx: TransformerContext): void => {
        // @versioned may only be used on types that are also @model
        const modelDirective = def.directives.find((dir) => dir.name.value === 'model')
        if (!modelDirective) {
            throw new InvalidDirectiveError('Types annotated with @auth must also be annotated with @model.')
        }

        const isArg = (s: string) => (arg: ArgumentNode) => arg.name.value === s
        const getArg = (arg: string, dflt?: any) => {
            const argument = directive.arguments.find(isArg(arg))
            return argument ? valueFromASTUntyped(argument.value) : dflt
        }

        const versionField = getArg('versionField', "version")
        const versionInput = getArg('versionInput', "expectedVersion")
        const typeName = def.name.value

        // Make the necessary changes to the context
        this.augmentCreateMutation(ctx, typeName, versionField, versionInput)
        this.augmentUpdateMutation(ctx, typeName, versionField, versionInput)
        this.augmentDeleteMutation(ctx, typeName, versionField, versionInput)
        this.stripCreateInputVersionedField(ctx, typeName, versionField)
        this.addVersionedInputToDeleteInput(ctx, typeName, versionInput)
        this.addVersionedInputToUpdateInput(ctx, typeName, versionInput)
        this.enforceVersionedFieldOnType(ctx, typeName, versionField)
    }

    // ... Implement the functions that do the real work by calling the context methods.
}
```<|MERGE_RESOLUTION|>--- conflicted
+++ resolved
@@ -1080,8 +1080,6 @@
 }
 ```
 
-<<<<<<< HEAD
-=======
 **Example: Return custom data and run custom logic**
 
 You can use the `@function` directive to write custom business logic in an AWS Lambda function. To get started, use
@@ -1149,7 +1147,6 @@
 };
 ```
 
->>>>>>> 0cd95d9b
 **Example: Get the logged in user from Amazon Cognito User Pools**
 
 When building applications, it is often useful to fetch information for the current user. We can use the `@function` directive to quickly add a resolver that uses AppSync identity information to fetch a user from Amazon Cognito User Pools. First make sure you have added Amazon Cognito User Pools enabled via `amplify add auth` and a GraphQL API via `amplify add api` to an amplify project. Once you have created the user pool, get the **UserPoolId** from **amplify-meta.json** in the **backend/** directory of your amplify project. You will provide this value as an environment variable in a moment. Next, using the Amplify function category, AWS console, or other tool, deploy a AWS Lambda function with the following contents.
@@ -1214,8 +1211,6 @@
 };
 ```
 
-<<<<<<< HEAD
-=======
 You can connect this function to your AppSync API deployed via Amplify using this schema:
 
 ```
@@ -1235,7 +1230,6 @@
 
 This simple lambda function shows how you can write your own custom logic using a language of your choosing. Try enhancing the example with your own data and logic.
 
->>>>>>> 0cd95d9b
 > When deploying the function make sure you supply an environment variable named COGNITO_USERPOOL_ID with the value defined under the key **UserPoolId** in **amplify-meta.json**
 
 When deploying your function make sure you have provided an execution role with permission to call the Amazon Cognito User Pools admin APIs. Attaching this policy to your function execution role will give you the permissions you need.
@@ -1294,11 +1288,7 @@
 }
 ```
 
-<<<<<<< HEAD
-Next run `amplify push` and wait as your project finishes deploying. To test that everything is working as expected run `amplify api console` to open the GraphiQL editor for your API. You are going to need to open the Amazon Cognito User Pools console to create a user if you do not yet have any. Once you have created a user go back to the AppSync console's query page and click "Login with User Pools". You can find the **ClientId** in **amplify-meta.json** under the key **AppClientIDWeb**. Paste that value into the modal and login using your username and password. You can know run this query:
-=======
 Next run `amplify push` and wait as your project finishes deploying. To test that everything is working as expected run `amplify api console` to open the GraphiQL editor for your API. You are going to need to open the Amazon Cognito User Pools console to create a user if you do not yet have any. Once you have created a user go back to the AppSync console's query page and click "Login with User Pools". You can find the **ClientId** in **amplify-meta.json** under the key **AppClientIDWeb**. Paste that value into the modal and login using your username and password. You can now run this query:
->>>>>>> 0cd95d9b
 
 ```
 query {
