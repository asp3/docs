--- conflicted
+++ resolved
@@ -18,7 +18,6 @@
 
 > **Note:** Make sure that `maplibre-gl-js-amplify` version `1.0.5` or above is installed.
 
-<<<<<<< HEAD
 Add `maplibre-gl.css` and styles to display map in the `head` element of your html page. (In a new react app, it will be `index.html` in `public` folder)
 ```html
 <link href="https://cdn.amplify.aws/packages/maplibre-gl/1.14.0/maplibre-gl.css" rel="stylesheet"
@@ -27,10 +26,7 @@
 <style> #map { position: absolute; top: 0; bottom: 0; width: 100%; } </style>
 ```
 
-Next, configure the Amplify library in your app. All geo-related configuration information is available within the `aws-exports.js` file. Add the following to your app's entry point (i.e. App.js):
-=======
 Import the library into your application:
->>>>>>> df220fcd
 
 ```javascript
 import { AmplifyMapLibreRequest } from "maplibre-gl-js-amplify";
