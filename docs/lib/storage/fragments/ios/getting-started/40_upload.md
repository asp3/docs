```swift
func uploadData() {
    let dataString = "Example file contents"
    let data = dataString.data(using: .utf8)!
<<<<<<< HEAD
    _ = Amplify.Storage.uploadData(key: "myKey", data: data, 
        progressListener: { progress in
=======
    
    Amplify.Storage.uploadData(key: "ExampleKey", data: data) { (event) in
        switch event {
        case .completed(let data):
            print("Completed: \(data)")
        case .failed(let storageError):
            print("Failed: \(storageError.errorDescription). \(storageError.recoverySuggestion)")
        case .inProcess(let progress):
>>>>>>> 2f44f0db
            print("Progress: \(progress)")
        }, resultListener: { (event) in
            switch event {
            case .success(let data):
                print("Completed: \(data)")
            case .failure(let storageError):
                print("Failed: \(storageError.errorDescription). \(storageError.recoverySuggestion)")
        }
    })
}
```<|MERGE_RESOLUTION|>--- conflicted
+++ resolved
@@ -2,19 +2,8 @@
 func uploadData() {
     let dataString = "Example file contents"
     let data = dataString.data(using: .utf8)!
-<<<<<<< HEAD
     _ = Amplify.Storage.uploadData(key: "myKey", data: data, 
         progressListener: { progress in
-=======
-    
-    Amplify.Storage.uploadData(key: "ExampleKey", data: data) { (event) in
-        switch event {
-        case .completed(let data):
-            print("Completed: \(data)")
-        case .failed(let storageError):
-            print("Failed: \(storageError.errorDescription). \(storageError.recoverySuggestion)")
-        case .inProcess(let progress):
->>>>>>> 2f44f0db
             print("Progress: \(progress)")
         }, resultListener: { (event) in
             switch event {
