Now that you’ve created and configured a React app and initialized a new Amplify project, you can add a feature. The first feature you will add is an API.

The Amplify CLI supports creating and interacting with two types of API categories: REST and GraphQL.

The API you will be creating in this step is a GraphQL API using AWS AppSync (a managed GraphQL service) and the database will be Amazon DynamoDB (a NoSQL database).

## Create a GraphQL API and database

Add a [GraphQL API](https://docs.aws.amazon.com/appsync/latest/devguide/designing-a-graphql-api.html) to your app and automatically provision a database by running the the following command from the root of your application directory:

```bash
<<<<<<< HEAD
amplify add api # accept defaults
=======
amplify add api
>>>>>>> d57a95dc
```

Accept the **default values** which are highlighted below:

```console
? Please select from one of the below mentioned services:
# GraphQL
? Provide API name:
# myapi
? Choose the default authorization type for the API:
# API Key
? Enter a description for the API key:
# demo
? After how many days from now the API key should expire:
# 7 (or your preferred expiration)
? Do you want to configure advanced settings for the GraphQL API:
# No
? Do you have an annotated GraphQL schema? 
# No
? Do you want a guided schema creation? 
# Yes
? What best describes your project: 
# Single object with fields
? Do you want to edit the schema now? 
# Yes
```

The CLI should open this GraphQL schema in your text editor.

__amplify/backend/api/myapi/schema.graphql__

```graphql
type Todo @model {
  id: ID!
  name: String!
  description: String
}
```

The schema generated is for a Todo app. You'll notice a directive on the `Todo` type of `@model`. This directive is part of the [GraphQL transform](~/cli/graphql-transformer/directives.md) library of Amplify. 

The GraphQL Transform Library provides custom directives you can use in your schema that allow you to do things like define data models, set up authentication and authorization rules, configure serverless functions as resolvers, and more.

A type decorated with the `@model` directive will scaffold out the database table for the type (Todo table), the schema for CRUD (create, read, update, delete) and list operations, and the GraphQL resolvers needed to make everything work together.

From the command line, press __enter__ to accept the schema and continue to the next steps.

### Deploying the API

To deploy this backend, run the `push` command:

```bash
amplify push
```

```console
? Are you sure you want to continue? Y

# You will be walked through the following questions for GraphQL code generation
? Do you want to generate code for your newly created GraphQL API? Y
? Choose the code generation language target: javascript
? Enter the file name pattern of graphql queries, mutations and subscriptions: src/graphql/**/*.js
? Do you want to generate/update all possible GraphQL operations - queries, mutations and subscriptions? Y
? Enter maximum statement depth [increase from default if your schema is deeply nested]: 2
```

Now the API is live and you can start interacting with it!

The API you have deployed is for a Todo app, including operations for creating, reading, updating, deleting, and listing todos.

Next, run the following command to check Amplify's status:

```bash
amplify status
```

This will give us the current status of the Amplify project, including the current environment, any categories that have been created, and what state those categories are in. It should look similar to this:

```console
Current Environment: dev

| Category | Resource name | Operation | Provider plugin   |
| -------- | ------------- | --------- | ----------------- |
| Api      | myapi         | No Change | awscloudformation |
```

To view the GraphQL API in the AppSync console at any time, run the following command:

```bash
amplify console api
```

To view your entire app in the Amplify console at any time, run the following command:

```bash
amplify console
```

### (Optional) Test your API 

To test this out locally, you can run the `mock` command.

> If you'd like to go ahead and connect the front end, you can [jump to the next step](#connect-frontend-to-api).

```bash
amplify mock api
```
  
```console
# If you have not already deployed you API, you will be walked through the following steps for GraphQL code generation
? Choose the code generation language target: javascript (or preferred target)
? Enter the file name pattern of graphql queries, mutations and subscriptions: src/graphql/**/*.js
? Do you want to generate/update all possible GraphQL operations - queries, mutations and subscriptions: Yes
? Enter maximum statement depth [increase from default if your schema is deeply nested] 2
```

This will open the GraphiQL explorer on a local port. From the test environment you can try out different operations locally, like queries and mutations.

Try running a couple of mutations locally and then querying for the todos:

```graphql
mutation createTodo {
  createTodo(input: {
    name: "Build an API"
    description: "Build a serverless API with Amplify and GraphQL"
  }) {
    id
    name
    description
  }
}

query listTodos {
  listTodos {
    items {
      id
      description
      name
    }
  }
}
```

## Connect frontend to API

In this section you will create a way to list and create todos from the React application. To do this, you will create a form with a button to create todos as well as a way to fetch and render the list of todos.

Open __src/App.js__ and update it with the following code:

```javascript
/* src/App.js */
import React, { useEffect, useState } from 'react'
import { API, graphqlOperation } from 'aws-amplify'
import { createTodo } from './graphql/mutations'
import { listTodos } from './graphql/queries'

const initialState = { name: '', description: '' }

const App = () => {
  const [formState, setFormState] = useState(initialState)
  const [todos, setTodos] = useState([])

  useEffect(() => {
    fetchTodos()
  }, [])

  function setInput(key, value) {
    setFormState({ ...formState, [key]: value })
  }

  async function fetchTodos() {
    try {
      const todoData = await API.graphql(graphqlOperation(listTodos))
      const todos = todoData.data.listTodos.items
      setTodos(todos)
    } catch (err) { console.log('error fetching todos') }
  }

  async function addTodo() {
    try {
      if (!formState.name || !formState.description) return
      const todo = { ...formState }
      setTodos([...todos, todo])
      setFormState(initialState)
      await API.graphql(graphqlOperation(createTodo, {input: todo}))
    } catch (err) {
      console.log('error creating todo:', err)
    }
  }

  return (
    <div style={styles.container}>
      <h2>Amplify Todos</h2>
      <input
        onChange={event => setInput('name', event.target.value)}
        style={styles.input}
        value={formState.name} 
        placeholder="Name"
      />
      <input
        onChange={event => setInput('description', event.target.value)}
        style={styles.input}
        value={formState.description}
        placeholder="Description"
      />
      <button style={styles.button} onClick={addTodo}>Create Todo</button>
      {
        todos.map((todo, index) => (
          <div key={todo.id ? todo.id : index} style={styles.todo}>
            <p style={styles.todoName}>{todo.name}</p>
            <p style={styles.todoDescription}>{todo.description}</p>
          </div>
        ))
      }
    </div>
  )
}

const styles = {
  container: { width: 400, margin: '0 auto', display: 'flex', flex: 1, flexDirection: 'column', justifyContent: 'center', padding: 20 },
  todo: {  marginBottom: 15 },
  input: { border: 'none', backgroundColor: '#ddd', marginBottom: 10, padding: 8, fontSize: 18 },
  todoName: { fontSize: 20, fontWeight: 'bold' },
  todoDescription: { marginBottom: 0 },
  button: { backgroundColor: 'black', color: 'white', outline: 'none', fontSize: 18, padding: '12px 0px' }
}

export default App
```

Let's walk through some of the functions:

__useEffect__ - When the component loads, the `useEffect` hook is called and it invokes the `fetchTodos` function.

__fetchTodos__ - Uses the Amplify `API` category to call the AppSync GraphQL API with the `listTodos` query. Once the data is returned, the items array is passed in to the `setTodos` function to update the local state.

__createTodo__ - Uses the Amplify `API` category to call the AppSync GraphQL API with the `createTodo` mutation. A difference between the `listTodos` query and the `createTodo` mutation is that `createTodo` accepts an argument containing the variables needed for the mutation.

## Run locally

Next, run the app and you should see the form rendered to the screen and be able to create and view the list of todos:

```bash
npm start
```<|MERGE_RESOLUTION|>--- conflicted
+++ resolved
@@ -9,11 +9,7 @@
 Add a [GraphQL API](https://docs.aws.amazon.com/appsync/latest/devguide/designing-a-graphql-api.html) to your app and automatically provision a database by running the the following command from the root of your application directory:
 
 ```bash
-<<<<<<< HEAD
-amplify add api # accept defaults
-=======
 amplify add api
->>>>>>> d57a95dc
 ```
 
 Accept the **default values** which are highlighted below:
