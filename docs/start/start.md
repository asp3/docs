---
title: Getting started
description: Getting Started
disableTOC: true
filterKey: integration
---

The open-source Amplify Framework provides the following products to build fullstack iOS, Android, Web, and React Native apps:
- **Amplify [CLI](../cli)** - Configure all the services needed to power your backend through a simple command line interface.
- **Amplify [Libraries](../lib)** - Use case-centric client libraries to integrate your app code with a backend using declarative interfaces.
- **Amplify UI components** - UI libraries for React, React Native, Angular, Ionic and Vue.

<<<<<<< HEAD
The **Amplify [Console](https://console.aws.amazon.com/amplify)** is an AWS service that provides a git-based workflow for continuous deployment & hosting of fullstack web apps. Cloud resources created by the Amplify CLI are also visible in the Amplify Console.
=======
<p />

The **Amplify [Console](https://aws.amazon.com/amplify/console/)** is an AWS service that provides a git-based workflow for continuous deployment & hosting of fullstack web apps. Cloud resources created by the Amplify CLI are also visible in the Amplify Console.
>>>>>>> 2201f6aa

<inline-fragment integration="ios" src="~/start/getting-started/fragments/ios/build.md"></inline-fragment>
<inline-fragment integration="android" src="~/start/getting-started/fragments/android/build.md"></inline-fragment>
<inline-fragment integration="js" src="~/start/getting-started/fragments/vanillajs/build.md"></inline-fragment>
<inline-fragment integration="react" src="~/start/getting-started/fragments/react/build.md"></inline-fragment>
<inline-fragment integration="react-native" src="~/start/getting-started/fragments/reactnative/build.md"></inline-fragment>
<inline-fragment integration="angular" src="~/start/getting-started/fragments/angular/build.md"></inline-fragment>
<inline-fragment integration="ionic" src="~/start/getting-started/fragments/ionic/build.md"></inline-fragment>
<inline-fragment integration="vue" src="~/start/getting-started/fragments/vue/build.md"></inline-fragment>

<br />
<docs-internal-link-button href="~/start/getting-started/installation.md">
  <span slot="text">Start the Tutorial 🚀</span>
</docs-internal-link-button>

<|MERGE_RESOLUTION|>--- conflicted
+++ resolved
@@ -10,13 +10,7 @@
 - **Amplify [Libraries](../lib)** - Use case-centric client libraries to integrate your app code with a backend using declarative interfaces.
 - **Amplify UI components** - UI libraries for React, React Native, Angular, Ionic and Vue.
 
-<<<<<<< HEAD
-The **Amplify [Console](https://console.aws.amazon.com/amplify)** is an AWS service that provides a git-based workflow for continuous deployment & hosting of fullstack web apps. Cloud resources created by the Amplify CLI are also visible in the Amplify Console.
-=======
-<p />
-
 The **Amplify [Console](https://aws.amazon.com/amplify/console/)** is an AWS service that provides a git-based workflow for continuous deployment & hosting of fullstack web apps. Cloud resources created by the Amplify CLI are also visible in the Amplify Console.
->>>>>>> 2201f6aa
 
 <inline-fragment integration="ios" src="~/start/getting-started/fragments/ios/build.md"></inline-fragment>
 <inline-fragment integration="android" src="~/start/getting-started/fragments/android/build.md"></inline-fragment>
