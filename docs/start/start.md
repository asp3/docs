---
title: Getting started
description: Getting Started
disableTOC: true
filterKey: integration
---

The open-source Amplify Framework provides a set of libraries, UI components, and a command line interface to build fullstack iOS, Android, Web, and React Native apps.

Amplify has the following products:
- Amplify Libraries - Use case-centric open source libraries in the Amplify Framework to build cloud powered mobile and web apps.
- Amplify CLI - Open source toolchain in the Amplify Framework to create, integrate, and manage the backend of your app.
- Amplify UI component libraries for React, React Native, Angular, Ionic and Vue.
- Amplify Console (accessible in the AWS Console) is an AWS service that provides a git-based workflow for continuous deployment and hosting of fullstack web apps. You can also use the Console to access cloud resources created by the Amplify CLI.

<inline-fragment integration="ios" src="~/start/getting-started/fragments/ios/build.md"></inline-fragment>
<inline-fragment integration="android" src="~/start/getting-started/fragments/android/build.md"></inline-fragment>
<inline-fragment integration="js" src="~/start/getting-started/fragments/vanillajs/build.md"></inline-fragment>
<inline-fragment integration="react" src="~/start/getting-started/fragments/react/build.md"></inline-fragment>
<inline-fragment integration="react-native" src="~/start/getting-started/fragments/reactnative/build.md"></inline-fragment>
<inline-fragment integration="angular" src="~/start/getting-started/fragments/angular/build.md"></inline-fragment>
<inline-fragment integration="ionic" src="~/start/getting-started/fragments/ionic/build.md"></inline-fragment>
<inline-fragment integration="vue" src="~/start/getting-started/fragments/vue/build.md"></inline-fragment>

<br />
<docs-internal-link-button href="~/start/getting-started/installation.md">
<<<<<<< HEAD
  <img slot="graphic" src="~/assets/play.svg" />
  <span slot="text">Start the Tutorial 🚀</span>
=======
  <span slot="text">Start the Tutorial</span>
>>>>>>> b2a1e63c
</docs-internal-link-button>

<|MERGE_RESOLUTION|>--- conflicted
+++ resolved
@@ -24,11 +24,6 @@
 
 <br />
 <docs-internal-link-button href="~/start/getting-started/installation.md">
-<<<<<<< HEAD
-  <img slot="graphic" src="~/assets/play.svg" />
   <span slot="text">Start the Tutorial 🚀</span>
-=======
-  <span slot="text">Start the Tutorial</span>
->>>>>>> b2a1e63c
 </docs-internal-link-button>
 
