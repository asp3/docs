--- conflicted
+++ resolved
@@ -3,11 +3,6 @@
 description: How to configure custom settings for your Lambda function
 ---
 
-<<<<<<< HEAD
-=======
-Learn how to configure custom settings (including runtime, memory, environment variables, and secrets) for a Lambda function.
-
->>>>>>> 8b0234cc
 ### Overview
 
 You may want to override the Amplify CLI default configurations for your Lambda function or configure changes not available within the `amplify add function` workflow.
