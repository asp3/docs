---
title: Overview
description: function
---

## Set up a function

You can add a Lambda function to your project which you can use alongside a REST API or as a datasource, as a part of your GraphQL API using the `@function` directive. 
```terminal
$ amplify add function
? Provide a friendly name for your resource to be used as a label for this category in the project: lambdafunction
? Provide the AWS Lambda function name: lambdafunction
? Choose the function template that you want to use: (Use arrow keys)
❯ Hello world function
  CRUD function for Amazon DynamoDB table (Integration with Amazon API Gateway and Amazon DynamoDB)
  Serverless express function (Integration with Amazon API Gateway)
```

## Function templates

* The `Hello World function` would create a basic hello world Lambda function
* The `CRUD function for Amazon DynamoDB table (Integration with Amazon API Gateway and Amazon DynamoDB)` function would add a predefined [serverless-express](https://github.com/awslabs/aws-serverless-express) Lambda function template for CRUD operations to DynamoDB tables (which you can create by following the CLI prompts or use the tables which you've already configured using the `amplify add storage` command)
* The `Serverless express function (Integration with Amazon API Gateway) ` would add a predefined [serverless-express](https://github.com/awslabs/aws-serverless-express) Lambda function template with routing enabled for your REST API paths.

You can update the Lambda execution role policies for your function to access other resources generated and maintained by the CLI, using the CLI

```bash
$ amplify update function
Please select the Lambda Function you would want to update: lambdafunction
? Do you want to update permissions granted to this Lambda function to perform on other resources in your project? Yes
? Select the category (Press <space> to select, <a> to toggle all, <i> to invert selection)
❯◉ api
 ◯ function
 ◯ storage
 ◯ auth
? Select the operations you want to permit for betatest (Press <space> to select, <a> to toggle all, <i> to invert selection)
❯◉ create
 ◯ read
 ◯ update
 ◯ delete

You can access the following resource attributes as environment variables from your Lambda function
var environment = process.env.ENV
var region = process.env.REGION
var apiBetatestGraphQLAPIIdOutput = process.env.API_BETATEST_GRAPHQLAPIIDOUTPUT
var apiBetatestGraphQLAPIEndpointOutput = process.env.API_BETATEST_GRAPHQLAPIENDPOINTOUTPUT
```

Behind the scenes, the CLI automates populating of the resource identifiers for the selected resources as Lambda environment variables which you will see in your function code as well. This process additionally configures CRUD level IAM policies on the Lambda execution role to access these resources from the Lambda function. For instance, you might grant permissions to your Lambda function to read/write to a DynamoDB table in the Amplify project by using the above flow and the appropriate IAM policy would be set on that Lambda function's execution policy which is scoped to that table only.

## Supported Lambda runtimes

Amplify CLI enables you to create, test and deploy Lambda functions with the following runtimes: 

|Runtime|Default Version|Requirements|
|-------|-----------------|------------|
|NodeJS |12.x|- Install [NodeJS](https://nodejs.org/en/)|
|Java   |11|- Install [Java 11 JDK](https://docs.aws.amazon.com/corretto/latest/corretto-11-ug/downloads-list.html) and [Gradle 5+](https://docs.gradle.org/current/userguide/installation.html)|
|Go     |1.x|- Install [Go](https://golang.org/doc/install)|
|.NET Core|3.1|- Install [.NET Core SDK](https://docs.microsoft.com/en-us/dotnet/core/install/sdk)|
|Python |3.8.x|- Install [python3](https://www.python.org/downloads/) and [pipenv](https://pypi.org/project/pipenv/)|

In order to create and test Lambda functions locally, you need to have the runtime's requirements (table above) fulfilled. You'll be asked to `Choose the runtime you would like to use:` when running `amplify add function`.

Once a runtime is selected, you can select a function template for the runtime to help bootstrap your Lambda function. 

## Schedule recurring Lambda functions

Amplify CLI allows you to schedule Lambda functions to be executed periodically (e.g every minute, hourly, daily, weekly, monthly or yearly). You can also formulate more complex schedules using AWS Cron Expressions such as: *“10:15 AM on the last Friday of every month”*. Review the [Schedule Expression for Rules documentation](https://docs.aws.amazon.com/AmazonCloudWatch/latest/events/ScheduledEvents.html#CronExpressions) for more details. 

To schedule your Lambda function, answer **Yes** to `Do you want to invoke this function on a recurring schedule?` in the `amplify add function` flow. Once you deploy a function, it'll create a CloudWatch Rule to periodically execute the selected Lambda function.

## GraphQL from Lambda

<<<<<<< HEAD
<inline-fragment src="~/lib/graphqlapi/fragments/graphql-from-node.md"></inline-fragment>
=======
You can use a Lambda function to call your GraphQL API. For example, deploy a simple `Todo` model with the following schema in the `amplify add api` flow:

```
type Todo @model @auth (
    rules: [
        { allow: private, provider: iam, operations: [create] }
    ]
) {
  id: ID!
  name: String
  description: String
}
```

In the above example we want your Lambda function to have access to run a single mutation (`createTodo`) and hence we explicitly mention `create` in the `operations` list. To grant access for application users to perform other actions, you can add `read`, `update` or `delete` to the `operations` list along with `create`.

Save your changes and create a Lambda function with `amplify add function` and make sure to add access for your GraphQL API when prompted for in the `amplify add function` flow. The CLI would automatically configure the Lambda execution IAM role required by the Lambda function to call the GraphQL API. The following function will sign the request and use environment variables for the AppSync and Region that `amplify add function` created for you.

```javascript
const https = require('https');
const AWS = require("aws-sdk");
const urlParse = require("url").URL;
const appsyncUrl = process.env.API_BACKENDGRAPHQL_GRAPHQLAPIENDPOINTOUTPUT;
const region = process.env.REGION;
const endpoint = new urlParse(appsyncUrl).hostname.toString();
const graphqlQuery = require('./query.js').mutation;
const apiKey = process.env.API_KEY;

exports.handler = async (event) => {
    const req = new AWS.HttpRequest(appsyncUrl, region);

    const item = {
        input: {
            name: "Lambda Item",
            description: "Item Generated from Lambda"
        }
    };

    req.method = "POST";
    req.headers.host = endpoint;
    req.headers["Content-Type"] = "application/json";
    req.body = JSON.stringify({
        query: graphqlQuery,
        operationName: "createTodo",
        variables: item
    });

    if (apiKey) {
        req.headers["x-api-key"] = apiKey;
    } else {
        const signer = new AWS.Signers.V4(req, "appsync", true);
        signer.addAuthorization(AWS.config.credentials, AWS.util.date.getDate());
    }

    const data = await new Promise((resolve, reject) => {
        const httpRequest = https.request({ ...req, host: endpoint }, (result) => {
            result.on('data', (data) => {
                resolve(JSON.parse(data.toString()));
            });
        });

        httpRequest.write(req.body);
        httpRequest.end();
    });

    return {
        statusCode: 200,
        body: data
    };
};
```

Finally you can define the GraphQL operation you're running, in this case the `createTodo` mutation, in a separate `query.js` file:

```javascript
module.exports = {
    mutation: `mutation createTodo($input: CreateTodoInput!) {
      createTodo(input: $input) {
        id
        name
        description
      }
    }
    `
}
```

## What is the amplify.state file?
When creating a function using Amplify CLI >= 4.18.0, Amplify creates an `amplify.state` file to enable multi-runtime Lambda functions. `amplify.state` shouldn't be manually edited but should be checked in to version control.
>>>>>>> f46bfc2f
<|MERGE_RESOLUTION|>--- conflicted
+++ resolved
@@ -72,96 +72,7 @@
 
 ## GraphQL from Lambda
 
-<<<<<<< HEAD
 <inline-fragment src="~/lib/graphqlapi/fragments/graphql-from-node.md"></inline-fragment>
-=======
-You can use a Lambda function to call your GraphQL API. For example, deploy a simple `Todo` model with the following schema in the `amplify add api` flow:
-
-```
-type Todo @model @auth (
-    rules: [
-        { allow: private, provider: iam, operations: [create] }
-    ]
-) {
-  id: ID!
-  name: String
-  description: String
-}
-```
-
-In the above example we want your Lambda function to have access to run a single mutation (`createTodo`) and hence we explicitly mention `create` in the `operations` list. To grant access for application users to perform other actions, you can add `read`, `update` or `delete` to the `operations` list along with `create`.
-
-Save your changes and create a Lambda function with `amplify add function` and make sure to add access for your GraphQL API when prompted for in the `amplify add function` flow. The CLI would automatically configure the Lambda execution IAM role required by the Lambda function to call the GraphQL API. The following function will sign the request and use environment variables for the AppSync and Region that `amplify add function` created for you.
-
-```javascript
-const https = require('https');
-const AWS = require("aws-sdk");
-const urlParse = require("url").URL;
-const appsyncUrl = process.env.API_BACKENDGRAPHQL_GRAPHQLAPIENDPOINTOUTPUT;
-const region = process.env.REGION;
-const endpoint = new urlParse(appsyncUrl).hostname.toString();
-const graphqlQuery = require('./query.js').mutation;
-const apiKey = process.env.API_KEY;
-
-exports.handler = async (event) => {
-    const req = new AWS.HttpRequest(appsyncUrl, region);
-
-    const item = {
-        input: {
-            name: "Lambda Item",
-            description: "Item Generated from Lambda"
-        }
-    };
-
-    req.method = "POST";
-    req.headers.host = endpoint;
-    req.headers["Content-Type"] = "application/json";
-    req.body = JSON.stringify({
-        query: graphqlQuery,
-        operationName: "createTodo",
-        variables: item
-    });
-
-    if (apiKey) {
-        req.headers["x-api-key"] = apiKey;
-    } else {
-        const signer = new AWS.Signers.V4(req, "appsync", true);
-        signer.addAuthorization(AWS.config.credentials, AWS.util.date.getDate());
-    }
-
-    const data = await new Promise((resolve, reject) => {
-        const httpRequest = https.request({ ...req, host: endpoint }, (result) => {
-            result.on('data', (data) => {
-                resolve(JSON.parse(data.toString()));
-            });
-        });
-
-        httpRequest.write(req.body);
-        httpRequest.end();
-    });
-
-    return {
-        statusCode: 200,
-        body: data
-    };
-};
-```
-
-Finally you can define the GraphQL operation you're running, in this case the `createTodo` mutation, in a separate `query.js` file:
-
-```javascript
-module.exports = {
-    mutation: `mutation createTodo($input: CreateTodoInput!) {
-      createTodo(input: $input) {
-        id
-        name
-        description
-      }
-    }
-    `
-}
-```
 
 ## What is the amplify.state file?
-When creating a function using Amplify CLI >= 4.18.0, Amplify creates an `amplify.state` file to enable multi-runtime Lambda functions. `amplify.state` shouldn't be manually edited but should be checked in to version control.
->>>>>>> f46bfc2f
+When creating a function using Amplify CLI >= 4.18.0, Amplify creates an `amplify.state` file to enable multi-runtime Lambda functions. `amplify.state` shouldn't be manually edited but should be checked in to version control.