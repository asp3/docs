---
title: Commands
description: Use these Amplify CLI commands to manage a team workflow with multiple environments.
---
 
## Team workflows

Amplify environments help you manage your local and cloud environments to mimic your team workflows. Common tasks include:

- Manage environments to support development processes (e.g., development, staging, production)
- Test new features safely
- Share environments between team members
- Support team workflows

To display all commands available for a new Amplify project, run the following command from the root directory.

```bash
amplify env
```

## Commands overview

| Command  | Description  |
|---|---|
| [`amplify env add [--permissions-boundary]`](#add-a-new-environment) | Adds a new environment |
| [`amplify env pull [--restore]`](#pull-the-environment-from-the-cloud) | Pulls the current environment from the cloud |
| [`amplify env checkout <env-name> [--restore]`](#checkout-an-environment) | Switches to the selected environment |
| [`amplify env list [--details] [--json]`](#list-environments) | Displays a list of all the environments |
| [`amplify env get --name <env-name>`](#show-environment-details) | Displays the environment details |
| [`amplify env update [--permissions-boundary]`](~/cli/usage/permissions-boundary.md) | Updates the environment's IAM Permissions Boundary |
| [`amplify env import --name <env-name> --config <provider-configs> [--awsInfo <aws-configs>]`](#import-an-environment) | Imports an environment |
| [`amplify env remove <env-name>`](#remove-an-environment) | Removes an environment |

## Environment CLI commands

### Add a new environment

```bash
amplify env add
```

The `add` command goes through the following steps:

- Asks for a name for the new environment
- Creates IAM role for unauthenticated users
- Creates IAM role for authenticated users
- Creates S3 bucket for deployment
- Creates a new backend environment in [AWS Amplify Console](https://console.aws.amazon.com/amplify) to view and manage resources.

<<<<<<< HEAD
Optionally, you can configure an IAM Permissions Boundary for all Amplify-generated roles via the `--permissions-boundary` parameter. For more information about configuring IAM Permissions Boundary, see [IAM Permissions Boundary for Amplify-generated roles](~/cli/usage/permissions-boundary.md).
 
=======
>>>>>>> 7f7e96ae
### Pull the environment from the cloud

```bash
amplify env pull [--restore]
```

Use this command to pull the current environment from the cloud. Add the `--restore` flag to overwrite your local changes like `amplify pull` command.

### Checkout an environment

```bash
amplify env checkout <env-name> [--restore]
```

Use this command to checkout the \<env-name\> environment. Add the `--restore` flag to overwrite your local changes.

### List environments

```bash
amplify env list [--details] [--json]
```

Use this command to list all the environments. Add the `--details` or `--json` flags to see more details and format the output. Details include the AWS Region, IAM roles, S3 bucket and stack information.

See the output below for an Amplify project with `dev` and `test` environments. The active environment is preceded with an asterisk.

```bash
amplify env list
```

```console
| Environments |
| ------------ |
| *dev         |
| test         |
```

### Show environment details

```bash
amplify env get --name <env-name>
```

Use this command to list all details for \<env-name\> environment. Details include the AWS Region, IAM roles, S3 bucket and stack information.

### Import an environment

```bash
amplify env import --name <env-name> --config <provider-configs> [--awsInfo <aws-configs>]
```

Use this command to import an existing environment. Find below an example of a bash command.

```bash
#!/bin/bash
set -e
IFS='|'
 
AWSCLOUDFORMATIONCONFIG="{\
\"Region\": \"us-east-1\",\
\"DeploymentBucketName\": \"mytestproject-20181106123241-deployment\",\
\"UnauthRoleName\": \"mytestproject-20181106123241-unauthRole\",\
\"StackName\": \"mytestproject-20181106123241\",\
\"StackId\": \"arn:aws:cloudformation:us-east-1:132393967379:stack/mytestproject67-20181106123241/1c03a3e0-e203-11e8-bea9-500c20ff1436\",\
\"AuthRoleName\": \"mytestproject67-20181106123241-authRole\",\
\"UnauthRoleArn\": \"arn:aws:iam::132393967379:role/mytestproject67-20181106123241-unauthRole\",\
\"AuthRoleArn\": \"arn:aws:iam::132393967379:role/mytestproject67-20181106123241-authRole\"\
}"
PROVIDER_CONFIG="{\
\"awscloudformation\":$AWSCLOUDFORMATIONCONFIG\
}"
 
 
AWS_CONFIG="{\
\"configLevel\":\"project\",\
\"useProfile\":true,\
\"profileName\":\"default\"\
}"
 
amplify env import \
--name dev \
--config $PROVIDER_CONFIG \
--awsInfo $AWS_CONFIG \
--yes
 
```

You can get the `AWSCLOUDFORMATIONCONFIG` from the `team-provider-info.json` file from your existing Amplify project.

### Remove an environment

```bash
amplify env remove <env-name>
```

Use this command to remove an environment. This will remove both the local and the cloud environments including all provisioned services and resources.<|MERGE_RESOLUTION|>--- conflicted
+++ resolved
@@ -47,11 +47,8 @@
 - Creates S3 bucket for deployment
 - Creates a new backend environment in [AWS Amplify Console](https://console.aws.amazon.com/amplify) to view and manage resources.
 
-<<<<<<< HEAD
 Optionally, you can configure an IAM Permissions Boundary for all Amplify-generated roles via the `--permissions-boundary` parameter. For more information about configuring IAM Permissions Boundary, see [IAM Permissions Boundary for Amplify-generated roles](~/cli/usage/permissions-boundary.md).
- 
-=======
->>>>>>> 7f7e96ae
+
 ### Pull the environment from the cloud
 
 ```bash
