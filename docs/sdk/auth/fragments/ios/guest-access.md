Many applications have UX with Guest or "Unauthenticated" users. This functionality is supported out of the box with `AWSMobileClient` through the initialization routine. However, the Amplify CLI does not enable this by **default** with the `amplify add auth` flow. You can enable this by 

- Run `amplify update auth` 
- Choose `Manual Configuration`. 
- Choose `User Sign-Up, Sign-In, connected with AWS IAM controls`
- Select `Allow unauthenticated logins`.

<<<<<<< HEAD
If you login in your app either using the [Drop-In Auth](#dropinui) or the [direct Auth APIs](#iosapis) then the `AWSMobileClient` user session will transition to an authenticated role.

 Note: If initialize is giving you the state as ‘signedOut’, try calling `AWSMobileClient.default().getCredentials`. With a fresh install, `AWSMobileClient.default().initialize` will return you `.signedOut` as the state.
=======
When complete run `amplify push` to update your backend and `awsconfiguration.json` file. The `AWSMobileClient` user session will automatically have permissions configured for Guest users upon initialization.

> If you login in your app either using the [Drop-In Auth](/sdk/auth/drop-in-auth?platform=ios) or directly via the [Auth APIs](/sdk/auth/working-with-api?platform=ios), the user session will transition automatically to an authenticated role.
>>>>>>> 2e7df77c
<|MERGE_RESOLUTION|>--- conflicted
+++ resolved
@@ -5,12 +5,6 @@
 - Choose `User Sign-Up, Sign-In, connected with AWS IAM controls`
 - Select `Allow unauthenticated logins`.
 
-<<<<<<< HEAD
-If you login in your app either using the [Drop-In Auth](#dropinui) or the [direct Auth APIs](#iosapis) then the `AWSMobileClient` user session will transition to an authenticated role.
-
- Note: If initialize is giving you the state as ‘signedOut’, try calling `AWSMobileClient.default().getCredentials`. With a fresh install, `AWSMobileClient.default().initialize` will return you `.signedOut` as the state.
-=======
 When complete run `amplify push` to update your backend and `awsconfiguration.json` file. The `AWSMobileClient` user session will automatically have permissions configured for Guest users upon initialization.
 
-> If you login in your app either using the [Drop-In Auth](/sdk/auth/drop-in-auth?platform=ios) or directly via the [Auth APIs](/sdk/auth/working-with-api?platform=ios), the user session will transition automatically to an authenticated role.
->>>>>>> 2e7df77c
+> If you login in your app either using the [Drop-In Auth](/sdk/auth/drop-in-auth?platform=ios) or directly via the [Auth APIs](/sdk/auth/working-with-api?platform=ios), the user session will transition automatically to an authenticated role.