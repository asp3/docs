<amplify-responsive-grid grid-gap="2" columns="2" class="margin-top-lg">
<<<<<<< HEAD
  <docs-card url="~/lib/auth/getting-started.md" url-override-for-mobile-filter="~/sdk/auth/getting-started.md" class="three-dee-effect border-radius">
=======
  <docs-card url="~/lib/auth/overview.md" url-override-for-mobile-filter="~/sdk/auth/getting-started.md" class="border-radius">
>>>>>>> 7ee1579f
    <img slot="graphic" src="~/assets/features/auth.svg" />
    <h4 slot="heading">Authentication</h4>
    <p slot="description">Enable sign-in, sign-up and sign-out within minutes with pre-built UI components and powerful authentication APIs</p>
  </docs-card>
<<<<<<< HEAD
  <docs-card url="~/lib/storage/getting-started.md" url-override-for-mobile-filter="~/sdk/auth/getting-started.md" class="three-dee-effect border-radius">
=======
  <docs-card url="~/lib/storage/start.md" url-override-for-mobile-filter="~/sdk/auth/getting-started.md" class="border-radius">
>>>>>>> 7ee1579f
    <img slot="graphic" src="~/assets/features/storage.svg" />
    <h4 slot="heading">Storage</h4>
    <p slot="description">A simple mechanism for managing user content in public, protected or private storage</p>
  </docs-card>
<<<<<<< HEAD
  <docs-card url="~/lib/graphqlapi/getting-started.md" url-override-for-mobile-filter="~/sdk/api/graphql.md" class="three-dee-effect border-radius">
=======
  <docs-card url="~/lib/graphqlapi/overview.md" url-override-for-mobile-filter="~/sdk/api/graphql.md" class="border-radius">
>>>>>>> 7ee1579f
    <img slot="graphic" src="~/assets/features/api.svg" />
    <h4 slot="heading">GraphQL API</h4>
    <p slot="description"> Easy and secure solution to access your backend data with support for real-time updates using GraphQL </p>
  </docs-card>
<<<<<<< HEAD
  <docs-card url="~/lib/datastore/getting-started.md" class="three-dee-effect border-radius">
=======
  <docs-card url="~/lib/datastore/intro.md" class="border-radius">
>>>>>>> 7ee1579f
    <img slot="graphic" src="~/assets/features/datastore.svg" />
    <h4 slot="heading">DataStore</h4>
    <p slot="description">
      Seamlessly synchronize and persist online & offline data to the cloud as well as across devices
    </p>
  </docs-card>
<<<<<<< HEAD
  <docs-card url="~/lib/restapi/getting-started.md" url-override-for-mobile-filter="~/sdk/api/rest.md" class="three-dee-effect border-radius">
=======
  <docs-card url="~/lib/restapi/start.md" url-override-for-mobile-filter="~/sdk/api/rest.md" class="border-radius">
>>>>>>> 7ee1579f
    <img slot="graphic" src="~/assets/features/api.svg" />
    <h4 slot="heading">REST API</h4>
    <p slot="description">
      A straightforward and secure solution for making HTTP requests using REST APIs 
    </p>
  </docs-card>
<<<<<<< HEAD
  <docs-card url="~/lib/analytics/getting-started.md" url-override-for-mobile-filter="~/sdk/analytics/getting-started.md" class="three-dee-effect border-radius">
=======
  <docs-card url="~/lib/analytics/start.md" url-override-for-mobile-filter="~/sdk/analytics/getting-started.md" class="border-radius">
>>>>>>> 7ee1579f
    <img slot="graphic" src="~/assets/features/analytics.svg" />
    <h4 slot="heading">Analytics</h4>
    <p slot="description">Make informed decisions with drop-in analytics to track user sessions, custom user attributes and in-app metrics</p>
  </docs-card>
  <docs-card url="~/lib/push-notifications/getting-started.md" url-override-for-mobile-filter="~/sdk/push-notifications/getting-started.md" class="border-radius">
    <img
      slot="graphic"
      src="~/assets/features/push-notifications.svg"
    />
    <h4 slot="heading">Push Notifications</h4>
    <p slot="description">Drive customer engagement using push notifications with campaign analytics and targeting</p>
  </docs-card>
<<<<<<< HEAD
  <docs-card url="~/lib/xr/getting-started.md" class="three-dee-effect border-radius">
=======
  <docs-card url="~/lib/xr/start.md" class="border-radius">
>>>>>>> 7ee1579f
    <img slot="graphic" src="~/assets/features/xr.svg" />
    <h4 slot="heading">XR</h4>
    <p slot="description">
      Engage your customers in a different dimension with augmented reality (AR) and virtual reality (VR) content within your app
    </p>
  </docs-card>
  <docs-card url="~/lib/pubsub/getting-started.md" url-override-for-mobile-filter="~/sdk/pubsub/getting-started.md" class="border-radius">
    <img slot="graphic" src="~/assets/features/pubsub.svg" />
    <h4 slot="heading">PubSub</h4>
    <p slot="description">
      Provide best-in-class real-time experiences by connecting your application with a message-oriented middleware in the cloud
    </p>
  </docs-card>
<<<<<<< HEAD
  <docs-card url="~/lib/interactions/getting-started.md" class="three-dee-effect border-radius">
=======
  <docs-card url="~/lib/interactions/start.md" class="border-radius">
>>>>>>> 7ee1579f
    <img slot="graphic" src="~/assets/features/interactions.svg" />
    <h4 slot="heading">Interactions</h4>
    <p slot="description">Automate customer workflows by enlisting the help of conversational chatbots powered by deep learning technologies</p>
  </docs-card>
<<<<<<< HEAD
  <docs-card url="~/lib/predictions/getting-started.md" class="three-dee-effect border-radius">
=======
  <docs-card url="~/lib/predictions/intro.md" class="border-radius">
>>>>>>> 7ee1579f
    <img slot="graphic" src="~/assets/features/predictions.svg" />
    <h4 slot="heading">AI / ML Predictions</h4>
    <p slot="description">
      Design delightful experiences with the power of AI and ML functionality such as computer vision, translation, transcription and more
    </p>
  </docs-card>
</amplify-responsive-grid><|MERGE_RESOLUTION|>--- conflicted
+++ resolved
@@ -1,58 +1,34 @@
 <amplify-responsive-grid grid-gap="2" columns="2" class="margin-top-lg">
-<<<<<<< HEAD
-  <docs-card url="~/lib/auth/getting-started.md" url-override-for-mobile-filter="~/sdk/auth/getting-started.md" class="three-dee-effect border-radius">
-=======
-  <docs-card url="~/lib/auth/overview.md" url-override-for-mobile-filter="~/sdk/auth/getting-started.md" class="border-radius">
->>>>>>> 7ee1579f
+  <docs-card url="~/lib/auth/getting-started.md" url-override-for-mobile-filter="~/sdk/auth/getting-started.md" class="border-radius">
     <img slot="graphic" src="~/assets/features/auth.svg" />
     <h4 slot="heading">Authentication</h4>
     <p slot="description">Enable sign-in, sign-up and sign-out within minutes with pre-built UI components and powerful authentication APIs</p>
   </docs-card>
-<<<<<<< HEAD
-  <docs-card url="~/lib/storage/getting-started.md" url-override-for-mobile-filter="~/sdk/auth/getting-started.md" class="three-dee-effect border-radius">
-=======
-  <docs-card url="~/lib/storage/start.md" url-override-for-mobile-filter="~/sdk/auth/getting-started.md" class="border-radius">
->>>>>>> 7ee1579f
+  <docs-card url="~/lib/storage/getting-started.md" url-override-for-mobile-filter="~/sdk/auth/getting-started.md" class="border-radius">
     <img slot="graphic" src="~/assets/features/storage.svg" />
     <h4 slot="heading">Storage</h4>
     <p slot="description">A simple mechanism for managing user content in public, protected or private storage</p>
   </docs-card>
-<<<<<<< HEAD
-  <docs-card url="~/lib/graphqlapi/getting-started.md" url-override-for-mobile-filter="~/sdk/api/graphql.md" class="three-dee-effect border-radius">
-=======
-  <docs-card url="~/lib/graphqlapi/overview.md" url-override-for-mobile-filter="~/sdk/api/graphql.md" class="border-radius">
->>>>>>> 7ee1579f
+  <docs-card url="~/lib/graphqlapi/getting-started.md" url-override-for-mobile-filter="~/sdk/api/graphql.md" class="border-radius">
     <img slot="graphic" src="~/assets/features/api.svg" />
     <h4 slot="heading">GraphQL API</h4>
     <p slot="description"> Easy and secure solution to access your backend data with support for real-time updates using GraphQL </p>
   </docs-card>
-<<<<<<< HEAD
-  <docs-card url="~/lib/datastore/getting-started.md" class="three-dee-effect border-radius">
-=======
-  <docs-card url="~/lib/datastore/intro.md" class="border-radius">
->>>>>>> 7ee1579f
+  <docs-card url="~/lib/datastore/getting-started.md" class="border-radius">
     <img slot="graphic" src="~/assets/features/datastore.svg" />
     <h4 slot="heading">DataStore</h4>
     <p slot="description">
       Seamlessly synchronize and persist online & offline data to the cloud as well as across devices
     </p>
   </docs-card>
-<<<<<<< HEAD
-  <docs-card url="~/lib/restapi/getting-started.md" url-override-for-mobile-filter="~/sdk/api/rest.md" class="three-dee-effect border-radius">
-=======
-  <docs-card url="~/lib/restapi/start.md" url-override-for-mobile-filter="~/sdk/api/rest.md" class="border-radius">
->>>>>>> 7ee1579f
+  <docs-card url="~/lib/restapi/getting-started.md" url-override-for-mobile-filter="~/sdk/api/rest.md" class="border-radius">
     <img slot="graphic" src="~/assets/features/api.svg" />
     <h4 slot="heading">REST API</h4>
     <p slot="description">
       A straightforward and secure solution for making HTTP requests using REST APIs 
     </p>
   </docs-card>
-<<<<<<< HEAD
-  <docs-card url="~/lib/analytics/getting-started.md" url-override-for-mobile-filter="~/sdk/analytics/getting-started.md" class="three-dee-effect border-radius">
-=======
-  <docs-card url="~/lib/analytics/start.md" url-override-for-mobile-filter="~/sdk/analytics/getting-started.md" class="border-radius">
->>>>>>> 7ee1579f
+  <docs-card url="~/lib/analytics/getting-started.md" url-override-for-mobile-filter="~/sdk/analytics/getting-started.md" class="border-radius">
     <img slot="graphic" src="~/assets/features/analytics.svg" />
     <h4 slot="heading">Analytics</h4>
     <p slot="description">Make informed decisions with drop-in analytics to track user sessions, custom user attributes and in-app metrics</p>
@@ -65,11 +41,7 @@
     <h4 slot="heading">Push Notifications</h4>
     <p slot="description">Drive customer engagement using push notifications with campaign analytics and targeting</p>
   </docs-card>
-<<<<<<< HEAD
-  <docs-card url="~/lib/xr/getting-started.md" class="three-dee-effect border-radius">
-=======
-  <docs-card url="~/lib/xr/start.md" class="border-radius">
->>>>>>> 7ee1579f
+  <docs-card url="~/lib/xr/getting-started.md" class="border-radius">
     <img slot="graphic" src="~/assets/features/xr.svg" />
     <h4 slot="heading">XR</h4>
     <p slot="description">
@@ -83,20 +55,12 @@
       Provide best-in-class real-time experiences by connecting your application with a message-oriented middleware in the cloud
     </p>
   </docs-card>
-<<<<<<< HEAD
-  <docs-card url="~/lib/interactions/getting-started.md" class="three-dee-effect border-radius">
-=======
-  <docs-card url="~/lib/interactions/start.md" class="border-radius">
->>>>>>> 7ee1579f
+  <docs-card url="~/lib/interactions/getting-started.md" class="border-radius">
     <img slot="graphic" src="~/assets/features/interactions.svg" />
     <h4 slot="heading">Interactions</h4>
     <p slot="description">Automate customer workflows by enlisting the help of conversational chatbots powered by deep learning technologies</p>
   </docs-card>
-<<<<<<< HEAD
-  <docs-card url="~/lib/predictions/getting-started.md" class="three-dee-effect border-radius">
-=======
-  <docs-card url="~/lib/predictions/intro.md" class="border-radius">
->>>>>>> 7ee1579f
+  <docs-card url="~/lib/predictions/getting-started.md" class="border-radius">
     <img slot="graphic" src="~/assets/features/predictions.svg" />
     <h4 slot="heading">AI / ML Predictions</h4>
     <p slot="description">
