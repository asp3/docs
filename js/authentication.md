---
---

# Authentication

AWS Amplify Authentication module provides Authentication APIs and building blocks for developers who want to create user authentication experiences.

**Amazon Cognito**

[Amazon Cognito User Pools](https://docs.aws.amazon.com/cognito/latest/developerguide/cognito-user-identity-pools.html) is a full-featured user directory service to handle user registration, storage, authentication, and account recovery. Cognito User Pools returns JWT tokens to your app and does not provide temporary AWS credentials for calling authorized AWS Services.
[Amazon Cognito Federated Identities](https://docs.aws.amazon.com/cognito/latest/developerguide/cognito-identity.html) on the other hand, is a way to authorize your users to use AWS services. With an identity pool, you can obtain temporary AWS credentials with permissions you define to access other AWS services directly or to access resources through Amazon API Gateway.

When working together, Cognito User Pools acts as a source of user identities (identity provider) for the Cognito Federated Identities. Other sources can be OpenID, Facebook, Google, etc. AWS Amplify uses User Pools to store your user information and handle authorization, and it leverages Federated Identities to manage user access to AWS Resources, for example allowing a user to upload a file to an S3 bucket.

<b>Prerequisite:</b> [Install and configure the Amplify CLI](..)<br>
<b>Recommendation:</b> [Complete the Getting Started guide](./start?platform=purejs)
{: .callout .callout--info}

### Automated Setup

Run the following command in your project's root folder:

```bash
$ amplify add auth
```

If you have previously enabled an Amplify category that uses Auth behind the scenes, e.g. API category, you may already have an Auth configuration. In such a case, run `amplify auth update` command to edit your configuration.
{: .callout .callout--info}

The CLI prompts will help you to customize your auth flow for your app. With the provided options, you can:
- Customize sign-in/registration flow 
- Customize email and SMS messages for Multi-Factor Authentication
- Customize attributes for your users, e.g. name, email
- Enable 3rd party authentication providers, e.g. Facebook, Twitter, Google and Amazon

After configuring your Authentication options, update your backend:

```bash
$ amplify push
```

A configuration file called `aws-exports.js` will be copied to your configured source directory, for example `./src`.

##### Configure Your App

In your app's entry point i.e. App.js, import and load the configuration file:

```javascript
import Amplify, { Auth } from 'aws-amplify';
import awsmobile from './aws-exports';
Amplify.configure(awsmobile);
```

### Manual Setup

For manual configuration you need to provide your AWS Resource configuration:

```javascript
import Amplify from 'aws-amplify';

Amplify.configure({
    Auth: {

        // REQUIRED only for Federated Authentication - Amazon Cognito Identity Pool ID
        identityPoolId: 'XX-XXXX-X:XXXXXXXX-XXXX-1234-abcd-1234567890ab',
        
        // REQUIRED - Amazon Cognito Region
        region: 'XX-XXXX-X',

        // OPTIONAL - Amazon Cognito Federated Identity Pool Region 
        // Required only if it's different from Amazon Cognito Region
        identityPoolRegion: 'XX-XXXX-X',

        // OPTIONAL - Amazon Cognito User Pool ID
        userPoolId: 'XX-XXXX-X_abcd1234',

        // OPTIONAL - Amazon Cognito Web Client ID (26-char alphanumeric string)
        userPoolWebClientId: 'a1b2c3d4e5f6g7h8i9j0k1l2m3',

        // OPTIONAL - Enforce user authentication prior to accessing AWS resources or not
        mandatorySignIn: false,

        // OPTIONAL - Configuration for cookie storage
        // Note: if the secure flag is set to true, then the cookie transmission requires a secure protocol
        cookieStorage: {
        // REQUIRED - Cookie domain (only required if cookieStorage is provided)
            domain: '.yourdomain.com',
        // OPTIONAL - Cookie path
            path: '/',
        // OPTIONAL - Cookie expiration in days
            expires: 365,
        // OPTIONAL - Cookie secure flag
        // Either true or false, indicating if the cookie transmission requires a secure protocol (https).
            secure: true
        },

        // OPTIONAL - customized storage object
        storage: new MyStorage(),
        
        // OPTIONAL - Manually set the authentication flow type. Default is 'USER_SRP_AUTH'
        authenticationFlowType: 'USER_PASSWORD_AUTH'
    }
});

// You can get the current config object
const currentConfig = Auth.configure();
```

## Working with the API

### Common Authentication Use Cases

The Authentication category exposes a set of APIs to be used in any JavaScript framework. Please check [AWS Amplify API Reference](https://aws-amplify.github.io/amplify-js/api/classes/authclass.html) for full API list.

#### Sign In

When signing in with user name and password, you will either sign in directly or be asked to pass some challenges before getting authenticated.

The `user` object returned from `Auth.signIn` will contain `challengeName` and `challengeParam` if the user needs to pass those challenges. You can call corresponding functions based on those two parameters.

ChallengeName:

* `SMS_MFA`: The user needs to input the code received from SMS message. You can submit the code by `Auth.confirmSignIn`.
* `SOFTWARE_TOKEN_MFA`: The user needs to input the OTP(one time password). You can submit the code by `Auth.confirmSignIn`.
* `NEW_PASSWORD_REQUIRED`: This happens when the user account is created through the Cognito console. The user needs to input the new password and required attributes. You can submit those data by `Auth.completeNewPassword`.
* `MFA_SETUP`: This happens when the MFA method is TOTP(the one time password) which requires the user to go through some steps to generate those passwords. You can start the setup process by `Auth.setupTOTP`.

The following code is only for demonstration purpose:

```javascript
import { Auth } from 'aws-amplify';

try {
    const user = await Auth.signIn(username, password);
    if (user.challengeName === 'SMS_MFA' || 
        user.challengeName === 'SOFTWARE_TOKEN_MFA') {
        // You need to get the code from the UI inputs
        // and then trigger the following function with a button click
        const code = getCodeFromUserInput();
        // If MFA is enabled, sign-in should be confirmed with the confirmation code
        const loggedUser = await Auth.confirmSignIn(
            user,   // Return object from Auth.signIn()
            code,   // Confirmation code  
            mfaType // MFA Type e.g. SMS, TOTP.
        );
    } else if (user.challengeName === 'NEW_PASSWORD_REQUIRED') {
        const { requiredAttributes } = user.challengeParam; // the array of required attributes, e.g ['email', 'phone_number']
        // You need to get the new password and required attributes from the UI inputs
        // and then trigger the following function with a button click
        // For example, the email and phone_number are required attributes
        const { username, email, phone_number } = getInfoFromUserInput();
        const loggedUser = await Auth.completeNewPassword(
            user,               // the Cognito User Object
            newPassword,       // the new password
            // OPTIONAL, the required attributes
            {
                email,
                phone_number,
            }
        );
    } else if (user.challengeName === 'MFA_SETUP') {
        // This happens when the MFA method is TOTP
        // The user needs to setup the TOTP before using it
        // More info please check the Enabling MFA part
        Auth.setupTOTP(user);
    } else {
        // The user directly signs in
        console.log(user)；
    } 
} catch (err) {
    if (err.code === 'UserNotConfirmedException') {
        // The error happens if the user didn't finish the confirmation step when signing up
        // In this case you need to resend the code and confirm the user
        // About how to resend the code and confirm the user, please check the signUp part
    } else if (err.code === 'PasswordResetRequiredException') {
        // The error happens when the password is reset in the Cognito console
        // In this case you need to call forgotPassword to reset the password
        // Please check the Forgot Password part.
    } else if (err.code === 'NotAuthorizedException') {
        // The error happens when the incorrect password is provided
    } else if (err.code === 'UserNotFoundException') {
        // The error happens when the supplied username/email does not exist in the Cognito user pool
    } else {
        console.log(err);
    }
}

// For advanced usage
// You can pass an object which has the username, password and validationData which is sent to a PreAuthentication Lambda trigger
Auth.signIn({
    username, // Required, the username
    password, // Optional, the password
    validationData, // Optional, a random key-value pair map which can contain any key and will be passed to your PreAuthentication Lambda trigger as-is. It can be used to implement additional validations around authentication
}).then(user => console.log(user))
.catch(err => console.log(err));
```

#### Sign Up

Creates a new user in your User Pool:

```javascript
import { Auth } from 'aws-amplify';

Auth.signUp({
    username,
    password,
    attributes: {
        email,          // optional
        phone_number,   // optional - E.164 number convention
        // other custom attributes 
    },
    validationData: []  //optional
    })
    .then(data => console.log(data))
    .catch(err => console.log(err));

// After retrieving the confirmation code from the user
Auth.confirmSignUp(username, code, {
    // Optional. Force user confirmation irrespective of existing alias. By default set to True.
    forceAliasCreation: true    
}).then(data => console.log(data))
  .catch(err => console.log(err));

Auth.resendSignUp(username).then(() => {
    console.log('code resent successfully');
}).catch(e => {
    console.log(e);
});
```

The `Auth.signUp` promise returns a data object of type [`ISignUpResult`](https://github.com/aws-amplify/amplify-js/blob/4644b4322ee260165dd756ca9faeb235445000e3/packages/amazon-cognito-identity-js/index.d.ts#L136-L139) with a [`CognitoUser`](https://github.com/aws-amplify/amplify-js/blob/4644b4322ee260165dd756ca9faeb235445000e3/packages/amazon-cognito-identity-js/index.d.ts#L48).

```js
{
    user: CognitoUser;
    userConfirmed: boolean;
    userSub: string;
}
```

**Forcing Email Uniqueness in Cognito User Pools**

When your Cognito User Pool sign-in options are set to "*Username*", and "*Also allow sign in with verified email address*", *signUp()* method creates a new user account every time, without validating email uniqueness. In this case you will end up having multiple user pool identities and previously created account's attribute is changed to *email_verified : false*. 

To enforce Cognito User Pool signups with a unique email, you need to change your User Pool's *Attributes* setting in [Amazon Cognito console](https://console.aws.amazon.com/cognito) as the following:

![User Pool Settings]({%if jekyll.environment == 'production'%}{{site.amplify.docs_baseurl}}{%endif%}/js/images/cognito_user_pool_settings.png){: style="max-height:300px;"}

#### Sign Out
```javascript
import { Auth } from 'aws-amplify';

Auth.signOut()
    .then(data => console.log(data))
    .catch(err => console.log(err));

// By doing this, you are revoking all the auth tokens(id token, access token and refresh token)
// which means the user is signed out from all the devices
// Note: although the tokens are revoked, the AWS credentials will remain valid until they expire (which by default is 1 hour)
Auth.signOut({ global: true })
    .then(data => console.log(data))
    .catch(err => console.log(err));
    
```

#### Change password
```javascript
import { Auth } from 'aws-amplify';

Auth.currentAuthenticatedUser()
    .then(user => {
        return Auth.changePassword(user, 'oldPassword', 'newPassword');
    })
    .then(data => console.log(data))
    .catch(err => console.log(err));
```

#### Forgot Password
```javascript
import { Auth } from 'aws-amplify';

Auth.forgotPassword(username)
    .then(data => console.log(data))
    .catch(err => console.log(err));

// Collect confirmation code and new password, then
Auth.forgotPasswordSubmit(username, code, new_password)
    .then(data => console.log(data))
    .catch(err => console.log(err));
```

#### Complete new password
The user would be asked to provide the new password and required attributes during the first sign-in attempt if a valid user directory is created in Amazon Cognito. During this scenario, the following method can be called to process the new password entered by the user.

```js
import { Auth } from 'aws-amplify';

Auth.signIn(username, password)
.then(user => {
    if (user.challengeName === 'NEW_PASSWORD_REQUIRED') {
        const { requiredAttributes } = user.challengeParam; // the array of required attributes, e.g ['email', 'phone_number']
        Auth.completeNewPassword(
            user,               // the Cognito User Object
            newPassword,       // the new password
            // OPTIONAL, the required attributes
            {
              email: 'xxxx@example.com',
              phone_number: '1234567890'
            }
        ).then(user => {
            // at this time the user is logged in if no MFA required
            console.log(user);
        }).catch(e => {
          console.log(e);
        });
    } else {
        // other situations
    }
}).catch(e => {
    console.log(e);
});
```

#### Verify phone_number or email address
Either the phone number or the email address is required for account recovery. You can let the user verify those attributes by:
```javascript
// To initiate the process of verifying the attribute like 'phone_number' or 'email'
Auth.verifyCurrentUserAttribute(attr)
.then(() => {
     console.log('a verification code is sent');
}).catch((e) => {
     console.log('failed with error', e);
});

// To verify attribute with the code
Auth.verifyCurrentUserAttributeSubmit(attr, 'the_verification_code')
.then(() => {
     console.log('phone_number verified');
}).catch(e => {
     console.log('failed with error', e);
});
```

#### Retrieve Current Authenticated User

You can call `Auth.currentAuthenticatedUser()` to get the current authenticated user object.
```javascript
import { Auth } from 'aws-amplify';

Auth.currentAuthenticatedUser({
    bypassCache: false  // Optional, By default is false. If set to true, this call will send a request to Cognito to get the latest user data
}).then(user => console.log(user))
.catch(err => console.log(err));
```
This method can be used to check if a user is logged in when the page is loaded. It will throw an error if there is no user logged in.
This method should be called after the Auth module is configured or the user is logged in. To ensure that you can listen on the auth events `configured` or `signIn`. [Learn how to listen on auth events.]({%if jekyll.environment == 'production'%}{{site.amplify.docs_baseurl}}{%endif%}/js/hub#listening-authentication-events)

#### Retrieve Current Session

`Auth.currentSession()` returns a `CognitoUserSession` object which contains JWT `accessToken`, `idToken`, and `refreshToken`. 

This method will automatically refresh the `accessToken` and `idToken` if tokens are expired and a valid `refreshToken` presented. So you can use this method to refresh the session if needed. 


```javascript
import { Auth } from 'aws-amplify';

Auth.currentSession()
    .then(data => console.log(data))
    .catch(err => console.log(err));
```

#### Managing Security Tokens

**When using Authentication with AWS Amplify, you don't need to refresh Amazon Cognito tokens manually. The tokens are automatically refreshed by the library when necessary.**

Security Tokens like *IdToken* or *AccessToken* are stored in *localStorage* for the browser and in *AsyncStorage* for React Native. If you want to store those tokens in a more secure place or you are using Amplify in server side, then you can provide your own `storage` object to store those tokens. 

For example:
```ts
class MyStorage {
    // the promise returned from sync function
    static syncPromise = null;
    // set item with the key
    static setItem(key: string, value: string): string;
    // get item with the key
    static getItem(key: string): string;
    // remove item with the key
    static removeItem(key: string): void;
    // clear out the storage
    static clear(): void;
    // If the storage operations are async(i.e AsyncStorage)
    // Then you need to sync those items into the memory in this method
    static sync(): Promise<void> {
        if (!MyStorage.syncPromise) {
            MyStorage.syncPromise = new Promise((res, rej) => {});
        }
        return MyStorage.syncPromise;
    }
}

// tell Auth to use your storage object
Auth.configure({
    storage: MyStorage
});
```

To learn more about tokens, please visit [Amazon Cognito Developer Documentation](https://docs.aws.amazon.com/cognito/latest/developerguide/amazon-cognito-user-pools-using-tokens-with-identity-providers.html).

### Using Auth Components in React & React Native

#### Using withAuthenticator HOC

For React and React Native apps, the simplest way to add authentication flows into your app is to use the `withAuthenticator` Higher Order Component.

`withAuthenticator` automatically detects the authentication state and updates the UI. If the user is signed in, the underlying component (typically your app's main component) is displayed otherwise signin/signup controls are displayed.

> The default implementation uses the Amplify UI styling, for an example of what that looks like out of the box on web and mobile, see <a href="https://aws-amplify.github.io/media/ui_library" target="_blank">here</a>.

Just add these two lines to your `App.js`:

```javascript
import { withAuthenticator } from 'aws-amplify-react'; // or 'aws-amplify-react-native';
import Amplify from 'aws-amplify';
// Get the aws resources configuration parameters
import aws_exports from './aws-exports'; // if you are using Amplify CLI

Amplify.configure(aws_exports);

// ...

export default withAuthenticator(App);
```
Now, your app has complete flows for user sign-in and registration. Since you have wrapped your **App** with `withAuthenticator`, only signed in users can access your app. The routing for login pages and giving access to your **App** Component will be managed automatically.

`withAuthenticator` component renders your App component after a successful user signed in, and it prevents non-sign-in uses to interact with your app. In this case, we need to display a *sign-out* button to trigger the related process.

To display a sign-out button or customize other, set `includeGreetings = true` in the parameter object. It displays a *greetings section* on top of your app, and a sign-out button is displayed in the authenticated state. Other customization options are also available as properties to the HOC:

```jsx
export default withAuthenticator(App, {
                // Render a sign out button once logged in
                includeGreetings: true, 
                // Show only certain components
                authenticatorComponents: [MyComponents],
                // display federation/social provider buttons 
                federated: {myFederatedConfig}, 
                // customize the UI/styling
                theme: {myCustomTheme}});
```

#### Using the Authenticator Component

The `withAuthenticator` HOC wraps an `Authenticator` component. Using `Authenticator` directly gives you more customization options for your UI.

```jsx

<Authenticator 
    // Optionally hard-code an initial state
    authState="signIn"
    // Pass in an already authenticated CognitoUser or FederatedUser object
    authData={CognitoUser | 'username'} 
    // Fired when Authentication State changes
    onStateChange={(authState) => console.log(authState)} 
    // An object referencing federation and/or social providers 
    // The federation here means federation with the Cognito Identity Pool Service
    // *** Only supported on React/Web (Not React Native) ***
    // For React Native use the API Auth.federatedSignIn()
    federated={myFederatedConfig}
    // A theme object to override the UI / styling
    theme={myCustomTheme} 
    // Hide specific components within the Authenticator
    hide={ 
        [
            Greetings,
            SignIn,
            ConfirmSignIn,
            RequireNewPassword,
            SignUp,
            ConfirmSignUp,
            VerifyContact,
            ForgotPassword,
            TOTPSetup,
            Loading
        ]
    }
    // or hide all the default components
    hideDefault={true}
    // Pass in an aws-exports configuration
    amplifyConfig={myAWSExports}
    // Pass in a message map for error strings
    errorMessage={myMessageMap}
>
    // Default components can be customized/passed in as child components. 
    // Define them here if you used hideDefault={true}
    <Greetings/>
    <SignIn federated={myFederatedConfig}/>
    <ConfirmSignIn/>
    <RequireNewPassword/>
    <SignUp/>
    <ConfirmSignUp/>
    <VerifyContact/>
    <ForgotPassword/>
    <TOTPSetup/>
    <Loading/>
</Authenticator>
```

#### Customize your own components

You can provide custom components to the `Authenticator` as child components in React and React Native. 

```jsx
import { Authenticator, SignIn } from 'aws-amplify-react';

<Authenticator hideDefault={true}>
  <SignIn />
  <MyCustomSignUp override={'SignUp'}/> {/* to tell the Authenticator the SignUp component is not hidden but overridden */}
</Authenticator>

class MyCustomSignUp extends Component {
  constructor() {
    super();
    this.gotoSignIn = this.gotoSignIn.bind(this);
  }

  gotoSignIn() {
    // to switch the authState to 'signIn'
    this.props.onStateChange('signIn',{});
  }

  render() {
    return (
      <div>
        {/* only render this component when the authState is 'signUp' */}
        { this.props.authState === 'signUp' && 
        <div>
          My Custom SignUp Component
          <button onClick={this.gotoSignIn}>Goto SignIn</button>
        </div>
        }
      </div>
    );
  }
}
```

You can render the custom component (or not) based on the injected `authState` within your component as well as jump to other states within your component.

```jsx
if (props.onStateChange) props.onStateChange(state, data);
```

To customize the UI for Federated Identities sign-in, you can use `withFederated` component. The following code shows how you customize the login buttons and the layout for social sign-in.

> ***The withFederated and Federated components are not supported on React Native***. Use the API Auth.federatedSignIn() on React Native.

```javascript
import { withFederated } from 'aws-amplify-react';

const Buttons = (props) => (
    <div>
        <img
            onClick={props.googleSignIn}
            src={google_icon}
        />
        <img
            onClick={props.facebookSignIn}
            src={facebook_icon}
        />
        <img
            onClick={props.amazonSignIn}
            src={amazon_icon}
        />
    </div>
)

const Federated = withFederated(Buttons);

...

const federated = {
    google_client_id: '', // Enter your google_client_id here
    facebook_app_id: '', // Enter your facebook_app_id here   
    amazon_client_id: '' // Enter your amazon_client_id here
};

<Federated federated={federated} onStateChange={this.handleAuthStateChange} />
```

There is also `withGoogle`, `withFacebook`, `withAmazon` components, in case you need to customize a single provider.

#### Wrapping your Component

This will render your App component with *Authenticator*:

```javascript
import { Authenticator } from 'aws-amplify-react'; // or 'aws-amplify-react-native'
...

class AppWithAuth extends Component {
  render(){
    return (
      <div>
      <Authenticator>
        <App />
      </Authenticator>
      </div>
    );
  }
}

export default AppWithAuth;
```

#### Show your App After Sign-in

In the previous example, you'll see the App is rendered even before the user is signed-in. To change this behavior, you can use *Authenticator* properties. When inside `Authenticator`, the App component automatically receives those properties.

**authState** is the current authentication state (a string):
```
 - signIn
 - signUp
 - confirmSignIn
 - confirmSignUp
 - forgotPassword
 - verifyContact
 - signedIn
 ```

**authData** - additional data within authState; when the state is `signedIn`, it will return a [`CognitoUser`](https://github.com/aws-amplify/amplify-js/blob/master/packages/amazon-cognito-identity-js/index.d.ts#L48) object.

Using the options above, to control the condition for *Authenticator* to render App component, simply set `_validAuthStates` property:

```javascript
this._validAuthStates = ['signedIn'];
```

Then, in the component's constructor,  implement `showComponent(theme) {}` in lieu of the typical `render() {}` method.

### Federated with Cognito Identities

**Availability Note**
Currently, the federated identity components only support `google`, `facebook`, `amazon`, `developer` and OpenID(e.g. `auth0`). To use an `OpenID` provider, use the URI of your provider as the key, e.g. `accounts.your-openid-provider.com`. Please see our[ Setup Guide for Federated Identities]({%if jekyll.environment == 'production'%}{{site.amplify.docs_baseurl}}{%endif%}/js/federated-identity).
{: .callout .callout--info}

#### Federated Sign In

The `Auth.federatedSignIn()` is used to get AWS credentials directly from Cognito Federated Identities, which is different from Cognito User Pools. When an AWS service (such as S3) uses IAM for authorization, the request needs to be signed with AWS credentials and Cognito Federated Identities provides short term AWS credentials for performing this action using mobile or web applications. Amplify automatically refreshes these short term credentials in the background on your behalf, and when using `Auth.signIn()` you **do not** need to call  `Auth.federatedSignIn()` as this process happens automatically in the background for you. `Auth.signIn()` will also provide JWT OIDC tokens from Cognito User Pools which are federated with Cognito Federated Identities on your behalf allowing your application to interact with AWS services, which the other Amplify categories (such as Storage and API) will sign requests automatically.

In general, if you are using Cognito User Pools to manage user Sign-Up and Sign-In you do not need to call `Auth.federatedSignIn()` as this happens automatically behind the scenes when your User Pool is federated with an Identity Pool. You will be able to retrieve User Pool tokens with `Auth.currentSession` and the user object (from User Pools) with `Auth.currentAuthenticatedUser`. The AWS credentials can be found with `Auth.currentCredentials`.

```js
import { Auth } from 'aws-amplify';

// To derive necessary data from the provider
const {
    token, // the token you get from the provider
    domainOrProviderName, // Either the domain of the provider(e.g. accounts.your-openid-provider.com) or the provider name, for now the library only supports 'google', 'facebook', 'amazon', 'developer'
    expiresIn, // the time in ms which describes how long the token could live
    user,  // the user object you defined, e.g. { username, email, phone_number }
    identity_id // Optional, the identity id specified by the provider
} = getFromProvider(); // arbitrary funcion

Auth.federatedSignIn({
    domain,
    {
        token,
        identity_id, // Optional
        expires_at: expiresIn * 1000 + new Date().getTime() // the expiration timestamp
    },
    user
}).then(cred => {
    // If success, you will get the AWS credentials
    console.log(cred);
    return Auth.currentAuthenticatedUser();
}).then(user => {
    // If success, the user object you passed in Auth.federatedSignIn
    console.log(user);
}).catch(e => {
    console.log(e)
});
```

**Note:**
this is not using anything from Cognito User Pool so the user you get after calling this method is not a *Cognito User*. Please do not use this method when you've already signed in from Cognito User Pool.
{: .callout .callout--info}

#### Code Samples

Facebook Sample in React:
```js
import { Auth } from 'aws-amplify';
// To federated sign in from Facebook
class SignInWithFacebook extends React.Component {
    constructor(props) {
        super(props);
        this.signIn = this.signIn.bind(this);
    }

    componentDidMount() {
        if (!window.FB) this.createScript();
    }

    signIn() {
        const fb = window.FB;
        fb.getLoginStatus(response => {
            if (response.status === 'connected') {
                this.getAWSCredentials(response.authResponse);
            } else {
                fb.login(
                    response => {
                        if (!response || !response.authResponse) {
                            return;
                        }
                        this.getAWSCredentials(response.authResponse);
                    },
                    {
                        // the authorized scopes
                        scope: 'public_profile,email'
                    }
                );
            }
        });
    }

    getAWSCredentials(response) {
            const { accessToken, expiresIn } = response;
            const date = new Date();
            const expires_at = expiresIn * 1000 + date.getTime();
            if (!accessToken) {
                return;
            }

            const fb = window.FB;
            fb.api('/me', { fields: 'name,email' }, response => {
                const user = {
                    name: response.name,
                    email: response.email
                };
                
                Auth.federatedSignIn('facebook', { token: accessToken, expires_at }, user)
                .then(credentials => {
                    console.log(credentials);
                });
            });
        }

    createScript() {
        // load the sdk
        window.fbAsyncInit = this.fbAsyncInit;
        const script = document.createElement('script');
        script.src = 'https://connect.facebook.net/en_US/sdk.js';
        script.async = true;
        script.onload = this.initFB;
        document.body.appendChild(script);
    }

    initFB() {
        const fb = window.FB;
        console.log('FB SDK inited');
    }

    fbAsyncInit() {
        // init the fb sdk client
        const fb = window.FB;
        fb.init({
            appId   : 'your_facebook_app_id',
            cookie  : true,
            xfbml   : true,
            version : 'v2.11'
        });
    }

    render() {
        return (
            <div>
                <button onClick={this.signIn}>Sign in with Facebook</button>
            </div>
        );
    }
}
```

Google Sample in React:
```js
import { Auth } from 'aws-amplify';
// To federated sign in from Google
class SignInWithGoogle extends React.Component {
    constructor(props) {
        super(props);
        this.signIn = this.signIn.bind(this);
    }

    componentDidMount() {
        const ga = window.gapi && window.gapi.auth2 ? 
            window.gapi.auth2.getAuthInstance() : 
            null;
        if (!ga) this.createScript();
    }

    signIn() {
        const ga = window.gapi.auth2.getAuthInstance();
        ga.signIn().then(
            googleUser => {
                this.getAWSCredentials(googleUser);
            },
            error => {
                console.log(error);
            }
        );
    }

    async getAWSCredentials(googleUser) {
        const { id_token, expires_at } = googleUser.getAuthResponse();
        const profile = googleUser.getBasicProfile();
        let user = {
            email: profile.getEmail(),
            name: profile.getName()
        };
        
        const credentials = await Auth.federatedSignIn(
            'google',
            { token: id_token, expires_at },
            user
        );
        console.log('credentials', credentials);
    }

    createScript() {
        // load the Google SDK
        const script = document.createElement('script');
        script.src = 'https://apis.google.com/js/platform.js';
        script.async = true;
        script.onload = this.initGapi;
        document.body.appendChild(script);
    }

    initGapi() {
        // init the Google SDK client
        const g = window.gapi;
        g.load('auth2', function() {
            g.auth2.init({
                client_id: 'your_google_client_id',
                // authorized scopes
                scope: 'profile email openid'
            });
        });
    }

    render() {
        return (
            <div>
                <button onClick={this.signIn}>Sign in with Google</button>
            </div>
        );
    }
}
```

Facebook Example in React Native, Expo:
```javascript
import Expo from 'expo';
import Amplify, { Auth } from 'aws-amplify';

export default class App extends React.Component {
  async signIn() {
    const { type, token, expires } = await Expo.Facebook.logInWithReadPermissionsAsync('YOUR_FACEBOOK_APP_ID', {
        permissions: ['public_profile'],
      });
    if (type === 'success') {
      // sign in with federated identity
      Auth.federatedSignIn('facebook', { token, expires_at: expires}, { name: 'USER_NAME' })
        .then(credentials => {
          console.log('get aws credentials', credentials);
        }).catch(e => {
          console.log(e);
        });
    }
  }

  // ...

  render() {
    return (
      <View style={styles.container}>
        <Button title="FBSignIn" onPress={this.signIn.bind(this)} />
      </View>
    );
  }
}
```

**Retrieving JWT Token**

After the federated login, you can retrieve related JWT token from the local cache using the *Cache* module: 

In the browser:
```javascript
import { Cache } from 'aws-amplify';

// Run this after the sign-in
const federatedInfo = Cache.getItem('federatedInfo');
const { token } = federatedInfo;
```

In React Native: 
```javascript
import { Cache } from 'aws-amplify';

// inside an async function
// Run this after the sign-in
const federatedInfo = await Cache.getItem('federatedInfo');
const { token } = federatedInfo;
```

**Refreshing JWT Tokens**

By default, AWS Amplify will automatically refresh the tokens for Google and Facebook, so that your AWS credentials will be valid at all times. But if you are using another federated provider, you will need to provide your own token refresh method:
```javascript
import { Auth } from 'aws-amplify';

function refreshToken() {
    // refresh the token here and get the new token info
    // ......

    return new Promise(res, rej => {
        const data = {
            token, // the token from the provider
            expires_at, // the timestamp for the expiration
            identity_id, // optional, the identityId for the credentials
        }
        res(data);
    });
}

Auth.configure({
    refreshHandlers: {
        'developer': refreshToken // the property could be 'google', 'facebook', 'amazon', 'developer', OpenId domain
    }
})
```

#### Using Components from aws-amplify-react

To enable social sign-in in your app with Federated Identities, add `Google client_id`, `Facebook app_id` and/or `Amazon client_id` properties to `Authenticator` component. This will create a sign in button when rendering the `Authenticator` in your app.

```javascript
import { Authenticator } from 'aws-amplify-react/dist/Auth';

const federated = {
    google_client_id: '',
    facebook_app_id: '',
    amazon_client_id: ''
};

return (
    <Authenticator federated={federated}>
)
```

Or you can use it with `withAuthenticator`:
```js
const AppWithAuth = withAuthenticator(App);

const federated = {
    google_client_id: '', // Enter your google_client_id here
    facebook_app_id: '', // Enter your facebook_app_id here
    amazon_client_id: '' // Enter your amazon_client_id here
};

ReactDOM.render(<AppWithAuth federated={federated}/>, document.getElementById('root'));
```

#### Federated with Auth0

You can use `Auth0` as one of the providers of your Cognito Federated Identity Pool. This will allow users authenticated via Auth0 have access to your AWS resources.

Step 1. Learn [how to integrate Auth0 with Cognito Federated Identity Pools](https://auth0.com/docs/integrations/integrating-auth0-amazon-cognito-mobile-apps)

Step 2. Login with `Auth0`, then use the id token returned to get AWS credentials from `Cognito Federated Identity Pools` using the `Auth.federatedSignIn` method:
```js
const { idToken, domain, name, email, phoneNumber } = getFromAuth0(); // get the user credentials and info from auth0
const { exp } = decodeJWTToken(idToken); // Please decode the id token in order to get the expiration time

Auth.federatedSignIn(
    domain, // The Auth0 Domain,
    {
        token: idToken, // The id token from Auth0
        // expires_at means the timstamp when the token provided expires,
        // here we can derive it from the expiresIn parameter provided,
        // then convert its unit from second to millisecond, and add the current timestamp
        expires_at: exp * 1000 // the expiration timestamp
    },
    { 
        // the user object, you can put whatever property you get from the Auth0
        // for exmaple:
        name, // the user name
        email, // Optional, the email address
        phoneNumber, // Optional, the phone number
    } 
).then(cred => {
    console.log(cred);
});
```

Step 3. Now you can get the current user and current Credentials:
```js
Auth.currentAuthenticatedUser().then(user => console.log(user));
Auth.currentCredentials().then(creds => console.log(creds));

// Auth.currentSession() does not currently support federated identities. Please store the auth0 session info manually(for exmaple, store tokens into the local storage).
```

Step 4. You can pass a refresh handler to the Auth module to refresh the id token from `Auth0`:
```js
function refreshToken() {
    // refresh the token here and get the new token info
    // ......

    return new Promise(res, rej => {
        const data = {
            token, // the token from the provider
            expires_at, // the timestamp when the token expires (in milliseconds)
            identity_id, // optional, the identityId for the credentials
        }
        res(data);
    });
}

Auth.configure({
    refreshHandlers: {
        'your_auth0_domain': refreshToken
    }
})
```

This feature is also integrated into `aws-amplify-react`. For example:
```js
import { withAuthenticator } from 'aws-amplify-react';
import { Auth } from 'aws-amplify';

// auth0 configuration, more info in: https://auth0.com/docs/libraries/auth0js/v9#available-parameters
Auth.configure({
    auth0: {
        domain: 'your auth0 domain', 
        clientID: 'your client id',
        redirectUri: 'your call back url',
        audience: 'https://your_domain/userinfo',
        responseType: 'token id_token', // for now we only support implicit grant flow
        scope: 'openid profile email', // the scope used by your app
        returnTo: 'your sign out url'
    }
});

class App extends Component {

}

export default withAuthenticator(App);
```

Note: The code grant flow is not supported when using Auth0 with `aws-amplify-react`, according to: https://auth0.com/docs/api-auth/tutorials/authorization-code-grant#2-exchange-the-authorization-code-for-an-access-token

or you can just use the `withAuth0` HOC:
```js
import { withAuth0 } from 'aws-amplify-react';
import { Auth } from 'aws-amplify';

Auth.configure({
    auth0: {
        domain: 'your auth0 domain', 
        clientID: 'your client id',
        redirectUri: 'your call back url',
        audience: 'https://your_domain/userinfo',
        responseType: 'token id_token', // for now we only support implicit grant flow
        scope: 'openid profile email', // the scope used by your app
        returnTo: 'your sign out url'
    }
});

const Button = (props) => (
    <div>
        <img
            onClick={props.auth0SignIn}
            src={auth0_icon}
        />
    </div>
);

export default withAuth0(Button);
```

<<<<<<< HEAD
### Customize UI

You can provide custom components to the `Authenticator` as child components in React and React Native. 

```jsx
import { Authenticator, SignIn } from 'aws-amplify-react';

<Authenticator hideDefault={true}>
  <SignIn />
  <MyCustomSignUp override={'SignUp'}/> {/* to tell the Authenticator the SignUp component is not hidden but overridden */}
</Authenticator>

class MyCustomSignUp extends Component {
  constructor() {
    super();
    this.gotoSignIn = this.gotoSignIn.bind(this);
  }

  gotoSignIn() {
    // to switch the authState to 'signIn'
    this.props.onStateChange('signIn',{});
  }

  render() {
    return (
      <div>
        {/* only render this component when the authState is 'signUp' */}
        { this.props.authState === 'signUp' && 
        <div>
          My Custom SignUp Component
          <button onClick={this.gotoSignIn}>Goto SignIn</button>
        </div>
        }
      </div>
    );
  }
}
```

You can render the custom component (or not) based on the injected `authState` within your component as well as jump to other states within your component.

```jsx
if (props.onStateChange) props.onStateChange(state, data);
```

To customize the UI for Federated Identities sign-in, you can use `withFederated` component. The following code shows how you customize the login buttons and the layout for social sign-in.

> ***The withFederated and Federated components are not supported on React Native***. Use the API Auth.federatedSignIn() on React Native.

```javascript
import { withFederated } from 'aws-amplify-react';

const Buttons = (props) => (
    <div>
        <img
            onClick={props.googleSignIn}
            src={google_icon}
        />
        <img
            onClick={props.facebookSignIn}
            src={facebook_icon}
        />
        <img
            onClick={props.amazonSignIn}
            src={amazon_icon}
        />
    </div>
)

const Federated = withFederated(Buttons);

...

const federated = {
    google_client_id: '', // Enter your google_client_id here
    facebook_app_id: '', // Enter your facebook_app_id here   
    amazon_client_id: '' // Enter your amazon_client_id here
};

<Federated federated={federated} onStateChange={this.handleAuthStateChange} />
```

There is also `withGoogle`, `withFacebook`, `withAmazon` components, in case you need to customize a single provider.

### Federated with Cognito User Pool Service
=======
### Using Amazon Cognito Hosted UI
>>>>>>> cd910cdd

Amazon Cognito User Pool Service provides a customizable user experience via the hosted UI which supports OAuth 2.0 and Federated Identities with Facebook, Amazon, Google, OIDC and SAML providers. To learn more about Amazon Cognito Hosted UI, please visit [Amazon Cognito Developer Guide](https://docs.aws.amazon.com/cognito/latest/developerguide/cognito-user-pools-configuring-app-integration.html).

> ***The Hosted UI support is only available for React / React Native / Web***

#### Setup your Cognito App Client

To start using hosted UI, you need to configure your identity providers and setup your App Client in the Amazon Cognito console. You can also check the [Cognito doc: Adding Social Identity Providers to a User Pool](https://docs.aws.amazon.com/cognito/latest/developerguide/cognito-user-pools-social-idp.html).

To enable the user pool domain for your hosted UI:
- Go to [Amazon Cognito Console](https://aws.amazon.com/cognito/).
- Click *User Pools* on the top menu to select a User Pool or create a new one.
- On the left menu, go to  *App integration* > *Domain name*.
- In the *Domain prefix* section, enter the prefix for the pages that will be hosted by Amazon Cognito.

To configure your identity providers:
- Go to [Amazon Cognito Console](https://aws.amazon.com/cognito/).
- Click *User Pools* on the top menu to select a User Pool or create a new one.
- Go to *Federation* > *Identity providers*
- Select an *Identity provider* and enter required credentials for the identity provider. (e.g., App Id, App secret, Authorized scope)

To learn [how to register with a Social IdP]({%if jekyll.environment == 'production'%}{{site.amplify.docs_baseurl}}{%endif%}/js/cognito-hosted-ui-federated-identity).
{: .callout .callout--info}

To learn [what's Authorized scope](https://docs.aws.amazon.com/cognito/latest/developerguide/cognito-user-pools-social-idp.html#cognito-user-pools-social-idp-step-2)
{: .callout .callout--info}

Note: your user pool domain is something like: `domain_prefix.auth.us-east-1.amazoncognito.com`
{: .callout .callout--info}

- To retrieve user attributes from your identity provider, go to *Federation* > *Attribute mapping*. Here, you can map Federation Provider attributes to corresponding User pool attributes. More info about [Attribute Mapping](https://docs.aws.amazon.com/cognito/latest/developerguide/cognito-user-pools-specifying-attribute-mapping.html).

If the attribute, for example *email*, is a required field in your Cognito User Pool settings, please make sure that you have selected *email* in your Authorized Scopes, and you have mapped it correctly to your User Pool attributes.
{: .callout .callout-info}

To setup App Client:
- Go to [Amazon Cognito Console](https://aws.amazon.com/cognito/).
- Click *User Pools* on the top menu to select a User Pool or create a new one.
- Click *App integration*  and *App client settings* on the left menu.
- Select *Enabled Identity Providers* and enter *Callback URL(s)* and *Sign out URL(s)* fields. 

For example, in *Callback URL(s)*, you can put one url for local development, one for the production. If your app is running in `http://localhost:3000/` in local and `https://www.example.com/` in production, you can put `http://localhost:3000/,https://www.example.com/` under *Callback URL(s)*. Same as the *Signout URL(s)*.
{: .callout .callout--info}

<div>
For React Native applications, you can put one url for local development, one for production.

You need to define a custom URL scheme for your application before testing locally or publishing to the app store. This is different for Expo or vanilla React Native. Follow the steps at the [React Native Linking docs](https://facebook.github.io/react-native/docs/linking) or [Expo Linking docs](https://docs.expo.io/versions/latest/workflow/linking/) for more information.

After completing those steps, assuming you are using "myapp" as the name of your URL Scheme (or whatever friendly name you have chosen), you will use this URL in the Cognito Hosted UI domain URL.

Your URLs could look like any of these:

- `myapp://`
- `exp://127.0.0.1:19000/--/` (Local development if your app is running [in the Expo client](https://docs.expo.io/versions/latest/workflow/linking/#linking-to-your-app)).
One way to get your app URL when using Expo, is doing this:

```js
import { Linking } from 'expo';

console.log('url', Linking.makeUrl('/'));
```

</div>
{: .callout .callout--info}

- Under the *OAuth 2.0* section, Choose OAuth Flow and OAuth scopes. [To learn more about flows and scopes.](https://docs.aws.amazon.com/cognito/latest/developerguide/cognito-user-pools-app-idp-settings.html)
- Select an OAuth Flow. 

By using *Authorization code grant* the callback URL will contain a code after login. The code will be used to exchange for tokens from Cognito with the TOKEN Endpoint.
{: .callout .callout--info}

By using *Implicit grant* the callback URL will contain tokens(access token, id token) after login.
{: .callout .callout--info}

The *Client credentials* flow is used in machine-to-machine communications. With it you can request an access token to access your own resources. Use this flow when your app is requesting the token on its own behalf, not on behalf of a user.
{: .callout .callout--info}

*Authorization code grant* is the recommended choice for security reasons.
{: .callout .callout--info} 

- Choose item(s) from *OAuth Scopes*.

Note: `openid` is required for `phone`, `email` or `profile`. Also `openid` is required to get the id token from the Cognito authorization server.
{: .callout .callout--info}

- Click 'Save Changes'. 

#### Configuring the Hosted UI

To configure your application for hosted UI, you need to use *oauth* options:

> ***The Hosted UI support is only available for React / React Native / Web***

```javascript
import Amplify from 'aws-amplify';

const oauth = {
    // Domain name
    domain : 'your-domain-prefix.auth.us-east-1.amazoncognito.com', 

    // Authorized scopes
    scope : ['phone', 'email', 'profile', 'openid','aws.cognito.signin.user.admin'], 

    // Callback URL
    redirectSignIn : 'http://www.example.com/signin/', // or 'exp://127.0.0.1:19000/--/', 'myapp://main/'

    // Sign out URL
    redirectSignOut : 'http://www.example.com/signout/', // or 'exp://127.0.0.1:19000/--/', 'myapp://main/'

    // 'code' for Authorization code grant, 
    // 'token' for Implicit grant
    responseType: 'code',

    // optional, for Cognito hosted ui specified options
    options: {
        // Indicates if the data collection is enabled to support Cognito advanced security features. By default, this flag is set to true.
        AdvancedSecurityDataCollectionFlag : true
    }
}

Amplify.configure({
    Auth: {
        // other configurations...
        // ....
        oauth: oauth
    },
    // ...
});
```

Note: An ID token is only returned if openid scope is requested. The access token can be only used against Amazon Cognito User Pools if aws.cognito.signin.user.admin scope is requested. The phone, email, and profile scopes can only be requested if openid scope is also requested.
{: .callout .callout--info}

#### Launching the Hosted UI

To invoke the browser to display the hosted UI, you need to construct the URL in your app;

```javascript
const config = Auth.configure();
const { 
    domain,  
    redirectSignIn, 
    redirectSignOut,
    responseType } = config.oauth;

const clientId = config.userPoolWebClientId;
// The url of the Cognito Hosted UI
const url = 'https://' + domain + '/login?redirect_uri=' + redirectSignIn + '&response_type=' + responseType + '&client_id=' + clientId;
// If you only want to log your users in with Google or Facebook, you can construct the url like:
const url_to_google = 'https://' + domain + '/oauth2/authorize?redirect_uri=' + redirectSignIn + '&response_type=' + responseType + '&client_id=' + clientId + '&identity_provider=Google';
const url_to_facebook = 'https://' + domain + '/oauth2/authorize?redirect_uri=' + redirectSignIn + '&response_type=' + responseType + '&client_id=' + clientId + '&identity_provider=Facebook';

// Launch hosted UI
window.location.assign(url);

// Launch Google/Facebook login page
window.location.assign(url_to_google);
window.location.assign(url_to_facebook);
```



#### Launching the Hosted UI in React 

With React, you can use `withOAuth` HOC to launch the hosted UI experience. Just wrap your app's main component with our HOC:

```javascript
import { withOAuth } from 'aws-amplify-react';

class MyApp extends React.Component {
    // ...
    render() {
        return(
            <button onClick={this.props.OAuthSignIn}>
                Sign in with AWS
            </button>
        )
    }
}

export default withOAuth(MyApp);
``` 

#### Make it work in your App

Here is a code sample of how to integrate it in the React App: (Web)
```js
// App.js
import React, { Component } from 'react';
import logo from './logo.svg';
import './App.css';
import OAuthButton from './OAuthButton';
import Amplify, {Auth, Hub} from 'aws-amplify';
import awsmobile from './aws-exports'; // your Amplify configuration

// your Cognito Hosted UI configuration
const oauth = {
  domain: 'your_cognito_domain',
  scope: ['phone', 'email', 'profile', 'openid', 'aws.cognito.signin.user.admin'],
  redirectSignIn: 'http://localhost:3000/',
  redirectSignOut: 'http://localhost:3000/',
  responseType: 'code' // or token
};

Amplify.configure(awsmobile);
Auth.configure({ oauth });

class App extends Component {
  constructor(props) {
    super(props);
    this.onHubCapsule = this.onHubCapsule.bind(this);
    this.signOut = this.signOut.bind(this);
    // let the Hub module listen on Auth events
    Hub.listen('auth', this);
    this.state = {
      authState: 'loading'
    }
  }

  componentDidMount() {
    console.log('on component mount');
    // check the current user when the App component is loaded
    Auth.currentAuthenticatedUser().then(user => {
      console.log(user);
      this.setState({authState: 'signedIn'});
    }).catch(e => {
      console.log(e);
      this.setState({authState: 'signIn'});
    });
  }

  onHubCapsule(capsule) {
    // The Auth module will emit events when user signs in, signs out, etc
    const { channel, payload, source } = capsule;
    if (channel === 'auth') {
      switch (payload.event) {
        case 'signIn':
          console.log('signed in');
          this.setState({authState: 'signedIn'});
          break;
        case 'signIn_failure':
          console.log('not signed in');
          this.setState({authState: 'signIn'});
          break;
        default:
          break;
      }
    }
  }

  signOut() {
    Auth.signOut().then(() => {
      this.setState({authState: 'signIn'});
    }).catch(e => {
      console.log(e);
    });
  }

  render() {
    const { authState } = this.state;
    return (
      <div className="App">
        {authState === 'loading' && (<div>loading...</div>)}
        {authState === 'signIn' && <OAuthButton/>}
        {authState === 'signedIn' && <button onClick={this.signOut}>Sign out</button>}
      </div>
    );
  }
}

export default App;

// OAuthButton.js
import { withOAuth } from 'aws-amplify-react';
import React, { Component } from 'react';

class OAuthButton extends React.Component {
  render() {
    return (
      <button onClick={this.props.OAuthSignIn}>
        Sign in with AWS
      </button>
    )
  }
}

export default withOAuth(OAuthButton);

// CustomButton.js
// If you dont use aws-amplify-react, you can construct your own button
import React, { Component } from 'react';
import { Auth } from 'aws-amplify';

class CustomButton extends React.Component {
  signIn() {
    const config = Auth.configure();
    const { 
        domain,  
        redirectSignIn, 
        redirectSignOut,
        responseType } = config.oauth;

    const clientId = config.userPoolWebClientId;
    // The url of the Cognito Hosted UI
    const url = 'https://' + domain + '/login?redirect_uri=' + redirectSignIn + '&response_type=' + responseType + '&client_id=' + clientId;
    // If you only want to log your users in with Google or Facebook, you can construct the url like:
    const url_to_google = 'https://' + domain + '/oauth2/authorize?redirect_uri=' + redirectSignIn + '&response_type=' + responseType + '&client_id=' + clientId + '&identity_provider=Google';
    const url_to_facebook = 'https://' + domain + '/oauth2/authorize?redirect_uri=' + redirectSignIn + '&response_type=' + responseType + '&client_id=' + clientId + '&identity_provider=Facebook';

    // Launch hosted UI
    window.location.assign(url);

    // Launch Google/Facebook login page
    // window.location.assign(url_to_google);
    // window.location.assign(url_to_facebook);
  }

  render() {
    return (
      <button onClick={this.signIn}>
        Customized Login
      </button>
    )
  }
}

export default CustomButton;
```

#### Launching the Hosted UI in React Native 

With React Native, you can use `withOAuth` HOC to launch the hosted UI experience. Just wrap your app's main component with our HOC. Doing so, will pass the following `props` available to your component:

- `oAuthUser`: If the sign was successful, this object will have the user from the user pool.
- `oAuthError`: In case of an error, the string with the error as given by the Cognito Hosted UI.

- `hostedUISignIn`: A callback function to trigger the hosted UI sign in flow, this will show the Cognito Hosted UI.

- `signOut`: A callback function to trigger the hosted UI sign out flow.

The following `props` are used for building a custom UI with buttons if you do not want to show the Cognito UI, however it will still create a User Pool entry once the OAuth flow has completed.
{: .callout .callout--info}

- `facebookSignIn`: A callback function to trigger the hosted UI sign in flow for Facebook, this will show the Facebook login page.
- `googleSignIn`: A callback function to trigger the hosted UI sign in flow for Google, this will show the Google login page.
- `amazonSignIn`: A callback function to trigger the hosted UI sign in flow for LoginWithAmazon, this will show the LoginWithAmazon login page.
- `customProviderSignIn`: A callback function to trigger the hosted UI sign in flow for an OIDC provider, this will show the OIDC provider login page. This function expects a string with the **provider name** specified when [adding the OIDC  IdP to your User Pool](https://docs.aws.amazon.com/cognito/latest/developerguide/cognito-user-pools-oidc-idp.html#cognito-user-pools-oidc-idp-step-2).

To use `withOAuth` in your React Native application first install the appropriate dependencies:

```bash

yarn add aws-amplify-react-native aws-amplify 
# npm install aws-amplify-react-native aws-amplify
```

The following code snippet shows an example of its possible usage:

```javascript
import { StyleSheet, Text, ScrollView, SafeAreaView, StatusBar, Button } from 'react-native';
import { default as Amplify } from "aws-amplify";
import { withOAuth } from "aws-amplify-react-native";
import { default as awsConfig } from "./aws-exports";

Amplify.configure(awsConfig);

Amplify.configure({
    Auth: {
        oauth: {
            // OAuth config...
        }
    },
});


class App extends React.Component {
  render() {
    const {
      oAuthUser: user,
      oAuthError: error,
      hostedUISignIn,
      facebookSignIn,
      googleSignIn,
      amazonSignIn,
      customProviderSignIn,
      signOut,
    } = this.props;

    return (
      <SafeAreaView style={styles.safeArea}>
        {user && <Button title="Sign Out" onPress={signOut} icon='logout' />}
        <ScrollView contentContainerStyle={styles.scrollViewContainer}>
          <Text>{JSON.stringify({ user, error, }, null, 2)}</Text>
          {!user && <React.Fragment>
            {/* Go to the Cognito Hosted UI */}
            <Button title="Cognito" onPress={hostedUISignIn} />

            {/* Go directly to a configured identity provider */}
            <Button title="Facebook" onPress={facebookSignIn} />
            <Button title="Google" onPress={googleSignIn}  />
            <Button title="Amazon" onPress={amazonSignIn} />

            {/* e.g. for OIDC providers */}
            <Button title="Yahoo" onPress={() => customProviderSignIn('Yahoo')} />
          </React.Fragment>}
        </ScrollView>
      </SafeAreaView>
    );
  }
}

const styles = StyleSheet.create({
  safeArea: {
    flexGrow: 1,
    paddingTop: StatusBar.currentHeight,
    backgroundColor: '#FFFFFF',
  },
  scrollViewContainer: {
    flexGrow: 1,
    alignItems: 'center',
    justifyContent: 'center',
  }
});

export default withOAuth(App);
``` 

#### A note for Expo users

It is possible to use Expo's `WebBrowser.openAuthSessionAsync` function to launch the hosted UI pages. To do this, you can provide a `urlOpener` function as below when configuring OAuth in Amplify:

```javascript
import Amplify from 'aws-amplify';

const urlOpener = async (url, redirectUrl) => {
    // On Expo, use WebBrowser.openAuthSessionAsync to open the Hosted UI pages.
    const { type, url: newUrl } = await WebBrowser.openAuthSessionAsync(url, redirectUrl);

    if (type === 'success') {
        await WebBrowser.dismissBrowser();

        if (Platform.OS === 'ios') {
        return Linking.openURL(newUrl);
        }
    }
};

const oauth = {
    // Domain name
    domain : 'your-domain-prefix.auth.us-east-1.amazoncognito.com', 

    // Authorized scopes
    scope : ['phone', 'email', 'profile', 'openid','aws.cognito.signin.user.admin'], 

    // Callback URL
    redirectSignIn : 'http://www.example.com/signin/', // or 'exp://127.0.0.1:19000/--/', 'myapp://main/'

    // Sign out URL
    redirectSignOut : 'http://www.example.com/signout/', // or 'exp://127.0.0.1:19000/--/', 'myapp://main/'

    // 'code' for Authorization code grant, 
    // 'token' for Implicit grant
    responseType: 'code',

    // optional, for Cognito hosted ui specified options
    options: {
        // Indicates if the data collection is enabled to support Cognito advanced security features. By default, this flag is set to true.
        AdvancedSecurityDataCollectionFlag : true
    },

    urlOpener: urlOpener
}

Amplify.configure({
    Auth: {
        // other configurations...
        // ....
        oauth: oauth
    },
    // ...
});
```

#### Handling Authentication Events

When using the hosted UI, you can handle authentication events by creating event listeners with the [Hub module]({%if jekyll.environment == 'production'%}{{site.amplify.docs_baseurl}}{%endif%}/js/hub#listening-authentication-events).
    
### Enabling MFA

MFA (Multi-factor authentication increases security for your app by adding an authentication method and not relying solely on the username (or alias) and password. AWS Amplify uses Amazon Cognito to provide MFA. Please see [Amazon Cognito Developer Guide](https://docs.aws.amazon.com/cognito/latest/developerguide/user-pool-settings-mfa.html) for more information about setting up MFA in Amazon Cognito.

Once you enable MFA on Amazon Cognito, you can configure your app to work with MFA.

#### Enabling TOTP

With TOTP (Time-based One-time Password), your app user is challenged to complete authentication using a time-based one-time (TOTP) password after their username and password have been verified.

You can setup TOTP for a user in your app:

```javascript
import { Auth } from 'aws-amplify';

// To setup TOTP, first you need to get a `authorization code` from Amazon Cognito
// `user` is the current Authenticated user
Auth.setupTOTP(user).then((code) => {
    // You can directly display the `code` to the user or convert it to a QR code to be scanned.
    // E.g., use following code sample to render a QR code with `qrcode.react` component:  
    //      import QRCode from 'qrcode.react';
    //      const str = "otpauth://totp/AWSCognito:"+ username + "?secret=" + code + "&issuer=" + issuer;
    //      <QRCode value={str}/>
});

// ...

// Then you will have your TOTP account in your TOTP-generating app (like Google Authenticator)
// Use the generated one-time password to verify the setup
Auth.verifyTotpToken(user, challengeAnswer).then(() => {

    // don't forget to set TOTP as the preferred MFA method
    Auth.setPreferredMFA(user, 'TOTP');
    // ...
}).catch( e => {
    // Token is not verified
});
```

#### Setup MFA Type

Multiple MFA types supported by Amazon Cognito. You can set the preferred method in your code:

```javascript
import { Auth } from 'aws-amplify';

// You can select preferred mfa type, for example:
// Select TOTP as preferred
Auth.setPreferredMFA(user, 'TOTP').then((data) => {
    console.log(data);
    // ...
}).catch(e => {});

// Select SMS as preferred
Auth.setPreferredMFA(user, 'SMS');

// Select no-mfa
Auth.setPreferredMFA(user, 'NOMFA');
```

#### Retrieving Current Preferred MFA Type

You can get current preferred MFA type in your code:
```javascript
import { Auth } from 'aws-amplify';

Auth.getPreferredMFA(user).then((data) => {
    console.log('Current prefered MFA type is: ' + data);
})
```

#### Letting User Select MFA Type

When working with multiple MFA Types, you can let the app user select the desired authentication method. `SelectMFAType` UI Component, which is provided with `aws-amplify-react` package, renders a list of available MFA types.

```javascript
import Amplify from 'aws-amplify';
import amplify from './aws-exports';
import { SelectMFAType } from 'aws-amplify-react';

Amplify.configure(amplify);

// Please have at least TWO types
// Please make sure you set it properly according to your Cognito User pool
const MFATypes = {
    SMS: true, // if SMS enabled in your user pool
    TOTP: true, // if TOTP enabled in your user pool
    Optional: true, // if MFA is set to optional in your user pool
}

class App extends Component {
    // ...
    render() {
        return (
            // ...
            <SelectMFAType authData={this.props.authData} MFATypes={MFATypes}>
        )
    }
}

export default withAuthenticator(App, true);
```

### Working with User Attributes

You can pass user attributes during sign up:

```javascript
Auth.signUp({
    'username': 'jdoe',
    'password': 'mysecurerandompassword#123',
    'attributes': {
        'email': 'me@domain.com',
        'phone_number': '+12128601234', // E.164 number convention
        'given_name': 'Jane',
        'family_name': 'Doe',
        'nickname': 'Jane'
    }
});
```

You can retrieve user attributes:

```javascript
let user = await Auth.currentAuthenticatedUser();

const { attributes } = user;
```

You can update user attributes:

```javascript
let user = await Auth.currentAuthenticatedUser();

let result = await Auth.updateUserAttributes(user, {
    'email': 'me@anotherdomain.com',
    'family_name': 'Lastname'
});
console.log(result); // SUCCESS
```

If you change the email address, the user will receive a confirmation code. In your app, you can confirm the verification code:

```javascript
let result = await Auth.verifyCurrentUserAttributeSubmit('email', 'abc123');
```

### Subscribing Events

You can take specific actions when users sign-in or sign-out by subscribing authentication events in your app. Please see our [Hub Module Developer Guide]({%if jekyll.environment == 'production'%}{{site.amplify.docs_baseurl}}{%endif%}/js/hub#listening-authentication-events) for more information.


### Working with AWS Service Objects

You can use AWS *Service Interface Objects* to work AWS Services in authenticated State. You can call methods on any AWS Service interface object by passing your credentials from `Auth` object to the service call constructor:

```javascript
import Route53 from 'aws-sdk/clients/route53';

Auth.currentCredentials()
  .then(credentials => {
    const route53 = new Route53({
      apiVersion: '2013-04-01',
      credentials: Auth.essentialCredentials(credentials)
    });

    // more code working with route53 object
    // route53.changeResourceRecordSets();
  })
```

Full API Documentation for Service Interface Objects is available [here](https://docs.aws.amazon.com/AWSJavaScriptSDK/latest/_index.html).

Note: To work with Service Interface Objects, your Amazon Cognito users' [IAM role](https://docs.aws.amazon.com/cognito/latest/developerguide/iam-roles.html) must have the appropriate permissions to call the requested services.
{: .callout .callout--warning}


### API Reference

For the complete API documentation for Authentication module, visit our [API Reference](https://aws-amplify.github.io/amplify-js/api/classes/authclass.html)
{: .callout .callout--info}


## Switching Authentication Flow Type

For client side authentication there are three different flows:

1. `USER_SRP_AUTH`: The `USER_SRP_AUTH` flow uses the <a href="https://en.wikipedia.org/wiki/Secure_Remote_Password_protocol" target="_blank">SRP protocol (Secure Remote Password)</a> where the password never leaves the client and is unknown to the server. This is the recommended flow and is used by default.

2. `USER_PASSWORD_AUTH`: The `USER_PASSWORD_AUTH` flow will send user credentials unencrypted to the back-end. If you want to migrate users to Cognito using the "Migration" trigger and avoid forcing users to reset their passwords, you will need to use this authentication type because the Lambda function invoked by the trigger needs to verify the supplied credentials.

3. `CUSTOM_AUTH`: The `CUSTOM_AUTH` flow is used to allow for a series of challenge and response cycles that can be customized to meet different requirements.

For more information about authentication flows, please visit [AWS Cognito developer documentation](https://docs.aws.amazon.com/cognito/latest/developerguide/amazon-cognito-user-pools-authentication-flow.html#amazon-cognito-user-pools-custom-authentication-flow)
{: .callout .callout--info}

To configure `Auth` to use the different flows:

```javascript
Auth.configure({
    // other configurations...
    // ...
    authenticationFlowType: 'USER_SRP_AUTH' | 'USER_PASSWORD_AUTH' | 'CUSTOM_AUTH',
})
```

### User Password Authentication Flow

#### App Client Setup

In order to use the authentication flow `USER_PASSWORD_AUTH`, your Cognito app client has to be configured to allow it. In the AWS Console, this is done by ticking the checkbox at General settings > App clients > Show Details (for the affected client) > Enable username-password (non-SRP) flow. If you're using the AWS CLI or CloudFormation, update your app client by adding `USER_PASSWORD_AUTH` to the list of "Explicit Auth Flows".

#### Migrating Users to AWS Cognito

A use case for this authentication flow is migrating users into Amazon Cognito.

Amazon Cognito provides a trigger to migrate users from your existing user directory seamlessly into Cognito. You achieve this by configuring your User Pool's "Migration" trigger which invokes a Lambda function whenever a user that does not already exist in the user pool authenticates, or resets their password.

In short, the Lambda function will validate the user credentials against your existing user directory and return a response object containing the user attributes and status on success. An error message will be returned if an error occurs. There's a documentation [here](https://docs.aws.amazon.com/cognito/latest/developerguide/cognito-user-pools-import-using-lambda.html) on how to set up this migration flow and more detailed instructions [here](https://docs.aws.amazon.com/cognito/latest/developerguide/user-pool-lambda-migrate-user.html#cognito-user-pools-lambda-trigger-syntax-user-migration) on how the lambda should handle request and response objects.

### Customizing Authentication Flow

Amazon Cognito User Pools supports customizing the authentication flow to enable custom challenge types, in addition to a password in order to verify the identity of users. These challenge types may include CAPTCHAs or dynamic challenge questions.

To define your challenges for custom authentication flow, you need to implement three Lambda triggers for Amazon Cognito.

For more information about working with Lambda Triggers for custom authentication challenges, please visit [Amazon Cognito Developer Documentation](https://docs.aws.amazon.com/cognito/latest/developerguide/user-pool-lambda-challenge.html).
{: .callout .callout--info}

#### Custom Authentication in Amplify

To initiate a custom authentication flow in your app, call `signIn` without a password. A custom challenge needs to be answered using the `sendCustomChallengeAnswer` method:

```javascript
import { Auth } from 'aws-amplify';

Auth.configure({
    // other configurations
    // ...
    authenticationFlowType: 'CUSTOM_AUTH'
});

let challengeResponse = "the answer for the challenge";

Auth.signIn(username, password)
    .then(user => {
        if (user.challengeName === 'CUSTOM_CHALLENGE') {
            // to send the answer of the custom challenge
            Auth.sendCustomChallengeAnswer(user, challengeResponse)
                .then(user => console.log(user))
                .catch(err => console.log(err));
        } else {
            console.log(user);
        }
    })
    .catch(err => console.log(err));
```

#### Creating a CAPTCHA

Here is the sample for creating a CAPTCHA challenge with a Lambda Trigger.

The `Create Auth Challenge Lambda Trigger` creates a CAPTCHA as a challenge to the user. The URL for the CAPTCHA image and  the expected answer is added to the private challenge parameters:

```javascript
export const handler = async (event) => {
    if (!event.request.session || event.request.session.length === 0) {
        event.response.publicChallengeParameters = {
            captchaUrl: "url/123.jpg",
        };
        event.response.privateChallengeParameters = {
            answer: "5",
        };
        event.response.challengeMetadata = "CAPTCHA_CHALLENGE";
    }
    return event;
};
```

This `Define Auth Challenge Lambda Trigger` defines a custom challenge:

```javascript
export const handler = async (event) => {
    if (!event.request.session || event.request.session.length === 0) {
        // If we don't have a session or it is empty then send a CUSTOM_CHALLENGE
        event.response.challengeName = "CUSTOM_CHALLENGE";
        event.response.failAuthentication = false;
        event.response.issueTokens = false;
    } else if (event.request.session.length === 1 && event.request.session[0].challengeResult === true) {
        // If we passed the CUSTOM_CHALLENGE then issue token
        event.response.failAuthentication = false;
        event.response.issueTokens = true;
    } else {
        // Something is wrong. Fail authentication
        event.response.failAuthentication = true;
        event.response.issueTokens = false;
    }

    return event;
};
```

The `Verify Auth Challenge Response Lambda Trigger` is used to verify a challenge answer:

```javascript
export const handler = async (event, context) => {
    if (event.request.privateChallengeParameters.answer === event.request.challengeAnswer) {
        event.response.answerCorrect = true;
    } else {
        event.response.answerCorrect = false;
    }

    return event;
};
```

## Customization

### Customize UI Theme

For React, you can create your own theme and use it to render Amplify components:

Your custom theme must use the selectors from the following [template](https://github.com/aws-amplify/amplify-js/blob/master/packages/aws-amplify-react/src/Amplify-UI/Amplify-UI-Theme.jsx)
{: .callout .callout--info}

```javascript
import MyTheme from './MyTheme';

<Authenticator theme={MyTheme} />
```

Alternatively, you can change a few properties and pass in a theme object from the same file:

```javascript
const MyTheme = {
    signInButtonIcon: { 'display': 'none' },
    googleSignInButton: { 'backgroundColor': 'red', 'borderColor': 'red' }
}

<Authenticator theme={MyTheme} />
```

For React Native, you must override properties defined in AmplifyTheme.js [here](https://github.com/aws-amplify/amplify-js/blob/master/packages/aws-amplify-react-native/src/AmplifyTheme.js)

```javascript
import { AmplifyTheme } from 'aws-amplify-react-native';

const MySectionHeader = Object.assign({}, AmplifyTheme.sectionHeader, { background: 'orange' });
const MyTheme = Object.assign({}, AmplifyTheme, { sectionHeader: MySectionHeader });

<Authenticator theme={MyTheme} />
```

### Create Your Own UI

To customize the default auth experience even more, you can create your own auth UI. To do this, your component will leverage the following *Authenticator* properties:

```
- authState
- authData
- onStateChange
```

The following example creates an 'Always On' Auth UI, which continuously shows the current auth state in your app.

```javascript
import { Authenticator, SignIn, SignUp, ConfirmSignUp, Greetings } from 'aws-amplify-react';

const AlwaysOn = (props) => {
    return (
        <div>
            <div>I am always here to show current auth state: {props.authState}</div>
            <button onClick={() => props.onStateChange('signUp')}>Show Sign Up</button>
        </div>
    )
}

handleAuthStateChange(state) {
    if (state === 'signedIn') {
        /* Do something when the user has signed-in */
    }
}

render() {
    return (
        <Authenticator hideDefault={true} onStateChange={this.handleAuthStateChange}>
            <SignIn/>
            <SignUp/>
            <ConfirmSignUp/>
            <Greetings/>
            <AlwaysOn/>
        </Authenticator>
    )
}
```

### Composing Your Own Authenticator

`Authenticator` is designed as a container for a number of Auth components. Each component does a single job, e.g., SignIn, SignUp, etc. By default, all of these elements are visible depending on the authentication state. 

If you want to replace some or all of the Authenticator elements, you need to set `hideDefault={true}`, so the component doesn't render its default view. Then you can pass in your own set of child components that listen to `authState` and decide what to do. 

You can also pass the child components you want to use. For example, the following Authenticator configuration only renders *Greetings* component which has a *Sign Out* button:

```javascript
<Authenticator hideDefault={true}>
    <Greetings />
</Authenticator>
```

#### Customize Greeting message

The *Greetings* component has two states: signedIn, and signedOut. To customize the greeting message, set properties `inGreeting` and `outGreeting` using a string or function.

```javascript
<Authenticator hideDefault={true}>
    <Greetings
        inGreeting={(username) => 'Hello ' + username}
        outGreeting="Please sign in..."
    />
</Authenticator>
```

### Customize `withAuthenticator`

The `withAuthenticator` HOC gives you some nice default authentication screens out-of-box. If you want to use your own components rather than provided default components, you can pass the list of customized components to `withAuthenticator`:

```javascript
import React, { Component } from 'react';
import { ConfirmSignIn, ConfirmSignUp, ForgotPassword, RequireNewPassword, SignIn, SignUp, VerifyContact, withAuthenticator } from 'aws-amplify-react';

class App extends Component {
  render() {
    ...
  }
}

// This is my custom Sign in component
class MySignIn extends SignIn {
  render() {
    ...
  }
}

export default withAuthenticator(App, false, [
  <MySignIn/>,
  <ConfirmSignIn/>,
  <VerifyContact/>,
  <SignUp/>,
  <ConfirmSignUp/>,
  <ForgotPassword/>,
  <RequireNewPassword />
]);
```

If you would like to add custom styling to the UI components you can pass a custom theme object as a parameter to the withAuthenticator HOC using the instructions [above](#customize-ui-theme):

```javascript
export default withAuthenticator(App, false, [], null, MyTheme);
```

### Customize Error Messages

During authentication flows, Amplify handles error messages returned from the server. Amplify provides a simple way of customizing those error messages with a `messageMap` callback.

The function takes the original message as arguments and then outputs the desired message. Check `AmplifyMessageMap.js` file to see how Amplify makes the map function.

```javascript
const map = (message) => {
    if (/incorrect.*username.*password/i.test(message)) {
        return 'Incorrect username or password';
    }

    return message;
}

<Authenticator errorMessage={map} />
```

You may notice in `AmplifyMessageMap.js` it also handles internationalization. This topic is covered in our [I18n Guide]({%if jekyll.environment == 'production'%}{{site.amplify.docs_baseurl}}{%endif%}/js/i18n).

### Customize Text Labels

You can change the text for the labels (like 'Sign In' and 'Sign Up') on the built-in user interface by providing your own dictionary to the localization engine:

```javascript
import { I18n } from 'aws-amplify';

const authScreenLabels = {
    en: {
        'Sign Up': 'Create new account',
        'Sign Up Account': 'Create a new account'
    }
};

I18n.setLanguage('en');
I18n.putVocabularies(authScreenLabels);
```


### Customize Initial authState

You can change the initial auth state for your Authenticator. By default the initial state is `signIn` which will shows the `signIn` component.
If you want the `signUp` component shows first, you can do:
```javascript
<Authenticator authState='signUp'>
```

## Using Modular Imports

If you only need to use Auth, you can do: `npm install @aws-amplify/auth` which will only install the Auth module for you.

Then in your code, you can import the Auth module by:
```javascript
import Auth from '@aws-amplify/auth';

Auth.configure();
```<|MERGE_RESOLUTION|>--- conflicted
+++ resolved
@@ -1092,95 +1092,7 @@
 export default withAuth0(Button);
 ```
 
-<<<<<<< HEAD
-### Customize UI
-
-You can provide custom components to the `Authenticator` as child components in React and React Native. 
-
-```jsx
-import { Authenticator, SignIn } from 'aws-amplify-react';
-
-<Authenticator hideDefault={true}>
-  <SignIn />
-  <MyCustomSignUp override={'SignUp'}/> {/* to tell the Authenticator the SignUp component is not hidden but overridden */}
-</Authenticator>
-
-class MyCustomSignUp extends Component {
-  constructor() {
-    super();
-    this.gotoSignIn = this.gotoSignIn.bind(this);
-  }
-
-  gotoSignIn() {
-    // to switch the authState to 'signIn'
-    this.props.onStateChange('signIn',{});
-  }
-
-  render() {
-    return (
-      <div>
-        {/* only render this component when the authState is 'signUp' */}
-        { this.props.authState === 'signUp' && 
-        <div>
-          My Custom SignUp Component
-          <button onClick={this.gotoSignIn}>Goto SignIn</button>
-        </div>
-        }
-      </div>
-    );
-  }
-}
-```
-
-You can render the custom component (or not) based on the injected `authState` within your component as well as jump to other states within your component.
-
-```jsx
-if (props.onStateChange) props.onStateChange(state, data);
-```
-
-To customize the UI for Federated Identities sign-in, you can use `withFederated` component. The following code shows how you customize the login buttons and the layout for social sign-in.
-
-> ***The withFederated and Federated components are not supported on React Native***. Use the API Auth.federatedSignIn() on React Native.
-
-```javascript
-import { withFederated } from 'aws-amplify-react';
-
-const Buttons = (props) => (
-    <div>
-        <img
-            onClick={props.googleSignIn}
-            src={google_icon}
-        />
-        <img
-            onClick={props.facebookSignIn}
-            src={facebook_icon}
-        />
-        <img
-            onClick={props.amazonSignIn}
-            src={amazon_icon}
-        />
-    </div>
-)
-
-const Federated = withFederated(Buttons);
-
-...
-
-const federated = {
-    google_client_id: '', // Enter your google_client_id here
-    facebook_app_id: '', // Enter your facebook_app_id here   
-    amazon_client_id: '' // Enter your amazon_client_id here
-};
-
-<Federated federated={federated} onStateChange={this.handleAuthStateChange} />
-```
-
-There is also `withGoogle`, `withFacebook`, `withAmazon` components, in case you need to customize a single provider.
-
-### Federated with Cognito User Pool Service
-=======
 ### Using Amazon Cognito Hosted UI
->>>>>>> cd910cdd
 
 Amazon Cognito User Pool Service provides a customizable user experience via the hosted UI which supports OAuth 2.0 and Federated Identities with Facebook, Amazon, Google, OIDC and SAML providers. To learn more about Amazon Cognito Hosted UI, please visit [Amazon Cognito Developer Guide](https://docs.aws.amazon.com/cognito/latest/developerguide/cognito-user-pools-configuring-app-integration.html).
 
